<<<<<<< HEAD
*   Add rollup-plugin-terser as a dev dependency.
=======
## Rails 8.0.2.1 (August 13, 2025) ##

*   No changes.


## Rails 8.0.2 (March 12, 2025) ##

*   No changes.
>>>>>>> b0c813bc

    *Édouard Chin*

## Rails 8.0.2 (March 12, 2025) ##

*   No changes.


## Rails 8.0.1 (December 13, 2024) ##

*   No changes.


## Rails 8.0.0.1 (December 10, 2024) ##

*   Update vendored trix version to 2.1.10

    *John Hawthorn*


## Rails 8.0.0 (November 07, 2024) ##

*   No changes.


## Rails 8.0.0.rc2 (October 30, 2024) ##

*   No changes.


## Rails 8.0.0.rc1 (October 19, 2024) ##

*   No changes.


## Rails 8.0.0.beta1 (September 26, 2024) ##

*   Dispatch direct-upload events on attachment uploads

    When using Action Text's rich textarea,  it's possible to attach files to the
    editor. Previously, that action didn't dispatch any events, which made it hard
    to react to the file uploads. For instance, if an upload failed, there was no
    way to notify the user about it, or remove the attachment from the editor.

    This commits adds new events - `direct-upload:start`, `direct-upload:progress`,
    and `direct-upload:end` - similar to how Active Storage's direct uploads work.

    *Matheus Richard*, *Brad Rees*

*   Add `store_if_blank` option to `has_rich_text`

    Pass `store_if_blank: false` to not create `ActionText::RichText` records when saving with a blank attribute, such as from an optional form parameter.

    ```ruby
    class Message
      has_rich_text :content, store_if_blank: false
    end

    Message.create(content: "hi") # creates an ActionText::RichText
    Message.create(content: "") # does not create an ActionText::RichText
    ```

    *Alex Ghiculescu*

*   Strip `content` attribute if the key is present but the value is empty

    *Jeremy Green*

*   Rename `rich_text_area` methods into `rich_textarea`

    Old names are still available as aliases.

    *Sean Doyle*

*   Only sanitize `content` attribute when present in attachments.

    *Petrik de Heus*

Please check [7-2-stable](https://github.com/rails/rails/blob/7-2-stable/actiontext/CHANGELOG.md) for previous changes.<|MERGE_RESOLUTION|>--- conflicted
+++ resolved
@@ -1,6 +1,8 @@
-<<<<<<< HEAD
 *   Add rollup-plugin-terser as a dev dependency.
-=======
+
+    *Édouard Chin*
+
+
 ## Rails 8.0.2.1 (August 13, 2025) ##
 
 *   No changes.
@@ -9,9 +11,6 @@
 ## Rails 8.0.2 (March 12, 2025) ##
 
 *   No changes.
->>>>>>> b0c813bc
-
-    *Édouard Chin*
 
 ## Rails 8.0.2 (March 12, 2025) ##
 
