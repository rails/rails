--- conflicted
+++ resolved
@@ -21,7 +21,7 @@
 
 GIT
   remote: git://github.com/mikel/mail.git
-  revision: 64ef1a12efcdda53fd63e1456c2c564044bf82ce
+  revision: 09407e12de1265c49334c16e5a25b9a3ffc27483
   branch: master
   specs:
     mail (2.6.3.edge)
@@ -29,7 +29,7 @@
 
 GIT
   remote: git://github.com/rack/rack.git
-  revision: c28f271d0c91f45e13bfa8f07bed445ef91f41de
+  revision: 028438ffffd95ce1f6197d38c04fa5ea6a034a85
   branch: master
   specs:
     rack (2.0.0.alpha)
@@ -83,15 +83,15 @@
 
 GIT
   remote: git://github.com/rails/sprockets.git
-  revision: edae5cdfa241b0fb0fcb756b25cd561c3d8b7f29
+  revision: d2ec0c6effed9f0cafb9c2b3c92e829998c01b74
   branch: master
   specs:
     sprockets (4.0.0)
-      rack (> 1, < 3)
+      rack (>= 1, < 3)
 
 GIT
   remote: git://github.com/rails/turbolinks.git
-  revision: 4bb563cd777875d3ad73cf007c26334f2aa8dc37
+  revision: eac0a3e43a69b341abdd55ef1bc45d1d4cfaf8a9
   branch: master
   specs:
     turbolinks (3.0.0)
@@ -168,8 +168,6 @@
       beaneater (~> 1.0)
       dante (> 0.1.5)
     bcrypt (3.1.10)
-    bcrypt (3.1.10-x64-mingw32)
-    bcrypt (3.1.10-x86-mingw32)
     beaneater (1.0.0)
     benchmark-ips (2.3.0)
     builder (3.2.2)
@@ -185,28 +183,26 @@
       coffee-script-source
       execjs
     coffee-script-source (1.9.1.1)
-<<<<<<< HEAD
-    columnize (0.9.0)
-    concurrent-ruby (0.9.1)
-=======
->>>>>>> 591a0bb8
     connection_pool (2.2.0)
     dalli (2.7.4)
     dante (0.2.0)
-    delayed_job (4.0.6)
+    delayed_job (4.1.1)
       activesupport (>= 3.0, < 5.0)
-    delayed_job_active_record (4.0.3)
-      activerecord (>= 3.0, < 5.0)
-      delayed_job (>= 3.0, < 4.1)
+    delayed_job_active_record (4.1.0)
+      activerecord (>= 3.0, < 5)
+      delayed_job (>= 3.0, < 5)
     erubis (2.7.0)
     execjs (2.6.0)
+    ffi (1.9.10)
     hitimes (1.2.3)
-    hitimes (1.2.3-x86-mingw32)
     i18n (0.7.0)
     json (1.8.3)
     kindlerb (0.1.1)
       mustache
       nokogiri
+    listen (3.0.3)
+      rb-fsevent (>= 0.9.3)
+      rb-inotify (>= 0.9)
     loofah (2.0.3)
       nokogiri (>= 1.5.9)
     metaclass (0.0.4)
@@ -220,22 +216,15 @@
     multi_json (1.11.2)
     mustache (1.0.2)
     mysql (2.9.1)
-    mysql2 (0.4.0)
+    mysql2 (0.4.1)
     nokogiri (1.6.7.rc3)
-      mini_portile (~> 0.7.0.rc4)
-    nokogiri (1.6.7.rc3-x64-mingw32)
-      mini_portile (~> 0.7.0.rc4)
-    nokogiri (1.6.7.rc3-x86-mingw32)
       mini_portile (~> 0.7.0.rc4)
     pg (0.18.3)
     psych (2.0.15)
     que (0.11.2)
     racc (1.4.12)
-    rack (1.6.4)
     rack-cache (1.2)
       rack (>= 0.4)
-    rack-protection (1.5.3)
-      rack
     rack-test (0.6.3)
       rack (>= 1.0)
     rails-deprecated_sanitizer (1.0.3)
@@ -247,7 +236,7 @@
     rails-html-sanitizer (1.0.2)
       loofah (~> 2.0)
     rake (10.4.2)
-    rb-fsevent (0.9.5)
+    rb-fsevent (0.9.6)
     rb-inotify (0.9.5)
       ffi (>= 0.5.0)
     rdoc (4.2.0)
@@ -266,13 +255,13 @@
       redis (~> 3.0)
       resque (~> 1.25)
       rufus-scheduler (~> 3.0)
-    rufus-scheduler (3.1.4)
+    rufus-scheduler (3.1.5)
     sass (3.4.18)
     sdoc (0.4.1)
       json (~> 1.7, >= 1.7.7)
       rdoc (~> 4.0)
     sequel (4.26.0)
-    serverengine (1.5.10)
+    serverengine (1.5.11)
       sigdump (~> 0.2.2)
     sidekiq (3.4.2)
       celluloid (~> 0.16.0)
@@ -283,13 +272,11 @@
     sigdump (0.2.3)
     sinatra (1.0)
       rack (>= 1.0)
-    sneakers (2.2.0)
+    sneakers (2.2.1)
       bunny (~> 2.2.0)
       serverengine (~> 1.5.5)
       thor
       thread (~> 0.1.7)
-    sprockets (3.0.3)
-      rack (~> 1.0)
     sqlite3 (1.3.10)
     stackprof (0.2.7)
     sucker_punch (1.5.1)
@@ -297,17 +284,10 @@
     thor (0.19.1)
     thread (0.1.7)
     thread_safe (0.3.5)
-<<<<<<< HEAD
-    tilt (2.0.1)
-    timers (4.0.1)
-=======
     timers (4.0.4)
->>>>>>> 591a0bb8
       hitimes
     tzinfo (1.2.2)
       thread_safe (~> 0.1)
-    tzinfo-data (1.2015.6)
-      tzinfo (>= 1.0.0)
     uglifier (2.7.2)
       execjs (>= 0.3.0)
       json (>= 1.8.0)
@@ -319,8 +299,6 @@
 
 PLATFORMS
   ruby
-  x64-mingw32
-  x86-mingw32
 
 DEPENDENCIES
   activerecord-jdbcmysql-adapter (>= 1.3.0)
