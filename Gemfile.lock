--- conflicted
+++ resolved
@@ -20,11 +20,7 @@
 
 GIT
   remote: git://github.com/rails/arel.git
-<<<<<<< HEAD
-  revision: 935796f4fd7d75950db87156d6540028a9044fdf
-=======
   revision: d5432b4616ff43fbb14540d351eed351e21bb20e
->>>>>>> 3c877534
   branch: master
   specs:
     arel (7.0.0.alpha)
@@ -48,11 +44,7 @@
 
 GIT
   remote: git://github.com/rails/sprockets-rails.git
-<<<<<<< HEAD
-  revision: 6389649358846f37507206885e3ece145862a0be
-=======
   revision: ad4a43bd1bb19c86a8bf94a2ad5e477686161490
->>>>>>> 3c877534
   branch: master
   specs:
     sprockets-rails (3.0.0)
@@ -144,11 +136,7 @@
       execjs
     coffee-script-source (1.9.1.1)
     columnize (0.9.0)
-<<<<<<< HEAD
-    concurrent-ruby (0.9.0)
-=======
     concurrent-ruby (0.9.1)
->>>>>>> 3c877534
     connection_pool (2.2.0)
     dalli (2.7.4)
     dante (0.2.0)
@@ -159,12 +147,6 @@
       delayed_job (>= 3.0, < 4.1)
     erubis (2.7.0)
     execjs (2.5.2)
-<<<<<<< HEAD
-    ffi (1.9.10)
-    ffi (1.9.10-x64-mingw32)
-    ffi (1.9.10-x86-mingw32)
-=======
->>>>>>> 3c877534
     hitimes (1.2.2)
     hitimes (1.2.2-x86-mingw32)
     i18n (0.7.0)
@@ -172,12 +154,9 @@
     kindlerb (0.1.1)
       mustache
       nokogiri
-<<<<<<< HEAD
     listen (3.0.2)
       rb-fsevent (>= 0.9.3)
       rb-inotify (>= 0.9)
-=======
->>>>>>> 3c877534
     loofah (2.0.2)
       nokogiri (>= 1.5.9)
     metaclass (0.0.4)
@@ -239,11 +218,7 @@
     sdoc (0.4.1)
       json (~> 1.7, >= 1.7.7)
       rdoc (~> 4.0)
-<<<<<<< HEAD
-    sequel (4.24.0)
-=======
     sequel (4.25.0)
->>>>>>> 3c877534
     serverengine (1.5.10)
       sigdump (~> 0.2.2)
     sidekiq (3.4.2)
