<<<<<<< HEAD
*   The autoloading guide documents a use case for autoloading reloadable constants in `after_initialize`.

    *Xavier Noria*

*   The Classic to Zeitwerk HOWTO guide has a new section about the undocumented `before_remove_const`.

    *Xavier Noria*
=======
## Rails 7.0.2.4 (April 26, 2022) ##

*   No changes.

>>>>>>> 3520cc77

## Rails 7.0.2.3 (March 08, 2022) ##

*   No changes.


## Rails 7.0.2.2 (February 11, 2022) ##

*   No changes.


## Rails 7.0.2.1 (February 11, 2022) ##

*   No changes.


## Rails 7.0.2 (February 08, 2022) ##

*   No changes.


## Rails 7.0.1 (January 06, 2022) ##

*   No changes.


## Rails 7.0.0 (December 15, 2021) ##

*   No changes.


## Rails 7.0.0.rc3 (December 14, 2021) ##

*   No changes.


## Rails 7.0.0.rc2 (December 14, 2021) ##

*   No changes.


## Rails 7.0.0.rc1 (December 06, 2021) ##

*   No changes.


## Rails 7.0.0.alpha2 (September 15, 2021) ##

*   No changes.


## Rails 7.0.0.alpha1 (September 15, 2021) ##

*   The autoloading guide for `zeitwerk` mode has been revised.

    *Xavier Noria*

*   The autoloading guide for `classic` mode has been deleted.

    *Xavier Noria*

Please check [6-1-stable](https://github.com/rails/rails/blob/6-1-stable/guides/CHANGELOG.md) for previous changes.<|MERGE_RESOLUTION|>--- conflicted
+++ resolved
@@ -1,4 +1,3 @@
-<<<<<<< HEAD
 *   The autoloading guide documents a use case for autoloading reloadable constants in `after_initialize`.
 
     *Xavier Noria*
@@ -6,12 +5,11 @@
 *   The Classic to Zeitwerk HOWTO guide has a new section about the undocumented `before_remove_const`.
 
     *Xavier Noria*
-=======
+
 ## Rails 7.0.2.4 (April 26, 2022) ##
 
 *   No changes.
 
->>>>>>> 3520cc77
 
 ## Rails 7.0.2.3 (March 08, 2022) ##
 
