--- conflicted
+++ resolved
@@ -77,7 +77,7 @@
         return;
       }
 
-<<<<<<< HEAD
+
       if (e.target instanceof Element) {
         if (
           !e.target.closest(
@@ -87,14 +87,6 @@
           toggleGuidesMenu();
         }
       }
-=======
-    document.body.appendChild(backToTop);
-
-    backToTop.addEventListener("click", function(e) {
-      e.preventDefault();
-      window.scrollTo({ top: 0, behavior: "smooth" });
-      resetNavPosition();
->>>>>>> 5bec50bc
     });
 
     document.addEventListener("keydown", function (e) {
