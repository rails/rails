/* Guides.rubyonrails.org */
/* Main.css */
/* Created January 30, 2009 */
/* Modified February 8, 2009
--------------------------------------- */

/* General
--------------------------------------- */

.right {float: right; margin-left: 1em;}
.left {float: left; margin-right: 1em;}
@media screen and (max-width: 480px) {
  .right, .left { float: none; }
}
.small {font-size: smaller;}
.large {font-size: larger;}
.hide {display: none;}

ul, ol { margin: 0 1.5em 1.5em 1.5em; }

ul { list-style-type: disc; }
ol { list-style-type: decimal; }

dl { margin: 0 0 1.5em 0; }
dl dt { font-weight: bold; }
dd { margin-right: 1.5em;}

pre, code {
  font-size: 1em;
  font-family: "Anonymous Pro", "Inconsolata", "Menlo", "Consolas", "Bitstream Vera Sans Mono", "Courier New", monospace;
  line-height: 1.5;
  margin: 1em 0;
  overflow: auto;
  color: #222;
}

p code, ul code {
  background: #eee;
  border-radius: 2px;
  padding: 1px 3px;
}

pre, tt, code {
 white-space: pre-wrap;       /* css-3 */
 white-space: -moz-pre-wrap !important;  /* Mozilla, since 1999 */
 white-space: -pre-wrap;      /* Opera 4-6 */
 white-space: -o-pre-wrap;    /* Opera 7 */
 word-wrap: break-word;       /* Internet Explorer 5.5+ */
}

abbr, acronym { border-bottom: 1px dotted #666; }
address { margin: 0 0 1.5em; font-style: italic; }
del { color:#666; }

blockquote { margin: 1.5em; color: #666; font-style: italic; }
strong { font-weight: bold; }
em, dfn { font-style: italic; }
dfn { font-weight: bold; }
sup, sub { line-height: 0; }
p {margin: 0 0 1.5em;}

label { font-weight: bold; }
fieldset { padding:1.4em; margin: 0 0 1.5em 0; border: 1px solid #ccc; }
legend { font-weight: bold; font-size:1.2em; }

input.text, input.title,
textarea, select {
  margin:0.5em 0;
  border:1px solid #bbb;
}

table {
  margin: 0 0 1.5em;
  background: #FFF;
  border-collapse: collapse;
}

tbody, thead {
  border: 2px solid #CCC;
}

table th, table td {
  padding: 9px 10px;
  border: 1px solid #CCC;
  border-collapse: collapse;
}

table th {
  border-bottom: 2px solid #CCC;
  background: #EEE;
  font-weight: bold;
}

@media only screen and (max-width: 480px) {
  table {
    display: block;
    overflow-x: auto;
  }

  td {
    min-width: 7em;
  }
}

img {
  max-width: 100%;
}


/* Structure and Layout
--------------------------------------- */

body {
  text-align: center;
  font-family: Helvetica, Arial, sans-serif;
  font-size: 87.5%;
  line-height: 1.5;
  background: #fff;
  color: #999;
  direction: rtl;
}

.wrapper {
  text-align: right;
  margin: 0 auto;
  max-width: 960px;
  padding: 0 1em;
}

.red-button {
  display: inline-block;
  border-top: 1px solid rgba(255,255,255,.5);
  background: #751913;
  background: -webkit-gradient(linear, right top, right bottom, from(#c52f24), to(#751913));
  background: -webkit-linear-gradient(top, #c52f24, #751913);
  background: -moz-linear-gradient(top, #c52f24, #751913);
  background: -ms-linear-gradient(top, #c52f24, #751913);
  background: -o-linear-gradient(top, #c52f24, #751913);
  padding: 9px 18px;
  -webkit-border-radius: 11px;
  -moz-border-radius: 11px;
  border-radius: 11px;
  -webkit-box-shadow: rgba(0,0,0,1) 0 1px 0;
  -moz-box-shadow: rgba(0,0,0,1) 0 1px 0;
  box-shadow: rgba(0,0,0,1) 0 1px 0;
  text-shadow: rgba(0,0,0,.4) 0 1px 0;
  color: white;
  font-size: 15px;
  font-family: Helvetica, Arial, Sans-Serif;
  text-decoration: none;
  vertical-align: middle;
  cursor: pointer;
}
.red-button:active {
  border-top: none;
  padding-top: 10px;
  background: -webkit-gradient(linear, right top, right bottom, from(#751913), to(#c52f24));
  background: -webkit-linear-gradient(top, #751913, #c52f24);
  background: -moz-linear-gradient(top, #751913, #c52f24);
  background: -ms-linear-gradient(top, #751913, #c52f24);
  background: -o-linear-gradient(top, #751913, #c52f24);
}

#topNav {
  padding: 1em 0;
  color: #565656;
  background: #222;
}

.s-hidden {
  display: none;
}

@media screen and (min-width: 1025px) {
  .more-info-button {
    display: none;
  }
  .more-info-links {
    list-style: none;
    display: inline;
    margin: 0;
  }

  .more-info {
    display: inline-block;
  }
  .more-info:after {
    content: " |";
    color: #8a8a8a;
  }

  .more-info:last-child:after {
    content: "";
  }

  #topNav a, #footer a {
    color: #F1938C;
  }
}

@media screen and (max-width: 1024px) {
  #topNav .wrapper { text-align: center; }
  .more-info-button {
    position: relative;
    z-index: 25;
  }

  .more-info-label {
    display: none;
  }

  .more-info-container {
    position: absolute;
    top: .5em;
    z-index: 20;
    margin: 0 auto;
    right: 0;
    left: 0;
    width: 20em;
  }

  .more-info-links {
    display: block;
    list-style: none;
    background-color: #c52f24;
    border-radius: 5px;
    padding-top: 5.25em;
    border: 1px #980905 solid;
  }
  .more-info-links.s-hidden {
    display: none;
  }
  .more-info {
    padding: .75em;
    border-top: 1px #980905 solid;
  }
  .more-info a, .more-info a:link, .more-info a:visited {
    display: block;
    color: white;
    width: 100%;
    height: 100%;
    text-decoration: none;
    text-transform: uppercase;
  }
}

.clipboard-button {
  background: #dbdbdb;
  border: 0;
  border-radius: 5px;
  padding: 2px 10px;
  position: absolute;
  bottom: 2px;
  right: 2px
}

.clipboard-button:active {
  background: #ccc;
}

#header {
  background: #c52f24 url(../images/header_tile.gif) repeat-x;
  color: #FFF;
  padding: 1.5em 0;
  z-index: 99;
}

#feature {
  background: #d5e9f6 url(../images/feature_tile.gif) repeat-x;
  color: #333;
  padding: 0.5em 0 1.5em;
}

#container {
  color: #333;
  padding: 0.5em 0 1.5em 0;
}

#mainCol {
  max-width: 630px;
}

#subCol {
  position: absolute;
  z-index: 0;
  top: 21px;
  left: 0;
  background: #FFF;
  padding: 1em 1.5em 1em 1.25em;
  width: 20em;
  font-size: 0.9285em;
  line-height: 1.3846;
  margin-left: 1em;
}


@media screen and (max-width: 800px) {
  #subCol {
    position: static;
    width: inherit;
    margin-right: -1em;
    margin-left: -1em;
    padding-left: 1.25em;
  }
}

#footer {
  padding: 2em 0;
  background: #222 url(../images/footer_tile.gif) repeat-x;
}
#footer .wrapper {
  padding-right: 1em;
  max-width: 960px;
}

#footer p:last-child {
  margin-bottom: 0;
}

#header .wrapper, #topNav .wrapper, #feature .wrapper {padding-right: 1em; max-width: 960px;}
#feature .wrapper {max-width: 720px; padding-left: 23em; position: relative; z-index: 0;}

@media screen and (max-width: 960px) {
  #container .wrapper { padding-left: 23em; }
}

@media screen and (max-width: 800px) {
  #feature .wrapper, #container .wrapper { padding-left: 1em; }
}

/* Links
--------------------------------------- */

a, a:link, a:visited {
  color: #ee3f3f;
  text-decoration: underline;
}

#mainCol a, #subCol a, #feature a {color: #980905;}
#mainCol a code, #subCol a code, #feature a code {color: #980905;}

#mainCol a.anchorlink, #mainCol a.anchorlink code {color: #333;}
#mainCol a.anchorlink { text-decoration: none; }
#mainCol a.anchorlink:hover { text-decoration: underline; }

/* Navigation
--------------------------------------- */

.nav {
  margin: 0;
  padding: 0;
  list-style: none;
  float: left;
  margin-top: 1.5em;
  font-size: 1.2857em;
}

.nav .nav-item {color: #FFF; text-decoration: none;}
.nav .nav-item:hover {text-decoration: underline;}

.guides-index-large, .guides-index-small .guides-index-item {
  padding: 0.5em 1.5em;
  border-radius: 1em;
  -webkit-border-radius: 1em;
  -moz-border-radius: 1em;
  background: #980905;
  position: relative;
  color: white;
}

.guides-index .guides-index-item {
  background: #980905 url(../images/nav_arrow.gif) no-repeat left top;
  padding-left: 1em;
  position: relative;
  z-index: 15;
  padding-bottom: 0.125em;
}

.guides-index:hover .guides-index-item, .guides-index .guides-index-item:hover {
  background-position: left -81px;
  text-decoration: underline !important;
}

@media screen and (min-width: 481px) {
  .nav {
    float: left;
    margin-top: 1.5em;
    font-size: 1.2857em;
  }
  .nav>li {
    display: inline;
    margin-right: 0.5em;
  }
  .guides-index.guides-index-small {
    display: none;
  }
}

@media screen and (max-width: 480px) {
  .nav {
    float: none;
    width: 100%;
    text-align: center;
  }
  .nav .nav-item {
    display: block;
    margin: 0;
    width: 100%;
    background-color: #980905;
    border: solid 1px #620c04;
    border-top: 0;
    padding: 15px 0;
    text-align: center;
  }
  .nav .nav-item, .nav-item.guides-index-item {
    text-transform: uppercase;
  }
  .nav .nav-item:first-child, .nav-item.guides-index-small {
    border-top: solid 1px #620c04;
  }
  .guides-index.guides-index-small {
    display: block;
    margin-top: 1.5em;
  }
  .guides-index.guides-index-large {
    display: none;
  }
  .guides-index-small .guides-index-item {
    font: inherit;
    padding-right: .75em;
    font-size: .95em;
    background-position: 96% 16px;
    -webkit-appearance: none;
  }
  .guides-index-small .guides-index-item:hover{
    background-position: 96% -65px;
  }
}

#guides {
  width: 37em;
  display: block;
  background: #980905;
  border-radius: 1em;
  color: #f1938c;
  padding: 1.5em 2em;
  position: absolute;
  z-index: 10;
  top: -0.25em;
  left: 0;
  padding-top: 2em;
}

#guides.visible {
  display: block !important;
}

.guides-section dt, .guides-section dd {
  font-weight: normal;
  font-size: 0.722em;
  margin: 0;
  padding: 0;
}
.guides-section dt {
  margin: 0.5em 0 0;
  padding:0;
}
#guides a {
  background: none !important;
  color: #FFF;
  text-decoration: none;
}
#guides a:hover {
  text-decoration: underline;
}
.guides-section-container {
  display: flex;
  flex-direction: column;
  flex-wrap: wrap;
  width: 100%;
  max-height: 35em;
}

.guides-section {
  min-width: 5em;
  margin: 0 2em 0.5em 0;
  flex: auto;
  max-width: 12em;
}

.guides-section dd {
  line-height: 1.3;
  margin-bottom: 0.5em;
}

#guides hr {
  display: block;
  border: none;
  height: 1px;
  color: #f1938c;
  background: #f1938c;
}

/* Headings
--------------------------------------- */

h1 {
  font-size: 2.5em;
  line-height: 1;
  margin: 0.6em 0 .2em;
  font-weight: bold;
}

h2 {
  font-size: 2.1428em;
  line-height: 1;
  margin: 0.7em 0 .2333em;
  font-weight: bold;
}

@media screen and (max-width: 480px) {
  h2 {
    font-size: 1.45em;
  }
}

h3 {
  font-size: 1.7142em;
  line-height: 1.286;
  margin: 0.875em 0 0.2916em;
  font-weight: bold;
}

@media screen and (max-width: 480px) {
  h3 {
    font-size: 1.45em;
  }
}

h4 {
  font-size: 1.2857em;
  line-height: 1.2;
  margin: 1.6667em 0 .3887em;
  font-weight: bold;
}

h5 {
  font-size: 1em;
  line-height: 1.5;
  margin: 1em 0 .5em;
  font-weight: bold;
}

h6 {
  font-size: 1em;
  line-height: 1.5;
  margin: 1em 0 .5em;
  font-weight: normal;
}

.section {
  padding-bottom: 0.25em;
  border-bottom: 1px solid #999;
}

/* Content
--------------------------------------- */

.pic {
  margin: 0 2em 2em 0;
}

#topNav strong {color: #999; margin-left: 0.5em;}
#topNav strong a {color: #FFF;}

#header h1 {
  float: right;
  background: url(../images/rails_guides_logo_1x.png) no-repeat;
  width: 297px;
  text-indent: -9999em;
  margin: 0;
  padding: 0;
}

@media
only screen and (-webkit-min-device-pixel-ratio: 2),
only screen and (   min--moz-device-pixel-ratio: 2),
only screen and (     -o-min-device-pixel-ratio: 2/1),
only screen and (        min-device-pixel-ratio: 2),
only screen and (                min-resolution: 192dpi),
only screen and (                min-resolution: 2dppx) {
  #header h1 {
    background: url(../images/rails_guides_logo_2x.png) no-repeat;
    background-size: 160%;
  }
}

@media screen and (max-width: 480px) {
  #header h1 {
    float: none;
  }
}

#header h1 a {
  text-decoration: none;
  display: block;
  height: 77px;
}

#feature p {
  font-size: 1.2857em;
  margin-bottom: 0.75em;
}

@media screen and (max-width: 480px) {
  #feature p {
    font-size: 1em;
  }
}

#feature ul {margin-right: 0;}
#feature ul li {
  list-style: none;
  background: url(../images/check_bullet.gif) no-repeat right 0.5em;
  padding: 0.5em 1.75em 0.5em 1.75em;
  font-size: 1.1428em;
  font-weight: bold;
}

#mainCol dd, #subCol dd {
  padding: 0.25em 0 1em;
  border-bottom: 1px solid #CCC;
  margin-bottom: 1em;
  margin-right: 0;
  /*padding-right: 28px;*/
  padding-right: 0;
}

#mainCol dt, #subCol dt {
  font-size: 1.2857em;
  padding: 0.125em 0 0.25em 0;
  margin-bottom: 0;
}

@media screen and (max-width: 480px) {
  #mainCol dt, #subCol dt {
    font-size: 1em;
  }
}

#mainCol dd.work-in-progress, #subCol dd.work-in-progress {
  background: #fff9d8 url(../images/tab_yellow.gif) no-repeat left top;
  border: none;
  padding: 1.25em 1em 1.25em 48px;
  margin-right: 0;
  margin-top: 0.25em;
}

#mainCol dd.kindle, #subCol dd.kindle {
  background: #d5e9f6 url(../images/tab_info.gif) no-repeat left top;
  border: none;
  padding: 1.25em 1em 1.25em 48px;
  margin-right: 0;
  margin-top: 0.25em;
}

#mainCol div.warning, #subCol dd.warning {
  background: #f9d9d8 url(../images/tab_red.gif) no-repeat left top;
  border: none;
  padding: 1.25em 1.25em 0.25em 48px;
  margin-right: 0;
  margin-top: 0.25em;
}

#subCol .chapters {color: #980905;}
#subCol .chapters a {font-weight: bold;}
#subCol .chapters ul a {font-weight: normal;}
#subCol .chapters li {margin-bottom: 0.75em;}
#subCol h3.chapter {margin-top: 0.25em;}
#subCol h3.chapter img {vertical-align: text-bottom;}
#subCol .chapters ul {margin-right: 0; margin-top: 0.5em;}
#subCol .chapters ul li {
  list-style: none;
  padding: 0 1em 0 0;
  background: url(../images/bullet.gif) no-repeat right 0.45em;
  margin-right: 0;
  font-size: 1em;
  font-weight: normal;
}

#subCol li ul, li ol { margin:0 1.5em; }

div.code_container {
  background: #EEE url(../images/tab_grey.gif) no-repeat right top;
  padding: 0.25em 48px 0.5em 1em;
  position: relative;
}

.note {
  background: #fff9d8 url(../images/tab_note.gif) no-repeat right top;
  border: none;
  padding: 1em 48px 0.25em 1em;
  margin: 0.25em 0 1.5em 0;
}

.info {
  background: #d5e9f6 url(../images/tab_info.gif) no-repeat right top;
  border: none;
  padding: 1em 48px 0.25em 1em;
  margin: 0.25em 0 1.5em 0;
}

#mainCol div.todo {
  background: #fff9d8 url(../images/tab_yellow.gif) no-repeat right top;
  border: none;
  padding: 1em 48px 0.25em 1em;
  margin: 0.25em 0 1.5em 0;
}

.note code, .info code, .todo code {
  background: #fff;
}

#mainCol ul li {
  list-style:none;
  background: url(../images/grey_bullet.gif) no-repeat right 0.5em;
  padding-right: 1em;
  margin-right: 0;
}

#subCol .content {
  font-size: 0.7857em;
  line-height: 1.5;
}

#subCol .content li {
  font-weight: normal;
  background: none;
  padding: 0 0 1em;
  font-size: 1.1667em;
}

/* Clearing
--------------------------------------- */

.clearfix:after {
  content: ".";
  display: block;
  height: 0;
  clear: both;
  visibility: hidden;
}

* html .clearfix {height: 1%;}
.clearfix {display: block;}

/* Same bottom margin for special boxes than for regular paragraphs, this way
intermediate whitespace looks uniform. */
div.code_container, div.important, div.caution, div.warning, div.note, div.info {
  margin-bottom: 1.5em;
}

/* Remove bottom margin of paragraphs in special boxes, otherwise they get a
spurious blank area below with the box background. */
div.important p, div.caution p, div.warning p, div.note p, div.info p {
  margin-bottom: 1em;
}

/* When triple-clicking console code, select only the command, not the prompt */
code.highlight.console span.w, code.highlight.irb span.w {
  display: table-cell;
}

/* Version Badge
--------------------------------------- */

#version-badge {
  position: fixed;
  right: 0;
  top: 0;
  z-index: 100;
<<<<<<< HEAD
  color: white;
  font-size: 30px;
  transform: rotate(45deg) translate(27.5%, -40%);
  min-width: 200px;
  font-weight: bold;
  font-style: italic;
  box-shadow: 0px 2px 2px 1px #1209096e;
  text-shadow: 2px 2px 4px #5400007d;
  background: radial-gradient(circle, rgb(255, 10, 0) 0%, rgb(200, 0, 0) 90%);
=======
  border: none;
}

#version-badge a {
  color: inherit;
  text-decoration: inherit;
>>>>>>> b5b04b09
}<|MERGE_RESOLUTION|>--- conflicted
+++ resolved
@@ -779,7 +779,6 @@
   right: 0;
   top: 0;
   z-index: 100;
-<<<<<<< HEAD
   color: white;
   font-size: 30px;
   transform: rotate(45deg) translate(27.5%, -40%);
@@ -789,12 +788,9 @@
   box-shadow: 0px 2px 2px 1px #1209096e;
   text-shadow: 2px 2px 4px #5400007d;
   background: radial-gradient(circle, rgb(255, 10, 0) 0%, rgb(200, 0, 0) 90%);
-=======
-  border: none;
 }
 
 #version-badge a {
   color: inherit;
   text-decoration: inherit;
->>>>>>> b5b04b09
 }