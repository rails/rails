/* ----------------------------------------------------------------------------
// Rails Guides Redesign - Print Styles
//
// Created: 29 March 2024
// Modified: 29 March 2024
// ---------------------------------------------------------------------------- */

@import 'vendor/include-media';

@media print {
  // remove screen UI stuff
  *,
  *::before,
  *::after {
    background: #fff !important;
    color: #000 !important;
    /* Black prints faster */
    box-shadow: none !important;
    text-shadow: none !important;
  }

  // Set Page layout
  @page {
    margin: 0.75in 0.25in;
  }

  @page:left{
    @bottom-left {
      content: "Page " counter(page) " of " counter(pages);
    }
  }

  // Include link address with linked text
  a,
  a:visited {
    text-decoration: underline;
  }

  a[href]::after {
    content: " (" attr(href) ")";
  }

  a:link, a:visited {
    background: transparent;
    font-weight: bold;
    text-decoration: underline;

    pre, code {
      font-weight: normal !important;
    }
  }

  abbr[title]::after {
    content: " (" attr(title) ")";
  }

  /*
   * Don't show links that are fragment identifiers,
   * or use the `javascript:` pseudo protocol
   */
  a[href^="#"]::after,
  a[href^="javascript:"]::after {
    content: "";
  }

  pre {
    white-space: pre-wrap !important;
  }

  pre,
  blockquote {
    page-break-inside: avoid;
  }

  tr,
  img {
    page-break-inside: avoid;
  }

  p,
  h2,
  h3 {
    orphans: 3;
    widows: 3;
  }

  h2,h3,h4,h5,h6 {
    page-break-after: avoid;
  }

  body.guide,
  .wrapper,
  header,
  footer,
  main,
  #feature,
  #column-side {
    background: #fff;
    color: #000;
    position: static;
    display: block;
    float: none;
    height: auto;
    min-height: 0;
    margin: 0;
    padding: 0;
    text-align: left;
    text-indent: 0;
    width: auto;
  }

  body.guide {
    // Force backgrounds to print
    -webkit-print-color-adjust:exact !important;
    print-color-adjust:exact !important;
    font-size: 10pt !important;
    line-height: 1.4;
    padding: 0 3%;

    .wrapper {
      max-width: unset !important;
      padding-right: unset !important;
    }

    .hide,
    nav {
      display: none !important;
    }

    #feature #subCol {
      display: block !important;

      @include media('>desktop') {
        display: block !important;
        height: auto;
        max-height: unset;
        position: unset;
        width: 100%;
      }

      ol.chapters {
        height: auto;
        max-height: unset;
        overflow: hidden;
      }
    }

    .interstitial {
<<<<<<< HEAD

=======
>>>>>>> 79f34b97
      background-repeat: no-repeat !important;
      background-size: 36px 36px !important;
      background-position: 10px 10px !important;

      &.note {
        background-image: url("../images/icon_task-list-pin.svg") !important;
      }

      &.work-in-progress,
      &.todo {
        background-image: url("../images/icon_construction-sign.svg") !important;
      }

      &.info {
        background-image: url("../images/icon_bulb-1.svg") !important;
      }

      &.warning {
        background-image: url("../images/icon_hand-stop.svg") !important;
      }

      &.question {
        background-image: url("../images/icon_question-bubble.svg") !important;
      }
    }

    .code  {
      background-color: #FAF9F8 !important;

      pre, span {
        background-color: transparent !important;
        border: none;
        font-size: 9.5pt !important;
      }

      button {
        display: none;
      }
    }

    hr {
      height: 1.5em;
      background: url("../images/hr_rails.svg") center no-repeat !important;
    }

    code, pre {
      font-size: 9.5pt !important;
    }

  } // body.guide
}<|MERGE_RESOLUTION|>--- conflicted
+++ resolved
@@ -146,10 +146,6 @@
     }
 
     .interstitial {
-<<<<<<< HEAD
-
-=======
->>>>>>> 79f34b97
       background-repeat: no-repeat !important;
       background-size: 36px 36px !important;
       background-position: 10px 10px !important;
