--- conflicted
+++ resolved
@@ -77,11 +77,7 @@
 
 ### Publish the gems
 
-<<<<<<< HEAD
-To publish the gems approve the [Release workflow in GitHub Actions](https://github.com/rafael/rails/actions/workflows/release.yml),
-=======
 To publish the gems approve the [Release workflow in GitHub Actions](https://github.com/rails/rails/actions/workflows/release.yml),
->>>>>>> bd397d3e
 that was created after the release was published.
 
 ### Send Rails release announcements
