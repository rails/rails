--- conflicted
+++ resolved
@@ -13,11 +13,7 @@
         private
 
           def define_method_attribute=(name)
-<<<<<<< HEAD
-            safe_name = name.unpack("h*").first
-=======
-            safe_name = name.unpack1("h*".freeze)
->>>>>>> 07ed1c5c
+            safe_name = name.unpack1("h*")
             ActiveRecord::AttributeMethods::AttrNames.set_name_cache safe_name, name
             sync_with_transaction_state = "sync_with_transaction_state" if name == primary_key
 
