--- conflicted
+++ resolved
@@ -224,11 +224,7 @@
       class Builder # :nodoc:
         attr_reader :model
 
-<<<<<<< HEAD
-        delegate :skip_duplicates?, :update_duplicates?, :keys, :append_if_exist_keys_including_timestamps, :record_timestamps?, to: :insert_all
-=======
-        delegate :skip_duplicates?, :update_duplicates?, :keys, :keys_including_timestamps, :record_timestamps?, :primary_keys, to: :insert_all
->>>>>>> 05f0b161
+        delegate :skip_duplicates?, :update_duplicates?, :keys, :append_if_exist_keys_including_timestamps, :record_timestamps?, :primary_keys, to: :insert_all
 
         def initialize(insert_all)
           @insert_all, @model, @connection = insert_all, insert_all.model, insert_all.connection
