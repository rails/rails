module ActiveRecord
  class Relation
    class WhereClauseFactory # :nodoc:
      def initialize(klass, predicate_builder)
        @klass = klass
        @predicate_builder = predicate_builder
      end

      def build(opts, other)
        case opts
        when String, Array
          parts = [klass.send(:sanitize_sql, other.empty? ? opts : ([opts] + other))]
        when Hash
          attributes = predicate_builder.resolve_column_aliases(opts)
          attributes = klass.send(:expand_hash_conditions_for_aggregates, attributes)
          attributes.stringify_keys!

<<<<<<< HEAD
          parts, binds = predicate_builder.build_for_hash(attributes)
=======
          if perform_case_sensitive?(options = other.last)
            parts, binds = build_for_case_sensitive(attributes, options)
          else
            attributes, binds = predicate_builder.create_binds(attributes)
            parts = predicate_builder.build_from_hash(attributes)
          end
>>>>>>> dd3adc5a
        when Arel::Nodes::Node
          parts = [opts]
        else
          raise ArgumentError, "Unsupported argument type: #{opts} (#{opts.class})"
        end

        WhereClause.new(parts, binds || [])
      end

      # TODO Change this to private once we've dropped Ruby 2.2 support.
      # Workaround for Ruby 2.2 "private attribute?" warning.
      protected

        attr_reader :klass, :predicate_builder

      private

        def perform_case_sensitive?(options)
          options && options.key?(:case_sensitive)
        end

        def build_for_case_sensitive(attributes, options)
          parts, binds = [], []
          table = klass.arel_table

          attributes.each do |attribute, value|
            if reflection = klass._reflect_on_association(attribute)
              attribute = reflection.foreign_key.to_s
              value = value[reflection.klass.primary_key] unless value.nil?
            end

            if value.nil?
              parts << table[attribute].eq(value)
            else
              column = klass.column_for_attribute(attribute)

              binds << predicate_builder.send(:build_bind_param, attribute, value)
              value = Arel::Nodes::BindParam.new

              predicate = if options[:case_sensitive]
                klass.connection.case_sensitive_comparison(table, attribute, column, value)
              else
                klass.connection.case_insensitive_comparison(table, attribute, column, value)
              end

              parts << predicate
            end
          end

          [parts, binds]
        end
    end
  end
end<|MERGE_RESOLUTION|>--- conflicted
+++ resolved
@@ -15,16 +15,12 @@
           attributes = klass.send(:expand_hash_conditions_for_aggregates, attributes)
           attributes.stringify_keys!
 
-<<<<<<< HEAD
-          parts, binds = predicate_builder.build_for_hash(attributes)
-=======
-          if perform_case_sensitive?(options = other.last)
-            parts, binds = build_for_case_sensitive(attributes, options)
-          else
-            attributes, binds = predicate_builder.create_binds(attributes)
-            parts = predicate_builder.build_from_hash(attributes)
-          end
->>>>>>> dd3adc5a
+          parts, binds = \
+            if perform_case_sensitive?(options = other.last)
+              build_for_case_sensitive(attributes, options)
+            else
+              predicate_builder.build_for_hash(attributes)
+            end
         when Arel::Nodes::Node
           parts = [opts]
         else
