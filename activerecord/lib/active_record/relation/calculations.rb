# frozen_string_literal: true

module ActiveRecord
  module Calculations
    # Count the records.
    #
    #   Person.count
    #   # => the total count of all people
    #
    #   Person.count(:age)
    #   # => returns the total count of all people whose age is present in database
    #
    #   Person.count(:all)
    #   # => performs a COUNT(*) (:all is an alias for '*')
    #
    #   Person.distinct.count(:age)
    #   # => counts the number of different age values
    #
    # If #count is used with {Relation#group}[rdoc-ref:QueryMethods#group],
    # it returns a Hash whose keys represent the aggregated column,
    # and the values are the respective amounts:
    #
    #   Person.group(:city).count
    #   # => { 'Rome' => 5, 'Paris' => 3 }
    #
    # If #count is used with {Relation#group}[rdoc-ref:QueryMethods#group] for multiple columns, it returns a Hash whose
    # keys are an array containing the individual values of each column and the value
    # of each key would be the #count.
    #
    #   Article.group(:status, :category).count
    #   # =>  {["draft", "business"]=>10, ["draft", "technology"]=>4,
    #          ["published", "business"]=>0, ["published", "technology"]=>2}
    #
    # If #count is used with {Relation#select}[rdoc-ref:QueryMethods#select], it will count the selected columns:
    #
    #   Person.select(:age).count
    #   # => counts the number of different age values
    #
    # Note: not all valid {Relation#select}[rdoc-ref:QueryMethods#select] expressions are valid #count expressions. The specifics differ
    # between databases. In invalid cases, an error from the database is thrown.
    def count(column_name = nil)
      if block_given?
        unless column_name.nil?
          ActiveSupport::Deprecation.warn \
            "When `count' is called with a block, it ignores other arguments. " \
            "This behavior is now deprecated and will result in an ArgumentError in Rails 6.0."
        end

        return super()
      end

      calculate(:count, column_name)
    end

    # Calculates the average value on a given column. Returns +nil+ if there's
    # no row. See #calculate for examples with options.
    #
    #   Person.average(:age) # => 35.8
    def average(column_name)
      calculate(:average, column_name)
    end

    # Calculates the minimum value on a given column. The value is returned
    # with the same data type of the column, or +nil+ if there's no row. See
    # #calculate for examples with options.
    #
    #   Person.minimum(:age) # => 7
    def minimum(column_name)
      calculate(:minimum, column_name)
    end

    # Calculates the maximum value on a given column. The value is returned
    # with the same data type of the column, or +nil+ if there's no row. See
    # #calculate for examples with options.
    #
    #   Person.maximum(:age) # => 93
    def maximum(column_name)
      calculate(:maximum, column_name)
    end

    # Calculates the sum of values on a given column. The value is returned
    # with the same data type of the column, +0+ if there's no row. See
    # #calculate for examples with options.
    #
    #   Person.sum(:age) # => 4562
    def sum(column_name = nil)
      if block_given?
        unless column_name.nil?
          ActiveSupport::Deprecation.warn \
            "When `sum' is called with a block, it ignores other arguments. " \
            "This behavior is now deprecated and will result in an ArgumentError in Rails 6.0."
        end

        return super()
      end

      calculate(:sum, column_name)
    end

    # This calculates aggregate values in the given column. Methods for #count, #sum, #average,
    # #minimum, and #maximum have been added as shortcuts.
    #
    #   Person.calculate(:count, :all) # The same as Person.count
    #   Person.average(:age) # SELECT AVG(age) FROM people...
    #
    #   # Selects the minimum age for any family without any minors
    #   Person.group(:last_name).having("min(age) > 17").minimum(:age)
    #
    #   Person.sum("2 * age")
    #
    # There are two basic forms of output:
    #
    # * Single aggregate value: The single value is type cast to Integer for COUNT, Float
    #   for AVG, and the given column's type for everything else.
    #
    # * Grouped values: This returns an ordered hash of the values and groups them. It
    #   takes either a column name, or the name of a belongs_to association.
    #
    #      values = Person.group('last_name').maximum(:age)
    #      puts values["Drake"]
    #      # => 43
    #
    #      drake  = Family.find_by(last_name: 'Drake')
    #      values = Person.group(:family).maximum(:age) # Person belongs_to :family
    #      puts values[drake]
    #      # => 43
    #
    #      values.each do |family, max_age|
    #        ...
    #      end
    def calculate(operation, column_name)
      if has_include?(column_name)
        relation = apply_join_dependency

        if operation.to_s.downcase == "count"
          relation.distinct!
          # PostgreSQL: ORDER BY expressions must appear in SELECT list when using DISTINCT
          if (column_name == :all || column_name.nil?) && select_values.empty?
            relation.order_values = []
          end
        end

        relation.calculate(operation, column_name)
      else
        perform_calculation(operation, column_name)
      end
    end

    # Use #pluck as a shortcut to select one or more attributes without
    # loading a bunch of records just to grab the attributes you want.
    #
    #   Person.pluck(:name)
    #
    # instead of
    #
    #   Person.all.map(&:name)
    #
    # Pluck returns an Array of attribute values type-casted to match
    # the plucked column names, if they can be deduced. Plucking an SQL fragment
    # returns String values by default.
    #
    #   Person.pluck(:name)
    #   # SELECT people.name FROM people
    #   # => ['David', 'Jeremy', 'Jose']
    #
    #   Person.pluck(:id, :name)
    #   # SELECT people.id, people.name FROM people
    #   # => [[1, 'David'], [2, 'Jeremy'], [3, 'Jose']]
    #
    #   Person.distinct.pluck(:role)
    #   # SELECT DISTINCT role FROM people
    #   # => ['admin', 'member', 'guest']
    #
    #   Person.where(age: 21).limit(5).pluck(:id)
    #   # SELECT people.id FROM people WHERE people.age = 21 LIMIT 5
    #   # => [2, 3]
    #
    #   Person.pluck('DATEDIFF(updated_at, created_at)')
    #   # SELECT DATEDIFF(updated_at, created_at) FROM people
    #   # => ['0', '27761', '173']
    #
    # See also #ids.
    #
    def pluck(*column_names)
      if loaded? && (column_names.map(&:to_s) - @klass.attribute_names - @klass.attribute_aliases.keys).empty?
        return records.pluck(*column_names)
      end

      if has_include?(column_names.first)
        relation = apply_join_dependency
        relation.pluck(*column_names)
      else
        enforce_raw_sql_whitelist(column_names)
        relation = spawn
        relation.select_values = column_names.map { |cn|
          @klass.has_attribute?(cn) || @klass.attribute_alias?(cn) ? arel_attribute(cn) : cn
        }
        result = skip_query_cache_if_necessary { klass.connection.select_all(relation.arel, nil) }
        result.cast_values(klass.attribute_types)
      end
    end

    # Pick the value(s) from the named column(s) in the current relation.
    # This is short-hand for <tt>relation.limit(1).pluck(*column_names).first</tt>, and is primarily useful
    # when you have a relation that's already narrowed down to a single row.
    #
    # Just like #pluck, #pick will only load the actual value, not the entire record object, so it's also
    # more efficient. The value is, again like with pluck, typecast by the column type.
    #
    #   Person.where(id: 1).pick(:name)
    #   # SELECT people.name FROM people WHERE id = 1 LIMIT 1
    #   # => 'David'
    #
    #   Person.where(id: 1).pick(:name, :email_address)
    #   # SELECT people.name, people.email_address FROM people WHERE id = 1 LIMIT 1
    #   # => [ 'David', 'david@loudthinking.com' ]
    def pick(*column_names)
      limit(1).pluck(*column_names).first
    end

    # Pluck all the ID's for the relation using the table's primary key
    #
    #   Person.ids # SELECT people.id FROM people
    #   Person.joins(:companies).ids # SELECT people.id FROM people INNER JOIN companies ON companies.person_id = people.id
    def ids
      pluck primary_key
    end

    private

      def has_include?(column_name)
        eager_loading? || (includes_values.present? && column_name && column_name != :all)
      end

      def perform_calculation(operation, column_name)
        operation = operation.to_s.downcase

        # If #count is used with #distinct (i.e. `relation.distinct.count`) it is
        # considered distinct.
        distinct = select_values.any? { |v| v.try(:match?, /\s*DISTINCT[\s(]+/i ) } ||
                   distinct_value

        if operation == "count"
          column_name ||= select_for_count
          if column_name == :all
            if distinct && (group_values.any? || select_values.empty? && order_values.empty?)
              column_name = primary_key
            end
<<<<<<< HEAD
          elsif column_name.try(:match?, /\s*DISTINCT[\s(]+/i)
=======
          elsif /\s*DISTINCT[\s(]+/i.match?(column_name.to_s)
>>>>>>> cd2fe237
            distinct = nil
          end
        end

        if group_values.any?
          execute_grouped_calculation(operation, column_name, distinct)
        else
          execute_simple_calculation(operation, column_name, distinct)
        end
      end

      def aggregate_column(column_name)
        return column_name if Arel::Expressions === column_name

        if @klass.has_attribute?(column_name) || @klass.attribute_alias?(column_name)
          @klass.arel_attribute(column_name)
        else
          Arel.sql(column_name == :all ? "*" : column_name.to_s)
        end
      end

      def operation_over_aggregate_column(column, operation, distinct)
        operation == "count" ? column.count(distinct) : column.send(operation)
      end

      def execute_simple_calculation(operation, column_name, distinct) #:nodoc:
        column_alias = column_name

        if operation == "count" && (column_name == :all && distinct || has_limit_or_offset?)
          # Shortcut when limit is zero.
          return 0 if limit_value == 0

          query_builder = build_count_subquery(spawn, column_name, distinct)
        else
          # PostgreSQL doesn't like ORDER BY when there are no GROUP BY
          relation = unscope(:order).distinct!(false)

          column = aggregate_column(column_name)

          select_value = operation_over_aggregate_column(column, operation, distinct)
          if operation == "sum" && distinct
            select_value.distinct = true
          end

          column_alias = select_value.alias
          column_alias ||= @klass.connection.column_name_for_operation(operation, select_value)
          relation.select_values = [select_value]

          query_builder = relation.arel
        end

        result = skip_query_cache_if_necessary { @klass.connection.select_all(query_builder, nil) }
        row    = result.first
        value  = row && row.values.first
        type   = result.column_types.fetch(column_alias) do
          type_for(column_name)
        end

        type_cast_calculated_value(value, type, operation)
      end

      def execute_grouped_calculation(operation, column_name, distinct) #:nodoc:
        group_attrs = group_values

        if group_attrs.first.respond_to?(:to_sym)
          association  = @klass._reflect_on_association(group_attrs.first)
          associated   = group_attrs.size == 1 && association && association.belongs_to? # only count belongs_to associations
          group_fields = Array(associated ? association.foreign_key : group_attrs)
        else
          group_fields = group_attrs
        end
        group_fields = arel_columns(group_fields)

        group_aliases = group_fields.map { |field| column_alias_for(field) }
        group_columns = group_aliases.zip(group_fields)

        if operation == "count" && column_name == :all
          aggregate_alias = "count_all"
        else
          aggregate_alias = column_alias_for([operation, column_name].join(" "))
        end

        select_values = [
          operation_over_aggregate_column(
            aggregate_column(column_name),
            operation,
            distinct).as(aggregate_alias)
        ]
        select_values += self.select_values unless having_clause.empty?

        select_values.concat group_columns.map { |aliaz, field|
          if field.respond_to?(:as)
            field.as(aliaz)
          else
            "#{field} AS #{aliaz}"
          end
        }

        relation = except(:group).distinct!(false)
        relation.group_values  = group_fields
        relation.select_values = select_values

        calculated_data = skip_query_cache_if_necessary { @klass.connection.select_all(relation.arel, nil) }

        if association
          key_ids     = calculated_data.collect { |row| row[group_aliases.first] }
          key_records = association.klass.base_class.where(association.klass.base_class.primary_key => key_ids)
          key_records = Hash[key_records.map { |r| [r.id, r] }]
        end

        Hash[calculated_data.map do |row|
          key = group_columns.map { |aliaz, col_name|
            type = type_for(col_name) do
              calculated_data.column_types.fetch(aliaz, Type.default_value)
            end
            type_cast_calculated_value(row[aliaz], type)
          }
          key = key.first if key.size == 1
          key = key_records[key] if associated

          type = calculated_data.column_types.fetch(aggregate_alias) { type_for(column_name) }
          [key, type_cast_calculated_value(row[aggregate_alias], type, operation)]
        end]
      end

      # Converts the given keys to the value that the database adapter returns as
      # a usable column name:
      #
      #   column_alias_for("users.id")                 # => "users_id"
      #   column_alias_for("sum(id)")                  # => "sum_id"
      #   column_alias_for("count(distinct users.id)") # => "count_distinct_users_id"
      #   column_alias_for("count(*)")                 # => "count_all"
      def column_alias_for(keys)
        if keys.respond_to? :name
          keys = "#{keys.relation.name}.#{keys.name}"
        end

        table_name = keys.to_s.downcase
        table_name.gsub!(/\*/, "all")
        table_name.gsub!(/\W+/, " ")
        table_name.strip!
        table_name.gsub!(/ +/, "_")

        @klass.connection.table_alias_for(table_name)
      end

      def type_for(field, &block)
        field_name = field.respond_to?(:name) ? field.name.to_s : field.to_s.split(".").last
        @klass.type_for_attribute(field_name, &block)
      end

      def type_cast_calculated_value(value, type, operation = nil)
        case operation
        when "count"   then value.to_i
        when "sum"     then type.deserialize(value || 0)
        when "average" then value.respond_to?(:to_d) ? value.to_d : value
        else type.deserialize(value)
        end
      end

      def select_for_count
        if select_values.present?
          return select_values.first if select_values.one?
          select_values.join(", ")
        else
          :all
        end
      end

      def build_count_subquery(relation, column_name, distinct)
        if column_name == :all
          relation.select_values = [ Arel.sql(FinderMethods::ONE_AS_ONE) ] unless distinct
        else
          column_alias = Arel.sql("count_column")
          relation.select_values = [ aggregate_column(column_name).as(column_alias) ]
        end

        subquery = relation.arel.as(Arel.sql("subquery_for_count"))
        select_value = operation_over_aggregate_column(column_alias || Arel.star, "count", false)

        Arel::SelectManager.new(subquery).project(select_value)
      end
  end
end<|MERGE_RESOLUTION|>--- conflicted
+++ resolved
@@ -246,11 +246,7 @@
             if distinct && (group_values.any? || select_values.empty? && order_values.empty?)
               column_name = primary_key
             end
-<<<<<<< HEAD
-          elsif column_name.try(:match?, /\s*DISTINCT[\s(]+/i)
-=======
           elsif /\s*DISTINCT[\s(]+/i.match?(column_name.to_s)
->>>>>>> cd2fe237
             distinct = nil
           end
         end
