--- conflicted
+++ resolved
@@ -93,25 +93,11 @@
     #
     #   Person.sum("2 * age")
     def calculate(operation, column_name, options = {})
-<<<<<<< HEAD
-      if options.except(:distinct).present?
-        apply_finder_options(options.except(:distinct)).calculate(operation, column_name, :distinct => options[:distinct])
-      else
-        relation = with_default_scope
-
-        if relation.equal?(self)
-          if eager_loading? || (includes_values.present? && references_eager_loaded_tables?(column_name))
-            construct_relation_for_association_calculations.calculate(operation, column_name, options)
-          else
-            perform_calculation(operation, column_name, options)
-          end
-=======
       relation = with_default_scope
 
       if relation.equal?(self)
         if eager_loading? || (includes_values.present? && references_eager_loaded_tables?)
           construct_relation_for_association_calculations.calculate(operation, column_name, options)
->>>>>>> 69c2307a
         else
           perform_calculation(operation, column_name, options)
         end
