require 'active_support/core_ext/object/blank'
require 'active_support/core_ext/hash/indifferent_access'

module ActiveRecord
  module FinderMethods
    # Find by id - This can either be a specific id (1), a list of ids (1, 5, 6), or an array of ids ([5, 6, 10]).
    # If no record can be found for all of the listed ids, then RecordNotFound will be raised. If the primary key
    # is an integer, find by id coerces its arguments using +to_i+.
    #
    # ==== Examples
    #
    #   Person.find(1)       # returns the object for ID = 1
    #   Person.find("1")     # returns the object for ID = 1
    #   Person.find(1, 2, 6) # returns an array for objects with IDs in (1, 2, 6)
    #   Person.find([7, 17]) # returns an array for objects with IDs in (7, 17)
    #   Person.find([1])     # returns an array for the object with ID = 1
    #   Person.where("administrator = 1").order("created_on DESC").find(1)
    #
    # Note that returned records may not be in the same order as the ids you
    # provide since database rows are unordered. Give an explicit <tt>order</tt>
    # to ensure the results are sorted.
    #
    # ==== Find with lock
    #
    # Example for find with a lock: Imagine two concurrent transactions:
    # each will read <tt>person.visits == 2</tt>, add 1 to it, and save, resulting
    # in two saves of <tt>person.visits = 3</tt>. By locking the row, the second
    # transaction has to wait until the first is finished; we get the
    # expected <tt>person.visits == 4</tt>.
    #
    #   Person.transaction do
    #     person = Person.lock(true).find(1)
    #     person.visits += 1
    #     person.save!
    #   end
    def find(*args)
      if block_given?
        to_a.find { |*block_args| yield(*block_args) }
      else
        find_with_ids(*args)
      end
    end

<<<<<<< HEAD
    # Works similarly to Hash#fetch. Attempts a .first on the relation and returns it if present.
    # If not, returns the default object, or passes a newly built object from the relation into the given block
    #
    # If no block is given, returns the newly built object directly. Replaces the idiom of:
    #
    #   scope = Person.where(:category => "Developer")
    #   dev   = scope.first || scope.build
    #   # instead:
    #   Person.where(:category => "Developer").fetch
    #
    # Example:
    #   scope = Person.where(:cateogry => "Developer")
    #   scope.exists? #=> false
    #   dev   = Person.where(:category => "Developer").fetch #=> #<Person id: nil, category: "Developer">
    #   dev.save
    #   scope.fetch #=> #<Person id:1, category: "Developer">
    def fetch(default=nil, &block)
      self.first || if default
                      default
                    elsif block
                      self.build.tap(&block)
                    else
                      self.build
                    end
    end

    # A convenience wrapper for <tt>find(:first, *args)</tt>. You can pass in all the
    # same arguments to this method as you can to <tt>find(:first)</tt>.
    def first(*args)
      if args.any?
        if args.first.kind_of?(Integer) || (loaded? && !args.first.kind_of?(Hash))
          limit(*args).to_a
=======
    # Finds the first record matching the specified conditions. There
    # is no implied ording so if order matters, you should specify it
    # yourself.
    #
    # If no record is found, returns <tt>nil</tt>.
    #
    #   Post.find_by name: 'Spartacus', rating: 4
    #   Post.find_by "published_at < ?", 2.weeks.ago
    #
    def find_by(*args)
      where(*args).take
    end

    # Like <tt>find_by</tt>, except that if no record is found, raises
    # an <tt>ActiveRecord::RecordNotFound</tt> error.
    def find_by!(*args)
      where(*args).take!
    end

    # Gives a record (or N records if a parameter is supplied) without any implied
    # order. The order will depend on the database implementation.
    # If an order is supplied it will be respected.
    #
    # Examples:
    #
    #   Person.take # returns an object fetched by SELECT * FROM people
    #   Person.take(5) # returns 5 objects fetched by SELECT * FROM people LIMIT 5
    #   Person.where(["name LIKE '%?'", name]).take
    def take(limit = nil)
      limit ? limit(limit).to_a : find_take
    end

    # Same as +take+ but raises <tt>ActiveRecord::RecordNotFound</tt> if no record
    # is found. Note that <tt>take!</tt> accepts no arguments.
    def take!
      take or raise RecordNotFound
    end

    # Find the first record (or first N records if a parameter is supplied).
    # If no order is defined it will order by primary key.
    #
    # Examples:
    #
    #   Person.first # returns the first object fetched by SELECT * FROM people
    #   Person.where(["user_name = ?", user_name]).first
    #   Person.where(["user_name = :u", { :u => user_name }]).first
    #   Person.order("created_on DESC").offset(5).first
    def first(limit = nil)
      if limit
        if order_values.empty? && primary_key
          order(arel_table[primary_key].asc).limit(limit).to_a
>>>>>>> a29bc1cf
        else
          limit(limit).to_a
        end
      else
        find_first
      end
    end

    # Same as +first+ but raises <tt>ActiveRecord::RecordNotFound</tt> if no record
    # is found. Note that <tt>first!</tt> accepts no arguments.
    def first!
      first or raise RecordNotFound
    end

    # Find the last record (or last N records if a parameter is supplied).
    # If no order is defined it will order by primary key.
    #
    # Examples:
    #
    #   Person.last # returns the last object fetched by SELECT * FROM people
    #   Person.where(["user_name = ?", user_name]).last
    #   Person.order("created_on DESC").offset(5).last
    def last(limit = nil)
      if limit
        if order_values.empty? && primary_key
          order(arel_table[primary_key].desc).limit(limit).reverse
        else
          to_a.last(limit)
        end
      else
        find_last
      end
    end

    # Same as +last+ but raises <tt>ActiveRecord::RecordNotFound</tt> if no record
    # is found. Note that <tt>last!</tt> accepts no arguments.
    def last!
      last or raise RecordNotFound
    end

    # Examples:
    #
    #   Person.all # returns an array of objects for all the rows fetched by SELECT * FROM people
    #   Person.where(["category IN (?)", categories]).limit(50).all
    #   Person.where({ :friends => ["Bob", "Steve", "Fred"] }).all
    #   Person.offset(10).limit(10).all
    #   Person.includes([:account, :friends]).all
    #   Person.group("category").all
    def all
      to_a
    end

    # Returns true if a record exists in the table that matches the +id+ or
    # conditions given, or false otherwise. The argument can take five forms:
    #
    # * Integer - Finds the record with this primary key.
    # * String - Finds the record with a primary key corresponding to this
    #   string (such as <tt>'5'</tt>).
    # * Array - Finds the record that matches these +find+-style conditions
    #   (such as <tt>['color = ?', 'red']</tt>).
    # * Hash - Finds the record that matches these +find+-style conditions
    #   (such as <tt>{:color => 'red'}</tt>).
    # * No args - Returns false if the table is empty, true otherwise.
    #
    # For more information about specifying conditions as a Hash or Array,
    # see the Conditions section in the introduction to ActiveRecord::Base.
    #
    # Note: You can't pass in a condition as a string (like <tt>name =
    # 'Jamie'</tt>), since it would be sanitized and then queried against
    # the primary key column, like <tt>id = 'name = \'Jamie\''</tt>.
    #
    # ==== Examples
    #   Person.exists?(5)
    #   Person.exists?('5')
    #   Person.exists?(:name => "David")
    #   Person.exists?(['name LIKE ?', "%#{query}%"])
    #   Person.exists?
    def exists?(id = false)
      return false if id.nil?

      id = id.id if ActiveRecord::Model === id

      join_dependency = construct_join_dependency_for_association_find
      relation = construct_relation_for_association_find(join_dependency)
      relation = relation.except(:select, :order).select("1").limit(1)

      case id
      when Array, Hash
        relation = relation.where(id)
      else
        relation = relation.where(table[primary_key].eq(id)) if id
      end

      connection.select_value(relation, "#{name} Exists", relation.bind_values)
    end

    protected

    def find_with_associations
      join_dependency = construct_join_dependency_for_association_find
      relation = construct_relation_for_association_find(join_dependency)
      rows = connection.select_all(relation, 'SQL', relation.bind_values.dup)
      join_dependency.instantiate(rows)
    rescue ThrowResult
      []
    end

    def construct_join_dependency_for_association_find
      including = (eager_load_values + includes_values).uniq
      ActiveRecord::Associations::JoinDependency.new(@klass, including, [])
    end

    def construct_relation_for_association_calculations
      including = (eager_load_values + includes_values).uniq
      join_dependency = ActiveRecord::Associations::JoinDependency.new(@klass, including, arel.froms.first)
      relation = except(:includes, :eager_load, :preload)
      apply_join_dependency(relation, join_dependency)
    end

    def construct_relation_for_association_find(join_dependency)
      relation = except(:includes, :eager_load, :preload, :select).select(join_dependency.columns)
      apply_join_dependency(relation, join_dependency)
    end

    def apply_join_dependency(relation, join_dependency)
      join_dependency.join_associations.each do |association|
        relation = association.join_relation(relation)
      end

      limitable_reflections = using_limitable_reflections?(join_dependency.reflections)

      if !limitable_reflections && relation.limit_value
        limited_id_condition = construct_limited_ids_condition(relation.except(:select))
        relation = relation.where(limited_id_condition)
      end

      relation = relation.except(:limit, :offset) unless limitable_reflections

      relation
    end

    def construct_limited_ids_condition(relation)
      orders = relation.order_values.map { |val| val.presence }.compact
      values = @klass.connection.distinct("#{@klass.connection.quote_table_name table_name}.#{primary_key}", orders)

      relation = relation.dup

      ids_array = relation.select(values).collect {|row| row[primary_key]}
      ids_array.empty? ? raise(ThrowResult) : table[primary_key].in(ids_array)
    end

    def find_with_ids(*ids)
      return to_a.find { |*block_args| yield(*block_args) } if block_given?

      expects_array = ids.first.kind_of?(Array)
      return ids.first if expects_array && ids.first.empty?

      ids = ids.flatten.compact.uniq

      case ids.size
      when 0
        raise RecordNotFound, "Couldn't find #{@klass.name} without an ID"
      when 1
        result = find_one(ids.first)
        expects_array ? [ result ] : result
      else
        find_some(ids)
      end
    end

    def find_one(id)
      id = id.id if ActiveRecord::Base === id

      column = columns_hash[primary_key]
      substitute = connection.substitute_at(column, bind_values.length)
      relation = where(table[primary_key].eq(substitute))
      relation.bind_values += [[column, id]]
      record = relation.take

      unless record
        conditions = arel.where_sql
        conditions = " [#{conditions}]" if conditions
        raise RecordNotFound, "Couldn't find #{@klass.name} with #{primary_key}=#{id}#{conditions}"
      end

      record
    end

    def find_some(ids)
      result = where(table[primary_key].in(ids)).all

      expected_size =
        if limit_value && ids.size > limit_value
          limit_value
        else
          ids.size
        end

      # 11 ids with limit 3, offset 9 should give 2 results.
      if offset_value && (ids.size - offset_value < expected_size)
        expected_size = ids.size - offset_value
      end

      if result.size == expected_size
        result
      else
        conditions = arel.where_sql
        conditions = " [#{conditions}]" if conditions

        error = "Couldn't find all #{@klass.name.pluralize} with IDs "
        error << "(#{ids.join(", ")})#{conditions} (found #{result.size} results, but was looking for #{expected_size})"
        raise RecordNotFound, error
      end
    end

    def find_take
      if loaded?
        @records.first
      else
        @take ||= limit(1).to_a.first
      end
    end

    def find_first
      if loaded?
        @records.first
      else
        @first ||=
          if order_values.empty? && primary_key
            order(arel_table[primary_key].asc).limit(1).to_a.first
          else
            limit(1).to_a.first
          end
      end
    end

    def find_last
      if loaded?
        @records.last
      else
        @last ||=
          if offset_value || limit_value
            to_a.last
          else
            reverse_order.limit(1).to_a.first
          end
      end
    end

    def using_limitable_reflections?(reflections)
      reflections.none? { |r| r.collection? }
    end
  end
end<|MERGE_RESOLUTION|>--- conflicted
+++ resolved
@@ -41,7 +41,6 @@
       end
     end
 
-<<<<<<< HEAD
     # Works similarly to Hash#fetch. Attempts a .first on the relation and returns it if present.
     # If not, returns the default object, or passes a newly built object from the relation into the given block
     #
@@ -68,13 +67,6 @@
                     end
     end
 
-    # A convenience wrapper for <tt>find(:first, *args)</tt>. You can pass in all the
-    # same arguments to this method as you can to <tt>find(:first)</tt>.
-    def first(*args)
-      if args.any?
-        if args.first.kind_of?(Integer) || (loaded? && !args.first.kind_of?(Hash))
-          limit(*args).to_a
-=======
     # Finds the first record matching the specified conditions. There
     # is no implied ording so if order matters, you should specify it
     # yourself.
@@ -126,7 +118,6 @@
       if limit
         if order_values.empty? && primary_key
           order(arel_table[primary_key].asc).limit(limit).to_a
->>>>>>> a29bc1cf
         else
           limit(limit).to_a
         end
