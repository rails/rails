--- conflicted
+++ resolved
@@ -122,12 +122,8 @@
       if block_given?
         to_a.select { |*block_args| block.call(*block_args) }
       else
-<<<<<<< HEAD
-        spawn.select!(value)
-=======
         raise ArgumentError, 'Call this with at least one field' if fields.empty?
-        clone.select!(*fields)
->>>>>>> 5e58fd88
+        spawn.select!(*fields)
       end
     end
 
