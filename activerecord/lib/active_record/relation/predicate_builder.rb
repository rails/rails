module ActiveRecord
  class PredicateBuilder # :nodoc:
    require "active_record/relation/predicate_builder/array_handler"
    require "active_record/relation/predicate_builder/association_query_handler"
    require "active_record/relation/predicate_builder/basic_object_handler"
    require "active_record/relation/predicate_builder/polymorphic_array_handler"
    require "active_record/relation/predicate_builder/range_handler"
    require "active_record/relation/predicate_builder/relation_handler"

    delegate :resolve_column_aliases, to: :table

    def initialize(table)
      @table = table
      @handlers = []

      register_handler(BasicObject, BasicObjectHandler.new)
      register_handler(Range, RangeHandler.new)
      register_handler(RangeHandler::RangeWithBinds, RangeHandler.new)
      register_handler(Relation, RelationHandler.new)
      register_handler(Array, ArrayHandler.new(self))
      register_handler(AssociationQueryValue, AssociationQueryHandler.new(self))
      register_handler(PolymorphicArrayValue, PolymorphicArrayHandler.new(self))
    end

    def build_from_hash(attributes)
      attributes = convert_dot_notation_to_hash(attributes)
      expand_from_hash(attributes)
    end

    def create_binds(attributes)
      attributes = convert_dot_notation_to_hash(attributes)
      create_binds_for_hash(attributes)
    end

    def self.references(attributes)
      attributes.map do |key, value|
        if value.is_a?(Hash)
          key
        else
          key = key.to_s
          key.split(".".freeze).first if key.include?(".".freeze)
        end
      end.compact
    end

    # Define how a class is converted to Arel nodes when passed to +where+.
    # The handler can be any object that responds to +call+, and will be used
    # for any value that +===+ the class given. For example:
    #
    #     MyCustomDateRange = Struct.new(:start, :end)
    #     handler = proc do |column, range|
    #       Arel::Nodes::Between.new(column,
    #         Arel::Nodes::And.new([range.start, range.end])
    #       )
    #     end
    #     ActiveRecord::PredicateBuilder.new("users").register_handler(MyCustomDateRange, handler)
    def register_handler(klass, handler)
      @handlers.unshift([klass, handler])
    end

    def build(attribute, value)
      handler_for(value).call(attribute, value)
    end

    # TODO Change this to private once we've dropped Ruby 2.2 support.
    # Workaround for Ruby 2.2 "private attribute?" warning.
    protected

      attr_reader :table

      def expand_from_hash(attributes)
        return ["1=0"] if attributes.empty?

        attributes.flat_map do |key, value|
          if value.is_a?(Hash) && !table.has_column?(key)
            associated_predicate_builder(key).expand_from_hash(value)
          else
            build(table.arel_attribute(key), value)
          end
        end
      end

      def create_binds_for_hash(attributes)
        result = attributes.dup
        binds = []

        attributes.each do |column_name, value|
          case
          when value.is_a?(Hash) && !table.has_column?(column_name)
            attrs, bvs = associated_predicate_builder(column_name).create_binds_for_hash(value)
            result[column_name] = attrs
            binds += bvs
            next
          when value.is_a?(Relation)
            binds += value.bound_attributes
<<<<<<< HEAD
          when value.is_a?(Base) && !table.associated_with?(column_name)
            result[column_name] = Arel::Nodes::BindParam.new
            binds << build_bind_param(column_name, value.id)
=======
          when value.is_a?(Array) && !table.type(column_name).respond_to?(:subtype)
            if value.size == 1 && can_be_bound?(column_name, value.first)
              result[column_name] = Arel::Nodes::BindParam.new
              binds << build_bind_param(column_name, value.first)
            end
>>>>>>> 384268a7
          when value.is_a?(Range) && !table.type(column_name).respond_to?(:subtype)
            first = value.begin
            last = value.end
            unless first.respond_to?(:infinite?) && first.infinite?
              binds << build_bind_param(column_name, first)
              first = Arel::Nodes::BindParam.new
            end
            unless last.respond_to?(:infinite?) && last.infinite?
              binds << build_bind_param(column_name, last)
              last = Arel::Nodes::BindParam.new
            end

            result[column_name] = RangeHandler::RangeWithBinds.new(first, last, value.exclude_end?)
          else
            if can_be_bound?(column_name, value)
              result[column_name] = Arel::Nodes::BindParam.new
              binds << build_bind_param(column_name, value)
            end
          end

          # Find the foreign key when using queries such as:
          # Post.where(author: author)
          #
          # For polymorphic relationships, find the foreign key and type:
          # PriceEstimate.where(estimate_of: treasure)
          if table.associated_with?(column_name)
            result[column_name] = AssociationQueryHandler.value_for(table, column_name, value)
          end
        end

        [result, binds]
      end

    private

      def associated_predicate_builder(association_name)
        self.class.new(table.associated_table(association_name))
      end

      def convert_dot_notation_to_hash(attributes)
        dot_notation = attributes.select do |k, v|
          k.include?(".".freeze) && !v.is_a?(Hash)
        end

        dot_notation.each_key do |key|
          table_name, column_name = key.split(".".freeze)
          value = attributes.delete(key)
          attributes[table_name] ||= {}

          attributes[table_name] = attributes[table_name].merge(column_name => value)
        end

        attributes
      end

      def handler_for(object)
        @handlers.detect { |klass, _| klass === object }.last
      end

      def can_be_bound?(column_name, value)
        return if table.associated_with?(column_name)
        case value
        when Array, Range
          table.type(column_name).respond_to?(:subtype)
        else
          !value.nil? && handler_for(value).is_a?(BasicObjectHandler)
        end
      end

      def build_bind_param(column_name, value)
        Relation::QueryAttribute.new(column_name.to_s, value, table.type(column_name))
      end
  end
end<|MERGE_RESOLUTION|>--- conflicted
+++ resolved
@@ -93,17 +93,14 @@
             next
           when value.is_a?(Relation)
             binds += value.bound_attributes
-<<<<<<< HEAD
           when value.is_a?(Base) && !table.associated_with?(column_name)
             result[column_name] = Arel::Nodes::BindParam.new
             binds << build_bind_param(column_name, value.id)
-=======
           when value.is_a?(Array) && !table.type(column_name).respond_to?(:subtype)
             if value.size == 1 && can_be_bound?(column_name, value.first)
               result[column_name] = Arel::Nodes::BindParam.new
               binds << build_bind_param(column_name, value.first)
             end
->>>>>>> 384268a7
           when value.is_a?(Range) && !table.type(column_name).respond_to?(:subtype)
             first = value.begin
             last = value.end
