--- conflicted
+++ resolved
@@ -327,11 +327,7 @@
     # Ensure that it is not called if the object was never persisted (failed create),
     # but call it after the commit of a destroyed object.
     def committed!(should_run_callbacks: true) #:nodoc:
-<<<<<<< HEAD
-      if should_run_callbacks && destroyed? || (persisted? && transaction_include_any_action?([:create, :update]))
-=======
-      if should_run_callbacks && (destroyed? || persisted?)
->>>>>>> df850b8d
+      if should_run_callbacks && (destroyed? || (persisted? && transaction_include_any_action?([:create, :update])))
         _run_commit_without_transaction_enrollment_callbacks
         _run_commit_callbacks
       end
