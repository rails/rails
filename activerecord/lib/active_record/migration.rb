--- conflicted
+++ resolved
@@ -139,12 +139,8 @@
   end
 
   class ConcurrentMigrationError < MigrationError #:nodoc:
-<<<<<<< HEAD
     DEFAULT_MESSAGE = "Cannot run migrations because another migration process is currently running."
-=======
-    DEFAULT_MESSAGE = "Cannot run migrations because another migration process is currently running.".freeze
-    RELEASE_LOCK_FAILED_MESSAGE = "Failed to release advisory lock".freeze
->>>>>>> 07ed1c5c
+    RELEASE_LOCK_FAILED_MESSAGE = "Failed to release advisory lock"
 
     def initialize(message = DEFAULT_MESSAGE)
       super
