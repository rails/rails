--- conflicted
+++ resolved
@@ -269,29 +269,16 @@
         db_configs_with_versions
       end
 
-<<<<<<< HEAD
       def migrate_status(exit_on_migrations_needed = true)
-=======
-      def migrate_status
->>>>>>> b8e09fc5
         unless migration_connection.schema_migration.table_exists?
           Kernel.abort "Schema migrations table does not exist yet."
         end
 
-<<<<<<< HEAD
         migrations_needed = false
         migrations = migration_connection.migration_context.migrations_status.map do |status, version, name|
           migrations_needed = true if status == "down"
 
           "#{status.center(8)}  #{version.ljust(14)}  #{name}"
-=======
-        # output
-        puts "\ndatabase: #{migration_connection.pool.db_config.database}\n\n"
-        puts "#{'Status'.center(8)}  #{'Migration ID'.ljust(14)}  Migration Name"
-        puts "-" * 50
-        migration_connection.migration_context.migrations_status.each do |status, version, name|
-          puts "#{status.center(8)}  #{version.ljust(14)}  #{name}"
->>>>>>> b8e09fc5
         end
 
         header = "#{'Status'.center(8)}  #{'Migration ID'.ljust(14)}  Migration Name"
