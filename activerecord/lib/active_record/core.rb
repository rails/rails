--- conflicted
+++ resolved
@@ -308,11 +308,7 @@
           relation = Relation.create(self, arel_table, predicate_builder)
 
           if finder_needs_type_condition? && !ignore_default_scope?
-<<<<<<< HEAD
             relation_with_type_condition
-=======
-            relation.where(type_condition).create_with(inheritance_column.to_s => sti_name)
->>>>>>> 88daf5de
           else
             relation_without_type_condition
           end
@@ -321,7 +317,7 @@
         def relation_with_type_condition #:nodoc:
           relation = relation_without_type_condition
 
-          relation.where(type_condition).create_with(inheritance_column.to_sym => sti_name)
+          relation.where(type_condition).create_with(inheritance_column.to_s => sti_name)
         end
 
         def relation_without_type_condition #:nodoc:
