require "thread"
require "active_support/core_ext/hash/indifferent_access"
require "active_support/core_ext/object/duplicable"
require "active_support/core_ext/string/filters"

module ActiveRecord
  module Core
    extend ActiveSupport::Concern

    included do
      ##
      # :singleton-method:
      #
      # Accepts a logger conforming to the interface of Log4r which is then
      # passed on to any new database connections made and which can be
      # retrieved on both a class and instance level by calling +logger+.
      mattr_accessor :logger, instance_writer: false

      ##
      # Contains the database configuration - as is typically stored in config/database.yml -
      # as a Hash.
      #
      # For example, the following database.yml...
      #
      #   development:
      #     adapter: sqlite3
      #     database: db/development.sqlite3
      #
      #   production:
      #     adapter: sqlite3
      #     database: db/production.sqlite3
      #
      # ...would result in ActiveRecord::Base.configurations to look like this:
      #
      #   {
      #      'development' => {
      #         'adapter'  => 'sqlite3',
      #         'database' => 'db/development.sqlite3'
      #      },
      #      'production' => {
      #         'adapter'  => 'sqlite3',
      #         'database' => 'db/production.sqlite3'
      #      }
      #   }
      def self.configurations=(config)
        @@configurations = ActiveRecord::ConnectionHandling::MergeAndResolveDefaultUrlConfig.new(config).resolve
      end
      self.configurations = {}

      # Returns fully resolved configurations hash
      def self.configurations
        @@configurations
      end

      ##
      # :singleton-method:
      # Determines whether to use Time.utc (using :utc) or Time.local (using :local) when pulling
      # dates and times from the database. This is set to :utc by default.
      mattr_accessor :default_timezone, instance_writer: false
      self.default_timezone = :utc

      ##
      # :singleton-method:
      # Specifies the format to use when dumping the database schema with Rails'
      # Rakefile. If :sql, the schema is dumped as (potentially database-
      # specific) SQL statements. If :ruby, the schema is dumped as an
      # ActiveRecord::Schema file which can be loaded into any database that
      # supports migrations. Use :ruby if you want to have different database
      # adapters for, e.g., your development and test environments.
      mattr_accessor :schema_format, instance_writer: false
      self.schema_format = :ruby

      ##
      # :singleton-method:
      # Specifies if an error should be raised if the query has an order being
      # ignored when doing batch queries. Useful in applications where the
      # scope being ignored is error-worthy, rather than a warning.
      mattr_accessor :error_on_ignored_order, instance_writer: false
      self.error_on_ignored_order = false

      def self.error_on_ignored_order_or_limit
        ActiveSupport::Deprecation.warn(<<-MSG.squish)
          The flag error_on_ignored_order_or_limit is deprecated. Limits are
          now supported. Please use error_on_ignored_order instead.
        MSG
        error_on_ignored_order
      end

      def error_on_ignored_order_or_limit
        self.class.error_on_ignored_order_or_limit
      end

      def self.error_on_ignored_order_or_limit=(value)
        ActiveSupport::Deprecation.warn(<<-MSG.squish)
          The flag error_on_ignored_order_or_limit is deprecated. Limits are
          now supported. Please use error_on_ignored_order= instead.
        MSG
        self.error_on_ignored_order = value
      end

      ##
      # :singleton-method:
      # Specify whether or not to use timestamps for migration versions
      mattr_accessor :timestamped_migrations, instance_writer: false
      self.timestamped_migrations = true

      ##
      # :singleton-method:
      # Specify whether schema dump should happen at the end of the
      # db:migrate rake task. This is true by default, which is useful for the
      # development environment. This should ideally be false in the production
      # environment where dumping schema is rarely needed.
      mattr_accessor :dump_schema_after_migration, instance_writer: false
      self.dump_schema_after_migration = true

      ##
      # :singleton-method:
      # Specifies which database schemas to dump when calling db:structure:dump.
      # If the value is :schema_search_path (the default), any schemas listed in
      # schema_search_path are dumped. Use :all to dump all schemas regardless
      # of schema_search_path, or a string of comma separated schemas for a
      # custom list.
      mattr_accessor :dump_schemas, instance_writer: false
      self.dump_schemas = :schema_search_path

      ##
      # :singleton-method:
      # Specify a threshold for the size of query result sets. If the number of
      # records in the set exceeds the threshold, a warning is logged. This can
      # be used to identify queries which load thousands of records and
      # potentially cause memory bloat.
      mattr_accessor :warn_on_records_fetched_greater_than, instance_writer: false
      self.warn_on_records_fetched_greater_than = nil

      mattr_accessor :maintain_test_schema, instance_accessor: false

      mattr_accessor :belongs_to_required_by_default, instance_accessor: false

      class_attribute :default_connection_handler, instance_writer: false

      def self.connection_handler
        ActiveRecord::RuntimeRegistry.connection_handler || default_connection_handler
      end

      def self.connection_handler=(handler)
        ActiveRecord::RuntimeRegistry.connection_handler = handler
      end

      self.default_connection_handler = ConnectionAdapters::ConnectionHandler.new
    end

    module ClassMethods
      def allocate
        define_attribute_methods
        super
      end

      def initialize_find_by_cache # :nodoc:
        @find_by_statement_cache = { true => {}.extend(Mutex_m), false => {}.extend(Mutex_m) }
      end

      def inherited(child_class) # :nodoc:
        # initialize cache at class definition for thread safety
        child_class.initialize_find_by_cache
        super
      end

      def find(*ids) # :nodoc:
        # We don't have cache keys for this stuff yet
        return super unless ids.length == 1
        return super if block_given? ||
                        primary_key.nil? ||
                        scope_attributes? ||
                        columns_hash.include?(inheritance_column)

        id = ids.first

        return super if id.kind_of?(Array) ||
                         id.is_a?(ActiveRecord::Base)

        key = primary_key

        statement = cached_find_by_statement(key) { |params|
          where(key => params.bind).limit(1)
        }

        record = statement.execute([id], self, connection).first
        unless record
          raise RecordNotFound.new("Couldn't find #{name} with '#{primary_key}'=#{id}",
                                   name, primary_key, id)
        end
        record
      rescue ::RangeError
        raise RecordNotFound.new("Couldn't find #{name} with an out of range value for '#{primary_key}'",
                                 name, primary_key)
      end

      def find_by(*args) # :nodoc:
        return super if scope_attributes? || reflect_on_all_aggregations.any?

        hash = args.first

        return super if !(Hash === hash) || hash.values.any? { |v|
          v.nil? || Array === v || Hash === v || Relation === v || Base === v
        }

        # We can't cache Post.find_by(author: david) ...yet
        return super unless hash.keys.all? { |k| columns_hash.has_key?(k.to_s) }

        keys = hash.keys

        statement = cached_find_by_statement(keys) { |params|
          wheres = keys.each_with_object({}) { |param, o|
            o[param] = params.bind
          }
          where(wheres).limit(1)
        }
        begin
          statement.execute(hash.values, self, connection).first
        rescue TypeError
          raise ActiveRecord::StatementInvalid
        rescue ::RangeError
          nil
        end
      end

      def find_by!(*args) # :nodoc:
        find_by(*args) || raise(RecordNotFound.new("Couldn't find #{name}", name))
      end

      def initialize_generated_modules # :nodoc:
        generated_association_methods
      end

      def generated_association_methods
        @generated_association_methods ||= begin
          mod = const_set(:GeneratedAssociationMethods, Module.new)
          private_constant :GeneratedAssociationMethods
          include mod

          mod
        end
      end

      # Returns a string like 'Post(id:integer, title:string, body:text)'
      def inspect
        if self == Base
          super
        elsif abstract_class?
          "#{super}(abstract)"
        elsif !connected?
          "#{super} (call '#{super}.connection' to establish a connection)"
        elsif table_exists?
          attr_list = attribute_types.map { |name, type| "#{name}: #{type.type}" } * ", "
          "#{super}(#{attr_list})"
        else
          "#{super}(Table doesn't exist)"
        end
      end

      # Overwrite the default class equality method to provide support for association proxies.
      def ===(object)
        object.is_a?(self)
      end

      # Returns an instance of <tt>Arel::Table</tt> loaded with the current table name.
      #
      #   class Post < ActiveRecord::Base
      #     scope :published_and_commented, -> { published.and(arel_table[:comments_count].gt(0)) }
      #   end
      def arel_table # :nodoc:
        @arel_table ||= Arel::Table.new(table_name, type_caster: type_caster)
      end

      # Returns the Arel engine.
      def arel_engine # :nodoc:
        @arel_engine ||=
          if Base == self || connection_handler.retrieve_connection_pool(connection_specification_name)
            self
          else
            superclass.arel_engine
          end
      end

      def arel_attribute(name, table = arel_table) # :nodoc:
        name = attribute_alias(name) if attribute_alias?(name)
        table[name]
      end

      def predicate_builder # :nodoc:
        @predicate_builder ||= PredicateBuilder.new(table_metadata)
      end

      def type_caster # :nodoc:
        TypeCaster::Map.new(self)
      end

      private

        def cached_find_by_statement(key, &block)
          cache = @find_by_statement_cache[connection.prepared_statements]
          cache[key] || cache.synchronize {
            cache[key] ||= StatementCache.create(connection, &block)
          }
        end

        def relation
          relation = Relation.create(self, arel_table, predicate_builder)

          if finder_needs_type_condition? && !ignore_default_scope?
            relation_with_type_condition
          else
            relation_without_type_condition
          end
        end

<<<<<<< HEAD
        def relation_with_type_condition #:nodoc:
          relation = relation_without_type_condition

          relation.where(type_condition).create_with(inheritance_column.to_sym => sti_name)
        end

        def relation_without_type_condition #:nodoc:
          relation = Relation.create(self, arel_table, predicate_builder)
        end

        def table_metadata # :nodoc:
=======
        def table_metadata
>>>>>>> 07307a7b
          TableMetadata.new(self, arel_table)
        end
    end

    # New objects can be instantiated as either empty (pass no construction parameter) or pre-set with
    # attributes but not yet saved (pass a hash with key names matching the associated table column names).
    # In both instances, valid attribute keys are determined by the column names of the associated table --
    # hence you can't have attributes that aren't part of the table columns.
    #
    # ==== Example:
    #   # Instantiates a single new object
    #   User.new(first_name: 'Jamie')
    def initialize(attributes = nil)
      self.class.define_attribute_methods
      @attributes = self.class._default_attributes.deep_dup

      init_internals
      initialize_internals_callback

      assign_attributes(attributes) if attributes

      yield self if block_given?
      _run_initialize_callbacks
    end

    # Initialize an empty model object from +coder+. +coder+ should be
    # the result of previously encoding an Active Record model, using
    # #encode_with.
    #
    #   class Post < ActiveRecord::Base
    #   end
    #
    #   old_post = Post.new(title: "hello world")
    #   coder = {}
    #   old_post.encode_with(coder)
    #
    #   post = Post.allocate
    #   post.init_with(coder)
    #   post.title # => 'hello world'
    def init_with(coder)
      coder = LegacyYamlAdapter.convert(self.class, coder)
      @attributes = self.class.yaml_encoder.decode(coder)

      init_internals

      @new_record = coder["new_record"]

      self.class.define_attribute_methods

      yield self if block_given?

      _run_find_callbacks
      _run_initialize_callbacks

      self
    end

    ##
    # :method: clone
    # Identical to Ruby's clone method.  This is a "shallow" copy.  Be warned that your attributes are not copied.
    # That means that modifying attributes of the clone will modify the original, since they will both point to the
    # same attributes hash. If you need a copy of your attributes hash, please use the #dup method.
    #
    #   user = User.first
    #   new_user = user.clone
    #   user.name               # => "Bob"
    #   new_user.name = "Joe"
    #   user.name               # => "Joe"
    #
    #   user.object_id == new_user.object_id            # => false
    #   user.name.object_id == new_user.name.object_id  # => true
    #
    #   user.name.object_id == user.dup.name.object_id  # => false

    ##
    # :method: dup
    # Duped objects have no id assigned and are treated as new records. Note
    # that this is a "shallow" copy as it copies the object's attributes
    # only, not its associations. The extent of a "deep" copy is application
    # specific and is therefore left to the application to implement according
    # to its need.
    # The dup method does not preserve the timestamps (created|updated)_(at|on).

    ##
    def initialize_dup(other) # :nodoc:
      @attributes = @attributes.deep_dup
      @attributes.reset(self.class.primary_key)

      _run_initialize_callbacks

      @new_record  = true
      @destroyed   = false

      super
    end

    # Populate +coder+ with attributes about this record that should be
    # serialized. The structure of +coder+ defined in this method is
    # guaranteed to match the structure of +coder+ passed to the #init_with
    # method.
    #
    # Example:
    #
    #   class Post < ActiveRecord::Base
    #   end
    #   coder = {}
    #   Post.new.encode_with(coder)
    #   coder # => {"attributes" => {"id" => nil, ... }}
    def encode_with(coder)
      self.class.yaml_encoder.encode(@attributes, coder)
      coder["new_record"] = new_record?
      coder["active_record_yaml_version"] = 2
    end

    # Returns true if +comparison_object+ is the same exact object, or +comparison_object+
    # is of the same type and +self+ has an ID and it is equal to +comparison_object.id+.
    #
    # Note that new records are different from any other record by definition, unless the
    # other record is the receiver itself. Besides, if you fetch existing records with
    # +select+ and leave the ID out, you're on your own, this predicate will return false.
    #
    # Note also that destroying a record preserves its ID in the model instance, so deleted
    # models are still comparable.
    def ==(comparison_object)
      super ||
        comparison_object.instance_of?(self.class) &&
        !id.nil? &&
        comparison_object.id == id
    end
    alias :eql? :==

    # Delegates to id in order to allow two records of the same type and id to work with something like:
    #   [ Person.find(1), Person.find(2), Person.find(3) ] & [ Person.find(1), Person.find(4) ] # => [ Person.find(1) ]
    def hash
      if id
        self.class.hash ^ id.hash
      else
        super
      end
    end

    # Clone and freeze the attributes hash such that associations are still
    # accessible, even on destroyed records, but cloned models will not be
    # frozen.
    def freeze
      @attributes = @attributes.clone.freeze
      self
    end

    # Returns +true+ if the attributes hash has been frozen.
    def frozen?
      @attributes.frozen?
    end

    # Allows sort on objects
    def <=>(other_object)
      if other_object.is_a?(self.class)
        to_key <=> other_object.to_key
      else
        super
      end
    end

    # Returns +true+ if the record is read only. Records loaded through joins with piggy-back
    # attributes will be marked as read only since they cannot be saved.
    def readonly?
      @readonly
    end

    # Marks this record as read only.
    def readonly!
      @readonly = true
    end

    def connection_handler
      self.class.connection_handler
    end

    # Returns the contents of the record as a nicely formatted string.
    def inspect
      # We check defined?(@attributes) not to issue warnings if the object is
      # allocated but not initialized.
      inspection = if defined?(@attributes) && @attributes
        self.class.attribute_names.collect do |name|
          if has_attribute?(name)
            "#{name}: #{attribute_for_inspect(name)}"
          end
        end.compact.join(", ")
      else
        "not initialized"
      end

      "#<#{self.class} #{inspection}>"
    end

    # Takes a PP and prettily prints this record to it, allowing you to get a nice result from <tt>pp record</tt>
    # when pp is required.
    def pretty_print(pp)
      return super if custom_inspect_method_defined?
      pp.object_address_group(self) do
        if defined?(@attributes) && @attributes
          column_names = self.class.column_names.select { |name| has_attribute?(name) || new_record? }
          pp.seplist(column_names, proc { pp.text "," }) do |column_name|
            column_value = read_attribute(column_name)
            pp.breakable " "
            pp.group(1) do
              pp.text column_name
              pp.text ":"
              pp.breakable
              pp.pp column_value
            end
          end
        else
          pp.breakable " "
          pp.text "not initialized"
        end
      end
    end

    # Returns a hash of the given methods with their names as keys and returned values as values.
    def slice(*methods)
      Hash[methods.flatten.map! { |method| [method, public_send(method)] }].with_indifferent_access
    end

    private

      # +Array#flatten+ will call +#to_ary+ (recursively) on each of the elements of
      # the array, and then rescues from the possible +NoMethodError+. If those elements are
      # +ActiveRecord::Base+'s, then this triggers the various +method_missing+'s that we have,
      # which significantly impacts upon performance.
      #
      # So we can avoid the +method_missing+ hit by explicitly defining +#to_ary+ as +nil+ here.
      #
      # See also http://tenderlovemaking.com/2011/06/28/til-its-ok-to-return-nil-from-to_ary.html
      def to_ary
        nil
      end

      def init_internals
        @readonly                 = false
        @destroyed                = false
        @marked_for_destruction   = false
        @destroyed_by_association = nil
        @new_record               = true
        @txn                      = nil
        @_start_transaction_state = {}
        @transaction_state        = nil
      end

      def initialize_internals_callback
      end

      def thaw
        if frozen?
          @attributes = @attributes.dup
        end
      end

      def custom_inspect_method_defined?
        self.class.instance_method(:inspect).owner != ActiveRecord::Base.instance_method(:inspect).owner
      end
  end
end<|MERGE_RESOLUTION|>--- conflicted
+++ resolved
@@ -314,7 +314,6 @@
           end
         end
 
-<<<<<<< HEAD
         def relation_with_type_condition #:nodoc:
           relation = relation_without_type_condition
 
@@ -325,10 +324,7 @@
           relation = Relation.create(self, arel_table, predicate_builder)
         end
 
-        def table_metadata # :nodoc:
-=======
         def table_metadata
->>>>>>> 07307a7b
           TableMetadata.new(self, arel_table)
         end
     end
