# frozen_string_literal: true

require "active_support/core_ext/enumerable"
require "active_support/core_ext/hash/indifferent_access"
require "active_support/core_ext/string/filters"
require "active_support/parameter_filter"
require "concurrent/map"

module ActiveRecord
  module Core
    extend ActiveSupport::Concern

    included do
      ##
      # :singleton-method:
      #
      # Accepts a logger conforming to the interface of Log4r which is then
      # passed on to any new database connections made and which can be
      # retrieved on both a class and instance level by calling +logger+.
      mattr_accessor :logger, instance_writer: false

      ##
      # :singleton-method:
      #
      # Specifies if the methods calling database queries should be logged below
      # their relevant queries. Defaults to false.
      mattr_accessor :verbose_query_logs, instance_writer: false, default: false

      ##
      # :singleton-method:
      #
      # Specifies the names of the queues used by background jobs.
      mattr_accessor :queues, instance_accessor: false, default: {}

      ##
      # :singleton-method:
      #
      # Specifies the job used to destroy associations in the background
      class_attribute :destroy_association_async_job, instance_writer: false, instance_predicate: false, default: false

      ##
      # Contains the database configuration - as is typically stored in config/database.yml -
      # as an ActiveRecord::DatabaseConfigurations object.
      #
      # For example, the following database.yml...
      #
      #   development:
      #     adapter: sqlite3
      #     database: db/development.sqlite3
      #
      #   production:
      #     adapter: sqlite3
      #     database: db/production.sqlite3
      #
      # ...would result in ActiveRecord::Base.configurations to look like this:
      #
      #   #<ActiveRecord::DatabaseConfigurations:0x00007fd1acbdf800 @configurations=[
      #     #<ActiveRecord::DatabaseConfigurations::HashConfig:0x00007fd1acbded10 @env_name="development",
      #       @name="primary", @config={adapter: "sqlite3", database: "db/development.sqlite3"}>,
      #     #<ActiveRecord::DatabaseConfigurations::HashConfig:0x00007fd1acbdea90 @env_name="production",
      #       @name="primary", @config={adapter: "sqlite3", database: "db/production.sqlite3"}>
      #   ]>
      def self.configurations=(config)
        @@configurations = ActiveRecord::DatabaseConfigurations.new(config)
      end
      self.configurations = {}

      # Returns fully resolved ActiveRecord::DatabaseConfigurations object
      def self.configurations
        @@configurations
      end

      ##
      # :singleton-method:
      # Determines whether to use Time.utc (using :utc) or Time.local (using :local) when pulling
      # dates and times from the database. This is set to :utc by default.
      mattr_accessor :default_timezone, instance_writer: false, default: :utc

      ##
      # :singleton-method:
      # Specifies the format to use when dumping the database schema with Rails'
      # Rakefile. If :sql, the schema is dumped as (potentially database-
      # specific) SQL statements. If :ruby, the schema is dumped as an
      # ActiveRecord::Schema file which can be loaded into any database that
      # supports migrations. Use :ruby if you want to have different database
      # adapters for, e.g., your development and test environments.
      mattr_accessor :schema_format, instance_writer: false, default: :ruby

      ##
      # :singleton-method:
      # Specifies if an error should be raised if the query has an order being
      # ignored when doing batch queries. Useful in applications where the
      # scope being ignored is error-worthy, rather than a warning.
      mattr_accessor :error_on_ignored_order, instance_writer: false, default: false

      ##
      # :singleton-method:
      # Specify whether or not to use timestamps for migration versions
      mattr_accessor :timestamped_migrations, instance_writer: false, default: true

      ##
      # :singleton-method:
      # Specify whether schema dump should happen at the end of the
      # db:migrate rails command. This is true by default, which is useful for the
      # development environment. This should ideally be false in the production
      # environment where dumping schema is rarely needed.
      mattr_accessor :dump_schema_after_migration, instance_writer: false, default: true

      ##
      # :singleton-method:
      # Specifies which database schemas to dump when calling db:schema:dump.
      # If the value is :schema_search_path (the default), any schemas listed in
      # schema_search_path are dumped. Use :all to dump all schemas regardless
      # of schema_search_path, or a string of comma separated schemas for a
      # custom list.
      mattr_accessor :dump_schemas, instance_writer: false, default: :schema_search_path

      ##
      # :singleton-method:
      # Specify a threshold for the size of query result sets. If the number of
      # records in the set exceeds the threshold, a warning is logged. This can
      # be used to identify queries which load thousands of records and
      # potentially cause memory bloat.
      mattr_accessor :warn_on_records_fetched_greater_than, instance_writer: false

      ##
      # :singleton-method:
      # Show a warning when Rails couldn't parse your database.yml
      # for multiple databases.
      mattr_accessor :suppress_multiple_database_warning, instance_writer: false, default: false

      mattr_accessor :maintain_test_schema, instance_accessor: false

      class_attribute :belongs_to_required_by_default, instance_accessor: false

      ##
      # :singleton-method:
      # Set the application to log or raise when an association violates strict loading.
      # Defaults to :raise.
      mattr_accessor :action_on_strict_loading_violation, instance_accessor: false, default: :raise

      class_attribute :strict_loading_by_default, instance_accessor: false, default: false

      mattr_accessor :writing_role, instance_accessor: false, default: :writing

      mattr_accessor :reading_role, instance_accessor: false, default: :reading

      mattr_accessor :has_many_inversing, instance_accessor: false, default: false

      class_attribute :default_connection_handler, instance_writer: false

      class_attribute :default_role, instance_writer: false

      class_attribute :default_shard, instance_writer: false

      mattr_accessor :legacy_connection_handling, instance_writer: false, default: true

      self.filter_attributes = []

      def self.connection_handler
        Thread.current.thread_variable_get(:ar_connection_handler) || default_connection_handler
      end

      def self.connection_handler=(handler)
        Thread.current.thread_variable_set(:ar_connection_handler, handler)
      end

      def self.connection_handlers
        unless legacy_connection_handling
          raise NotImplementedError, "The new connection handling does not support accessing multiple connection handlers."
        end

        @@connection_handlers ||= {}
      end

      def self.connection_handlers=(handlers)
        unless legacy_connection_handling
          raise NotImplementedError, "The new connection handling does not setting support multiple connection handlers."
        end

        @@connection_handlers = handlers
      end

      # Returns the symbol representing the current connected role.
      #
      #   ActiveRecord::Base.connected_to(role: :writing) do
      #     ActiveRecord::Base.current_role #=> :writing
      #   end
      #
      #   ActiveRecord::Base.connected_to(role: :reading) do
      #     ActiveRecord::Base.current_role #=> :reading
      #   end
      def self.current_role
        if ActiveRecord::Base.legacy_connection_handling
          connection_handlers.key(connection_handler) || default_role
        else
          connected_to_stack.reverse_each do |hash|
            return hash[:role] if hash[:role] && hash[:klasses].include?(Base)
            return hash[:role] if hash[:role] && hash[:klasses].include?(connection_classes)
          end

          default_role
        end
      end

      # Returns the symbol representing the current connected shard.
      #
      #   ActiveRecord::Base.connected_to(role: :reading) do
      #     ActiveRecord::Base.current_shard #=> :default
      #   end
      #
      #   ActiveRecord::Base.connected_to(role: :writing, shard: :one) do
      #     ActiveRecord::Base.current_shard #=> :one
      #   end
      def self.current_shard
        connected_to_stack.reverse_each do |hash|
          return hash[:shard] if hash[:shard] && hash[:klasses].include?(Base)
          return hash[:shard] if hash[:shard] && hash[:klasses].include?(connection_classes)
        end

        default_shard
      end

      # Returns the symbol representing the current setting for
      # preventing writes.
      #
      #   ActiveRecord::Base.connected_to(role: :reading) do
      #     ActiveRecord::Base.current_preventing_writes #=> true
      #   end
      #
      #   ActiveRecord::Base.connected_to(role: :writing) do
      #     ActiveRecord::Base.current_preventing_writes #=> false
      #   end
      def self.current_preventing_writes
        if legacy_connection_handling
          connection_handler.prevent_writes
        else
          connected_to_stack.reverse_each do |hash|
            return hash[:prevent_writes] if !hash[:prevent_writes].nil? && hash[:klasses].include?(Base)
            return hash[:prevent_writes] if !hash[:prevent_writes].nil? && hash[:klasses].include?(connection_classes)
          end

          false
        end
      end

      def self.connected_to_stack # :nodoc:
        if connected_to_stack = Thread.current.thread_variable_get(:ar_connected_to_stack)
          connected_to_stack
        else
          connected_to_stack = Concurrent::Array.new
          Thread.current.thread_variable_set(:ar_connected_to_stack, connected_to_stack)
          connected_to_stack
        end
      end

      def self.connection_class=(b) # :nodoc:
        @connection_class = b
      end

      def self.connection_class # :nodoc
        @connection_class ||= false
      end

      def self.connection_class? # :nodoc:
        self.connection_class
      end

      def self.connection_classes # :nodoc:
        klass = self

        until klass == Base
          break if klass.connection_class?
          klass = klass.superclass
        end

        klass
      end

      def self.allow_unsafe_raw_sql # :nodoc:
        ActiveSupport::Deprecation.warn("ActiveRecord::Base.allow_unsafe_raw_sql is deprecated and will be removed in Rails 6.2")
      end

      def self.allow_unsafe_raw_sql=(value) # :nodoc:
        ActiveSupport::Deprecation.warn("ActiveRecord::Base.allow_unsafe_raw_sql= is deprecated and will be removed in Rails 6.2")
      end

      self.default_connection_handler = ConnectionAdapters::ConnectionHandler.new
      self.default_role = writing_role
      self.default_shard = :default

      def self.strict_loading_violation!(owner:, reflection:) # :nodoc:
        case action_on_strict_loading_violation
        when :raise
          message = "`#{owner}` is marked for strict_loading. The `#{reflection.klass}` association named `:#{reflection.name}` cannot be lazily loaded."
          raise ActiveRecord::StrictLoadingViolationError.new(message)
        when :log
          name = "strict_loading_violation.active_record"
          ActiveSupport::Notifications.instrument(name, owner: owner, reflection: reflection)
        end
      end
    end

    module ClassMethods
      def initialize_find_by_cache # :nodoc:
        @find_by_statement_cache = { true => Concurrent::Map.new, false => Concurrent::Map.new }
      end

      def inherited(child_class) # :nodoc:
        # initialize cache at class definition for thread safety
        child_class.initialize_find_by_cache
        unless child_class.base_class?
          klass = self
          until klass.base_class?
            klass.initialize_find_by_cache
            klass = klass.superclass
          end
        end
        super
      end

      def find(*ids) # :nodoc:
        # We don't have cache keys for this stuff yet
        return super unless ids.length == 1
        return super if block_given? || primary_key.nil? || scope_attributes?

        id = ids.first

        return super if StatementCache.unsupported_value?(id)

        key = primary_key

        statement = cached_find_by_statement(key) { |params|
          where(key => params.bind).limit(1)
        }

        statement.execute([id], connection).first ||
          raise(RecordNotFound.new("Couldn't find #{name} with '#{key}'=#{id}", name, key, id))
      end

      def find_by(*args) # :nodoc:
        return super if scope_attributes?

        hash = args.first
        return super unless Hash === hash

        hash = hash.each_with_object({}) do |(key, value), h|
          key = key.to_s
          key = attribute_aliases[key] || key

          return super if reflect_on_aggregation(key)

          reflection = _reflect_on_association(key)

          if !reflection
            value = value.id if value.respond_to?(:id)
          elsif reflection.belongs_to? && !reflection.polymorphic?
            key = reflection.join_foreign_key
            pkey = reflection.join_primary_key
            value = value.public_send(pkey) if value.respond_to?(pkey)
          end

          if !columns_hash.key?(key) || StatementCache.unsupported_value?(value)
            return super
          end

          h[key] = value
        end

        keys = hash.keys
        statement = cached_find_by_statement(keys) { |params|
          wheres = keys.index_with { params.bind }
          where(wheres).limit(1)
        }

        begin
          statement.execute(hash.values, connection).first
        rescue TypeError
          raise ActiveRecord::StatementInvalid
        end
      end

      def find_by!(*args) # :nodoc:
        find_by(*args) || raise(RecordNotFound.new("Couldn't find #{name}", name))
      end

      def initialize_generated_modules # :nodoc:
        generated_association_methods
      end

      def generated_association_methods # :nodoc:
        @generated_association_methods ||= begin
          mod = const_set(:GeneratedAssociationMethods, Module.new)
          private_constant :GeneratedAssociationMethods
          include mod

          mod
        end
      end

      # Returns columns which shouldn't be exposed while calling +#inspect+.
      def filter_attributes
        if defined?(@filter_attributes)
          @filter_attributes
        else
          superclass.filter_attributes
        end
      end

      # Specifies columns which shouldn't be exposed while calling +#inspect+.
      attr_writer :filter_attributes

      # Returns a string like 'Post(id:integer, title:string, body:text)'
      def inspect # :nodoc:
        if self == Base
          super
        elsif abstract_class?
          "#{super}(abstract)"
        elsif !connected?
          "#{super} (call '#{super}.connection' to establish a connection)"
        elsif table_exists?
          attr_list = attribute_types.map { |name, type| "#{name}: #{type.type}" } * ", "
          "#{super}(#{attr_list})"
        else
          "#{super}(Table doesn't exist)"
        end
      end

      # Overwrite the default class equality method to provide support for decorated models.
      def ===(object) # :nodoc:
        object.is_a?(self)
      end

      # Returns an instance of <tt>Arel::Table</tt> loaded with the current table name.
      def arel_table # :nodoc:
        @arel_table ||= Arel::Table.new(table_name, klass: self)
      end

      def arel_attribute(name, table = arel_table) # :nodoc:
        table[name]
      end
      deprecate :arel_attribute

      def predicate_builder # :nodoc:
        @predicate_builder ||= PredicateBuilder.new(table_metadata)
      end

      def type_caster # :nodoc:
        TypeCaster::Map.new(self)
      end

      def cached_find_by_statement(key, &block) # :nodoc:
        cache = @find_by_statement_cache[connection.prepared_statements]
        cache.compute_if_absent(key) { StatementCache.create(connection, &block) }
      end

      private
        def relation
          relation = Relation.create(self)

          if finder_needs_type_condition? && !ignore_default_scope?
            relation.where!(type_condition)
          else
            relation
          end
        end

        def table_metadata
          TableMetadata.new(self, arel_table)
        end
    end

    # New objects can be instantiated as either empty (pass no construction parameter) or pre-set with
    # attributes but not yet saved (pass a hash with key names matching the associated table column names).
    # In both instances, valid attribute keys are determined by the column names of the associated table --
    # hence you can't have attributes that aren't part of the table columns.
    #
    # ==== Example:
    #   # Instantiates a single new object
    #   User.new(first_name: 'Jamie')
    def initialize(attributes = nil)
      @new_record = true
      @attributes = self.class._default_attributes.deep_dup

      init_internals
      initialize_internals_callback

      assign_attributes(attributes) if attributes

      yield self if block_given?
      _run_initialize_callbacks
    end

    # Initialize an empty model object from +coder+. +coder+ should be
    # the result of previously encoding an Active Record model, using
    # #encode_with.
    #
    #   class Post < ActiveRecord::Base
    #   end
    #
    #   old_post = Post.new(title: "hello world")
    #   coder = {}
    #   old_post.encode_with(coder)
    #
    #   post = Post.allocate
    #   post.init_with(coder)
    #   post.title # => 'hello world'
    def init_with(coder, &block)
      coder = LegacyYamlAdapter.convert(self.class, coder)
      attributes = self.class.yaml_encoder.decode(coder)
      init_with_attributes(attributes, coder["new_record"], &block)
    end

    ##
    # Initialize an empty model object from +attributes+.
    # +attributes+ should be an attributes object, and unlike the
    # `initialize` method, no assignment calls are made per attribute.
    def init_with_attributes(attributes, new_record = false) # :nodoc:
      @new_record = new_record
      @attributes = attributes

      init_internals

      yield self if block_given?

      _run_find_callbacks
      _run_initialize_callbacks

      self
    end

    ##
    # :method: clone
    # Identical to Ruby's clone method.  This is a "shallow" copy.  Be warned that your attributes are not copied.
    # That means that modifying attributes of the clone will modify the original, since they will both point to the
    # same attributes hash. If you need a copy of your attributes hash, please use the #dup method.
    #
    #   user = User.first
    #   new_user = user.clone
    #   user.name               # => "Bob"
    #   new_user.name = "Joe"
    #   user.name               # => "Joe"
    #
    #   user.object_id == new_user.object_id            # => false
    #   user.name.object_id == new_user.name.object_id  # => true
    #
    #   user.name.object_id == user.dup.name.object_id  # => false

    ##
    # :method: dup
    # Duped objects have no id assigned and are treated as new records. Note
    # that this is a "shallow" copy as it copies the object's attributes
    # only, not its associations. The extent of a "deep" copy is application
    # specific and is therefore left to the application to implement according
    # to its need.
    # The dup method does not preserve the timestamps (created|updated)_(at|on).

    ##
    def initialize_dup(other) # :nodoc:
      @attributes = @attributes.deep_dup
      @attributes.reset(@primary_key)

      _run_initialize_callbacks

      @new_record               = true
      @previously_new_record    = false
      @destroyed                = false
      @_start_transaction_state = nil

      super
    end

    # Populate +coder+ with attributes about this record that should be
    # serialized. The structure of +coder+ defined in this method is
    # guaranteed to match the structure of +coder+ passed to the #init_with
    # method.
    #
    # Example:
    #
    #   class Post < ActiveRecord::Base
    #   end
    #   coder = {}
    #   Post.new.encode_with(coder)
    #   coder # => {"attributes" => {"id" => nil, ... }}
    def encode_with(coder)
      self.class.yaml_encoder.encode(@attributes, coder)
      coder["new_record"] = new_record?
      coder["active_record_yaml_version"] = 2
    end

    # Returns true if +comparison_object+ is the same exact object, or +comparison_object+
    # is of the same type and +self+ has an ID and it is equal to +comparison_object.id+.
    #
    # Note that new records are different from any other record by definition, unless the
    # other record is the receiver itself. Besides, if you fetch existing records with
    # +select+ and leave the ID out, you're on your own, this predicate will return false.
    #
    # Note also that destroying a record preserves its ID in the model instance, so deleted
    # models are still comparable.
    def ==(comparison_object)
      super ||
        comparison_object.instance_of?(self.class) &&
        !id.nil? &&
        comparison_object.id == id
    end
    alias :eql? :==

    # Delegates to id in order to allow two records of the same type and id to work with something like:
    #   [ Person.find(1), Person.find(2), Person.find(3) ] & [ Person.find(1), Person.find(4) ] # => [ Person.find(1) ]
    def hash
      if id
        self.class.hash ^ id.hash
      else
        super
      end
    end

    # Clone and freeze the attributes hash such that associations are still
    # accessible, even on destroyed records, but cloned models will not be
    # frozen.
    def freeze
      @attributes = @attributes.clone.freeze
      self
    end

    # Returns +true+ if the attributes hash has been frozen.
    def frozen?
      @attributes.frozen?
    end

    # Allows sort on objects
    def <=>(other_object)
      if other_object.is_a?(self.class)
        to_key <=> other_object.to_key
      else
        super
      end
    end

    def present? # :nodoc:
      true
    end

    def blank? # :nodoc:
      false
    end

    # Returns +true+ if the record is read only.
    def readonly?
      @readonly
    end

    # Returns +true+ if the record is in strict_loading mode.
    def strict_loading?
      @strict_loading
    end

    # Sets the record to strict_loading mode. This will raise an error
    # if the record tries to lazily load an association.
    #
    #   user = User.first
    #   user.strict_loading! # => true
    #   user.comments
    #   => ActiveRecord::StrictLoadingViolationError
<<<<<<< HEAD
=======
    #
    # strict_loading! accepts a boolean argument to specify whether
    # to enable or disable strict loading mode.
    #
    #   user = User.first
    #   user.strict_loading!(false) # => false
    #   user.comments
    #   => #<ActiveRecord::Associations::CollectionProxy>
>>>>>>> 9c70d24e
    def strict_loading!(value = true)
      @strict_loading = value
    end

    # Marks this record as read only.
    def readonly!
      @readonly = true
    end

    def connection_handler
      self.class.connection_handler
    end

    # Returns the contents of the record as a nicely formatted string.
    def inspect
      # We check defined?(@attributes) not to issue warnings if the object is
      # allocated but not initialized.
      inspection = if defined?(@attributes) && @attributes
        self.class.attribute_names.collect do |name|
          if _has_attribute?(name)
            "#{name}: #{attribute_for_inspect(name)}"
          end
        end.compact.join(", ")
      else
        "not initialized"
      end

      "#<#{self.class} #{inspection}>"
    end

    # Takes a PP and prettily prints this record to it, allowing you to get a nice result from <tt>pp record</tt>
    # when pp is required.
    def pretty_print(pp)
      return super if custom_inspect_method_defined?
      pp.object_address_group(self) do
        if defined?(@attributes) && @attributes
          attr_names = self.class.attribute_names.select { |name| _has_attribute?(name) }
          pp.seplist(attr_names, proc { pp.text "," }) do |attr_name|
            pp.breakable " "
            pp.group(1) do
              pp.text attr_name
              pp.text ":"
              pp.breakable
              value = _read_attribute(attr_name)
              value = inspection_filter.filter_param(attr_name, value) unless value.nil?
              pp.pp value
            end
          end
        else
          pp.breakable " "
          pp.text "not initialized"
        end
      end
    end

    # Returns a hash of the given methods with their names as keys and returned values as values.
    def slice(*methods)
      methods.flatten.index_with { |method| public_send(method) }.with_indifferent_access
    end

    # Returns an array of the values returned by the given methods.
    def values_at(*methods)
      methods.flatten.map! { |method| public_send(method) }
    end

    private
      # +Array#flatten+ will call +#to_ary+ (recursively) on each of the elements of
      # the array, and then rescues from the possible +NoMethodError+. If those elements are
      # +ActiveRecord::Base+'s, then this triggers the various +method_missing+'s that we have,
      # which significantly impacts upon performance.
      #
      # So we can avoid the +method_missing+ hit by explicitly defining +#to_ary+ as +nil+ here.
      #
      # See also https://tenderlovemaking.com/2011/06/28/til-its-ok-to-return-nil-from-to_ary.html
      def to_ary
        nil
      end

      def init_internals
        @primary_key              = self.class.primary_key
        @readonly                 = false
        @previously_new_record    = false
        @destroyed                = false
        @marked_for_destruction   = false
        @destroyed_by_association = nil
        @_start_transaction_state = nil
        @strict_loading           = self.class.strict_loading_by_default

        self.class.define_attribute_methods
      end

      def initialize_internals_callback
      end

      def custom_inspect_method_defined?
        self.class.instance_method(:inspect).owner != ActiveRecord::Base.instance_method(:inspect).owner
      end

      class InspectionMask < DelegateClass(::String)
        def pretty_print(pp)
          pp.text __getobj__
        end
      end
      private_constant :InspectionMask

      def inspection_filter
        @inspection_filter ||= begin
          mask = InspectionMask.new(ActiveSupport::ParameterFilter::FILTERED)
          ActiveSupport::ParameterFilter.new(self.class.filter_attributes, mask: mask)
        end
      end
  end
end<|MERGE_RESOLUTION|>--- conflicted
+++ resolved
@@ -662,8 +662,6 @@
     #   user.strict_loading! # => true
     #   user.comments
     #   => ActiveRecord::StrictLoadingViolationError
-<<<<<<< HEAD
-=======
     #
     # strict_loading! accepts a boolean argument to specify whether
     # to enable or disable strict loading mode.
@@ -672,7 +670,6 @@
     #   user.strict_loading!(false) # => false
     #   user.comments
     #   => #<ActiveRecord::Associations::CollectionProxy>
->>>>>>> 9c70d24e
     def strict_loading!(value = true)
       @strict_loading = value
     end
