--- conflicted
+++ resolved
@@ -225,41 +225,27 @@
       connected_to(role: current_role, prevent_writes: enabled, &block)
     end
 
-<<<<<<< HEAD
-    def lookup_connection_handler(handler_key) # :nodoc:
-      handler_key ||= self.writing_role
-      connection_handlers[handler_key] ||= ActiveRecord::ConnectionAdapters::ConnectionHandler.new
-=======
     # Returns true if role is the current connected role.
     #
     #   ActiveRecord::Base.connected_to(role: :writing) do
     #     ActiveRecord::Base.connected_to?(role: :writing) #=> true
     #     ActiveRecord::Base.connected_to?(role: :reading) #=> false
     #   end
-    def connected_to?(role:, shard: ActiveRecord::Base.default_shard)
+    def connected_to?(role:, shard: self.default_shard)
       current_role == role.to_sym && current_shard == shard.to_sym
->>>>>>> ec0c6c74
     end
 
     def lookup_connection_handler(handler_key) # :nodoc:
-      ActiveRecord::Base.connection_handler
+      self.connection_handler
     end
 
     # Clears the query cache for all connections associated with the current thread.
     def clear_query_caches_for_current_thread
-<<<<<<< HEAD
-      self.connection_handlers.each_value do |handler|
-        handler.connection_pool_list.each do |pool|
-          pool.connection.clear_query_cache if pool.active_connection?
-        end
-      end
-=======
-      clear_on_handler(ActiveRecord::Base.connection_handler)
+      clear_on_handler(self.connection_handler)
     end
 
     def clear_query_caches_for_peer_connections(owner) # :nodoc:
-      clear_on_handler(ActiveRecord::Base.connection_handler, owner)
->>>>>>> ec0c6c74
+      clear_on_handler(self.connection_handler, owner)
     end
 
     # Returns the connection currently associated with the class. This can
@@ -274,21 +260,13 @@
     # Return the connection specification name from the current class or its parent.
     def connection_specification_name
       if !defined?(@connection_specification_name) || @connection_specification_name.nil?
-<<<<<<< HEAD
-        return self.equal?(Base) ? "primary" : superclass.connection_specification_name
-=======
         return self == Base ? Base.name : superclass.connection_specification_name
->>>>>>> ec0c6c74
       end
       @connection_specification_name
     end
 
     def primary_class? # :nodoc:
-<<<<<<< HEAD
-      self.equal?(Base) || defined?(ApplicationRecord) && self == ApplicationRecord
-=======
       self == Base || application_record_class?
->>>>>>> ec0c6c74
     end
 
     # Returns the db_config object from the associated connection:
@@ -373,25 +351,14 @@
           raise ArgumentError, "cannot swap `shard` while shard swapping is prohibited."
         end
 
-<<<<<<< HEAD
-        db_config = self.configurations.resolve(config_or_env, pool_name)
-        db_config.configuration_hash[:name] = pool_name
-        db_config
+        connected_to_stack << entry
       end
 
       def swap_connection_handler(handler, &blk) # :nodoc:
         old_handler, self.connection_handler = self.connection_handler, handler
-        yield
-=======
-        connected_to_stack << entry
-      end
-
-      def swap_connection_handler(handler, &blk) # :nodoc:
-        old_handler, ActiveRecord::Base.connection_handler = ActiveRecord::Base.connection_handler, handler
         return_value = yield
         return_value.load if return_value.is_a? ActiveRecord::Relation
         return_value
->>>>>>> ec0c6c74
       ensure
         self.connection_handler = old_handler
       end
