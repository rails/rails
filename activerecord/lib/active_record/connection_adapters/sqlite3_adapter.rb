# frozen_string_literal: true

require "active_record/connection_adapters/abstract_adapter"
require "active_record/connection_adapters/statement_pool"
require "active_record/connection_adapters/sqlite3/explain_pretty_printer"
require "active_record/connection_adapters/sqlite3/quoting"
require "active_record/connection_adapters/sqlite3/database_statements"
require "active_record/connection_adapters/sqlite3/schema_creation"
require "active_record/connection_adapters/sqlite3/schema_definitions"
require "active_record/connection_adapters/sqlite3/schema_dumper"
require "active_record/connection_adapters/sqlite3/schema_statements"

gem "sqlite3", "~> 1.4"
require "sqlite3"

module ActiveRecord
  module ConnectionHandling # :nodoc:
    def sqlite3_connection(config)
      config = config.symbolize_keys

      # Require database.
      unless config[:database]
        raise ArgumentError, "No database file specified. Missing argument: database"
      end

      # Allow database path relative to Rails.root, but only if the database
      # path is not the special path that tells sqlite to build a database only
      # in memory.
      if ":memory:" != config[:database] && !config[:database].to_s.start_with?("file:")
        config[:database] = File.expand_path(config[:database], Rails.root) if defined?(Rails.root)
        dirname = File.dirname(config[:database])
        Dir.mkdir(dirname) unless File.directory?(dirname)
      end

      ConnectionAdapters::SQLite3Adapter.new(nil, logger, nil, config)
    rescue Errno::ENOENT => error
      if error.message.include?("No such file or directory")
        raise ActiveRecord::NoDatabaseError
      else
        raise
      end
    end
  end

  module ConnectionAdapters #:nodoc:
    # The SQLite3 adapter works with the sqlite3-ruby drivers
    # (available as gem from https://rubygems.org/gems/sqlite3).
    #
    # Options:
    #
    # * <tt>:database</tt> - Path to the database file.
    class SQLite3Adapter < AbstractAdapter
      ADAPTER_NAME = "SQLite"

      include SQLite3::Quoting
      include SQLite3::SchemaStatements
      include SQLite3::DatabaseStatements

      NATIVE_DATABASE_TYPES = {
        primary_key:  "integer PRIMARY KEY AUTOINCREMENT NOT NULL",
        string:       { name: "varchar" },
        text:         { name: "text" },
        integer:      { name: "integer" },
        float:        { name: "float" },
        decimal:      { name: "decimal" },
        datetime:     { name: "datetime" },
        time:         { name: "time" },
        date:         { name: "date" },
        binary:       { name: "blob" },
        boolean:      { name: "boolean" },
        json:         { name: "json" },
      }

      class StatementPool < ConnectionAdapters::StatementPool # :nodoc:
        private
          def dealloc(stmt)
            stmt.close unless stmt.closed?
          end
      end

<<<<<<< HEAD
      def initialize(connection, logger, connection_options, config)
        @memory_database = config[:database] == ":memory:"
=======
      def initialize(connection, logger, _connection_options, config)
>>>>>>> 7fb65f5b
        super(connection, logger, config)
      end

      def self.database_exists?(config)
        config = config.symbolize_keys
        if config[:database] == ":memory:"
          true
        else
          database_file = defined?(Rails.root) ? File.expand_path(config[:database], Rails.root) : config[:database]
          File.exist?(database_file)
        end
      end

      def supports_ddl_transactions?
        true
      end

      def supports_savepoints?
        true
      end

      def supports_transaction_isolation?
        true
      end

      def supports_partial_index?
        true
      end

      def supports_expression_index?
        database_version >= "3.9.0"
      end

      def requires_reloading?
        true
      end

      def supports_foreign_keys?
        true
      end

      def supports_check_constraints?
        true
      end

      def supports_views?
        true
      end

      def supports_datetime_with_precision?
        true
      end

      def supports_json?
        true
      end

      def supports_common_table_expressions?
        database_version >= "3.8.3"
      end

      def supports_insert_on_conflict?
        database_version >= "3.24.0"
      end
      alias supports_insert_on_duplicate_skip? supports_insert_on_conflict?
      alias supports_insert_on_duplicate_update? supports_insert_on_conflict?
      alias supports_insert_conflict_target? supports_insert_on_conflict?

      def supports_concurrent_connections?
        !@memory_database
      end

      def active?
        !@connection.closed?
      end

      def reconnect!
        super
        connect if @connection.closed?
      end

      # Disconnects from the database if already connected. Otherwise, this
      # method does nothing.
      def disconnect!
        super
        @connection.close rescue nil
      end

      def supports_index_sort_order?
        true
      end

      def native_database_types #:nodoc:
        NATIVE_DATABASE_TYPES
      end

      # Returns the current database encoding format as a string, eg: 'UTF-8'
      def encoding
        connection.encoding.to_s
      end

      def supports_explain?
        true
      end

      def supports_lazy_transactions?
        true
      end

      # REFERENTIAL INTEGRITY ====================================

      def disable_referential_integrity # :nodoc:
        old_foreign_keys = query_value("PRAGMA foreign_keys")
        old_defer_foreign_keys = query_value("PRAGMA defer_foreign_keys")

        begin
          execute("PRAGMA defer_foreign_keys = ON")
          execute("PRAGMA foreign_keys = OFF")
          yield
        ensure
          execute("PRAGMA defer_foreign_keys = #{old_defer_foreign_keys}")
          execute("PRAGMA foreign_keys = #{old_foreign_keys}")
        end
      end

      # SCHEMA STATEMENTS ========================================

      def primary_keys(table_name) # :nodoc:
        pks = table_structure(table_name).select { |f| f["pk"] > 0 }
        pks.sort_by { |f| f["pk"] }.map { |f| f["name"] }
      end

      def remove_index(table_name, column_name = nil, **options) # :nodoc:
        return if options[:if_exists] && !index_exists?(table_name, column_name, **options)

        index_name = index_name_for_remove(table_name, column_name, options)

        exec_query "DROP INDEX #{quote_column_name(index_name)}"
      end

      # Renames a table.
      #
      # Example:
      #   rename_table('octopuses', 'octopi')
      def rename_table(table_name, new_name)
        schema_cache.clear_data_source_cache!(table_name.to_s)
        schema_cache.clear_data_source_cache!(new_name.to_s)
        exec_query "ALTER TABLE #{quote_table_name(table_name)} RENAME TO #{quote_table_name(new_name)}"
        rename_table_indexes(table_name, new_name)
      end

      def add_column(table_name, column_name, type, **options) #:nodoc:
        if invalid_alter_table_type?(type, options)
          alter_table(table_name) do |definition|
            definition.column(column_name, type, **options)
          end
        else
          super
        end
      end

      def remove_column(table_name, column_name, type = nil, **options) #:nodoc:
        alter_table(table_name) do |definition|
          definition.remove_column column_name
          definition.foreign_keys.delete_if { |fk| fk.column == column_name.to_s }
        end
      end

      def remove_columns(table_name, *column_names, type: nil, **options) # :nodoc:
        alter_table(table_name) do |definition|
          column_names.each do |column_name|
            definition.remove_column column_name
          end
          column_names = column_names.map(&:to_s)
          definition.foreign_keys.delete_if { |fk| column_names.include?(fk.column) }
        end
      end

      def change_column_default(table_name, column_name, default_or_changes) #:nodoc:
        default = extract_new_default_value(default_or_changes)

        alter_table(table_name) do |definition|
          definition[column_name].default = default
        end
      end

      def change_column_null(table_name, column_name, null, default = nil) #:nodoc:
        unless null || default.nil?
          exec_query("UPDATE #{quote_table_name(table_name)} SET #{quote_column_name(column_name)}=#{quote(default)} WHERE #{quote_column_name(column_name)} IS NULL")
        end
        alter_table(table_name) do |definition|
          definition[column_name].null = null
        end
      end

      def change_column(table_name, column_name, type, **options) #:nodoc:
        alter_table(table_name) do |definition|
          definition[column_name].instance_eval do
            self.type = aliased_types(type.to_s, type)
            self.options.merge!(options)
          end
        end
      end

      def rename_column(table_name, column_name, new_column_name) #:nodoc:
        column = column_for(table_name, column_name)
        alter_table(table_name, rename: { column.name => new_column_name.to_s })
        rename_column_indexes(table_name, column.name, new_column_name)
      end

      def add_reference(table_name, ref_name, **options) # :nodoc:
        super(table_name, ref_name, type: :integer, **options)
      end
      alias :add_belongs_to :add_reference

      def foreign_keys(table_name)
        fk_info = exec_query("PRAGMA foreign_key_list(#{quote(table_name)})", "SCHEMA")
        fk_info.map do |row|
          options = {
            column: row["from"],
            primary_key: row["to"],
            on_delete: extract_foreign_key_action(row["on_delete"]),
            on_update: extract_foreign_key_action(row["on_update"])
          }
          ForeignKeyDefinition.new(table_name, row["table"], options)
        end
      end

      def build_insert_sql(insert) # :nodoc:
        sql = +"INSERT #{insert.into} #{insert.values_list}"

        if insert.skip_duplicates?
          sql << " ON CONFLICT #{insert.conflict_target} DO NOTHING"
        elsif insert.update_duplicates?
          sql << " ON CONFLICT #{insert.conflict_target} DO UPDATE SET "
          if insert.raw_update_sql?
            sql << insert.raw_update_sql
          else
            sql << insert.touch_model_timestamps_unless { |column| "#{column} IS excluded.#{column}" }
            sql << insert.updatable_columns.map { |column| "#{column}=excluded.#{column}" }.join(",")
          end
        end

        sql
      end

      def shared_cache? # :nodoc:
        @config.fetch(:flags, 0).anybits?(::SQLite3::Constants::Open::SHAREDCACHE)
      end

      def get_database_version # :nodoc:
        SQLite3Adapter::Version.new(query_value("SELECT sqlite_version(*)"))
      end

      def check_version # :nodoc:
        if database_version < "3.8.0"
          raise "Your version of SQLite (#{database_version}) is too old. Active Record supports SQLite >= 3.8."
        end
      end

      private
        # See https://www.sqlite.org/limits.html,
        # the default value is 999 when not configured.
        def bind_params_length
          999
        end

        def initialize_type_map(m = type_map)
          super
          register_class_with_limit m, %r(int)i, SQLite3Integer
        end

        def table_structure(table_name)
          structure = exec_query("PRAGMA table_info(#{quote_table_name(table_name)})", "SCHEMA")
          raise(ActiveRecord::StatementInvalid, "Could not find table '#{table_name}'") if structure.empty?
          table_structure_with_collation(table_name, structure)
        end
        alias column_definitions table_structure

        # See: https://www.sqlite.org/lang_altertable.html
        # SQLite has an additional restriction on the ALTER TABLE statement
        def invalid_alter_table_type?(type, options)
          type.to_sym == :primary_key || options[:primary_key] ||
            options[:null] == false && options[:default].nil?
        end

        def alter_table(
          table_name,
          foreign_keys = foreign_keys(table_name),
          check_constraints = check_constraints(table_name),
          **options
        )
          altered_table_name = "a#{table_name}"

          caller = lambda do |definition|
            rename = options[:rename] || {}
            foreign_keys.each do |fk|
              if column = rename[fk.options[:column]]
                fk.options[:column] = column
              end
              to_table = strip_table_name_prefix_and_suffix(fk.to_table)
              definition.foreign_key(to_table, **fk.options)
            end

            check_constraints.each do |chk|
              definition.check_constraint(chk.expression, **chk.options)
            end

            yield definition if block_given?
          end

          transaction do
            disable_referential_integrity do
              move_table(table_name, altered_table_name, options.merge(temporary: true))
              move_table(altered_table_name, table_name, &caller)
            end
          end
        end

        def move_table(from, to, options = {}, &block)
          copy_table(from, to, options, &block)
          drop_table(from)
        end

        def copy_table(from, to, options = {})
          from_primary_key = primary_key(from)
          options[:id] = false
          create_table(to, **options) do |definition|
            @definition = definition
            if from_primary_key.is_a?(Array)
              @definition.primary_keys from_primary_key
            end

            columns(from).each do |column|
              column_name = options[:rename] ?
                (options[:rename][column.name] ||
                 options[:rename][column.name.to_sym] ||
                 column.name) : column.name

              @definition.column(column_name, column.type,
                limit: column.limit, default: column.default,
                precision: column.precision, scale: column.scale,
                null: column.null, collation: column.collation,
                primary_key: column_name == from_primary_key
              )
            end

            yield @definition if block_given?
          end
          copy_table_indexes(from, to, options[:rename] || {})
          copy_table_contents(from, to,
            @definition.columns.map(&:name),
            options[:rename] || {})
        end

        def copy_table_indexes(from, to, rename = {})
          indexes(from).each do |index|
            name = index.name
            if to == "a#{from}"
              name = "t#{name}"
            elsif from == "a#{to}"
              name = name[1..-1]
            end

            columns = index.columns
            if columns.is_a?(Array)
              to_column_names = columns(to).map(&:name)
              columns = columns.map { |c| rename[c] || c }.select do |column|
                to_column_names.include?(column)
              end
            end

            unless columns.empty?
              # index name can't be the same
              options = { name: name.gsub(/(^|_)(#{from})_/, "\\1#{to}_"), internal: true }
              options[:unique] = true if index.unique
              options[:where] = index.where if index.where
              options[:order] = index.orders if index.orders
              add_index(to, columns, **options)
            end
          end
        end

        def copy_table_contents(from, to, columns, rename = {})
          column_mappings = Hash[columns.map { |name| [name, name] }]
          rename.each { |a| column_mappings[a.last] = a.first }
          from_columns = columns(from).collect(&:name)
          columns = columns.find_all { |col| from_columns.include?(column_mappings[col]) }
          from_columns_to_copy = columns.map { |col| column_mappings[col] }
          quoted_columns = columns.map { |col| quote_column_name(col) } * ","
          quoted_from_columns = from_columns_to_copy.map { |col| quote_column_name(col) } * ","

          exec_query("INSERT INTO #{quote_table_name(to)} (#{quoted_columns})
                     SELECT #{quoted_from_columns} FROM #{quote_table_name(from)}")
        end

        def translate_exception(exception, message:, sql:, binds:)
          # SQLite 3.8.2 returns a newly formatted error message:
          #   UNIQUE constraint failed: *table_name*.*column_name*
          # Older versions of SQLite return:
          #   column *column_name* is not unique
          if exception.message.match?(/(column(s)? .* (is|are) not unique|UNIQUE constraint failed: .*)/i)
            RecordNotUnique.new(message, sql: sql, binds: binds)
          elsif exception.message.match?(/(.* may not be NULL|NOT NULL constraint failed: .*)/i)
            NotNullViolation.new(message, sql: sql, binds: binds)
          elsif exception.message.match?(/FOREIGN KEY constraint failed/i)
            InvalidForeignKey.new(message, sql: sql, binds: binds)
          elsif exception.message.match?(/called on a closed database/i)
            ConnectionNotEstablished.new(exception)
          else
            super
          end
        end

        COLLATE_REGEX = /.*"(\w+)".*collate\s+"(\w+)".*/i.freeze

        def table_structure_with_collation(table_name, basic_structure)
          collation_hash = {}
          sql = <<~SQL
            SELECT sql FROM
              (SELECT * FROM sqlite_master UNION ALL
               SELECT * FROM sqlite_temp_master)
            WHERE type = 'table' AND name = #{quote(table_name)}
          SQL

          # Result will have following sample string
          # CREATE TABLE "users" ("id" INTEGER PRIMARY KEY AUTOINCREMENT NOT NULL,
          #                       "password_digest" varchar COLLATE "NOCASE");
          result = query_value(sql, "SCHEMA")

          if result
            # Splitting with left parentheses and discarding the first part will return all
            # columns separated with comma(,).
            columns_string = result.split("(", 2).last

            columns_string.split(",").each do |column_string|
              # This regex will match the column name and collation type and will save
              # the value in $1 and $2 respectively.
              collation_hash[$1] = $2 if COLLATE_REGEX =~ column_string
            end

            basic_structure.map do |column|
              column_name = column["name"]

              if collation_hash.has_key? column_name
                column["collation"] = collation_hash[column_name]
              end

              column
            end
          else
            basic_structure.to_a
          end
        end

        def arel_visitor
          Arel::Visitors::SQLite.new(self)
        end

        def build_statement_pool
          StatementPool.new(self.class.type_cast_config_to_integer(@config[:statement_limit]))
        end

        def connect
          @connection = ::SQLite3::Database.new(
            @config[:database].to_s,
            @config.merge(results_as_hash: true)
          )
          configure_connection
        rescue Errno::ENOENT => error
          if error.message.include?("No such file or directory")
            raise ActiveRecord::NoDatabaseError
          else
            raise
          end
        end

        def configure_connection
          @connection.busy_timeout(self.class.type_cast_config_to_integer(@config[:timeout])) if @config[:timeout]

          execute("PRAGMA foreign_keys = ON", "SCHEMA")
        end

        class SQLite3Integer < Type::Integer # :nodoc:
          private
            def _limit
              # INTEGER storage class can be stored 8 bytes value.
              # See https://www.sqlite.org/datatype3.html#storage_classes_and_datatypes
              limit || 8
            end
        end

        ActiveRecord::Type.register(:integer, SQLite3Integer, adapter: :sqlite3)
    end
    ActiveSupport.run_load_hooks(:active_record_sqlite3adapter, SQLite3Adapter)
  end
end<|MERGE_RESOLUTION|>--- conflicted
+++ resolved
@@ -78,12 +78,8 @@
           end
       end
 
-<<<<<<< HEAD
       def initialize(connection, logger, connection_options, config)
         @memory_database = config[:database] == ":memory:"
-=======
-      def initialize(connection, logger, _connection_options, config)
->>>>>>> 7fb65f5b
         super(connection, logger, config)
       end
 
@@ -157,19 +153,19 @@
       end
 
       def active?
-        !@connection.closed?
+        !@connection.nil? && !@connection.closed?
       end
 
       def reconnect!
         super
-        connect if @connection.closed?
+        connect if @connection&.closed?
       end
 
       # Disconnects from the database if already connected. Otherwise, this
       # method does nothing.
       def disconnect!
         super
-        @connection.close rescue nil
+        @connection&.close rescue nil
       end
 
       def supports_index_sort_order?
