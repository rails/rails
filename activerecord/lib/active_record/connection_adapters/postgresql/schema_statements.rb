--- conflicted
+++ resolved
@@ -751,11 +751,7 @@
 
           def data_source_sql(name = nil, type: nil)
             scope = quoted_scope(name, type: type)
-<<<<<<< HEAD
-            scope[:type] ||= "'r','v','m','p'" # (r)elation/table, (v)iew, (m)aterialized view, (p)artitioned table
-=======
-            scope[:type] ||= "'r','v','m','f'" # (r)elation/table, (v)iew, (m)aterialized view, (f)oreign table
->>>>>>> 4f0eb1cc
+            scope[:type] ||= "'r','v','m','p','f'" # (r)elation/table, (v)iew, (m)aterialized view, (p)artitioned table, (f)oreign table
 
             sql = "SELECT c.relname FROM pg_class c LEFT JOIN pg_namespace n ON n.oid = c.relnamespace".dup
             sql << " WHERE n.nspname = #{scope[:schema]}"
