--- conflicted
+++ resolved
@@ -19,16 +19,7 @@
         config[:flags] |= Mysql2::Client::FOUND_ROWS
       end
 
-<<<<<<< HEAD
-      ConnectionAdapters::Mysql2Adapter.new(
-        ConnectionAdapters::Mysql2Adapter.new_client(config),
-        logger,
-        nil,
-        config,
-      )
-=======
       ConnectionAdapters::Mysql2Adapter.new(nil, logger, nil, config)
->>>>>>> 7fb65f5b
     end
   end
 
@@ -36,7 +27,6 @@
     class Mysql2Adapter < AbstractMysqlAdapter
       ER_BAD_DB_ERROR = 1049
       ADAPTER_NAME = "Mysql2"
-      ER_BAD_DB_ERROR = 1049
 
       include MySQL::DatabaseStatements
 
@@ -103,18 +93,10 @@
       # QUOTING ==================================================
       #++
 
-      def check_version
-        # NOOP
-      end
-
       def quote_string(string)
-<<<<<<< HEAD
-        @connection.escape(string)
+        connection.escape(string)
       rescue Mysql2::Error => error
         raise translate_exception(error, message: error.message, sql: "<escape>", binds: [])
-=======
-        ::Mysql2::Client.escape(string)
->>>>>>> 7fb65f5b
       end
 
       #--
@@ -167,7 +149,7 @@
         end
 
         def get_full_version
-          @connection.server_info[:version]
+          connection.server_info[:version]
         end
 
         def translate_exception(exception, message:, sql:, binds:)
