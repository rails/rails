--- conflicted
+++ resolved
@@ -335,7 +335,6 @@
   class IrreversibleOrderError < ActiveRecordError
   end
 
-<<<<<<< HEAD
   # UnknownAttributeReference is raised when an unknown and potentially unsafe
   # value is passed to a query method when allow_unsafe_raw_sql is set to
   # :disabled. For example, passing a non column name value to a relation's
@@ -359,10 +358,10 @@
   # Again, such a workaround should *not* be used when passing user-provided
   # values, such as request parameters or model attributes to query methods.
   class UnknownAttributeReference < ActiveRecordError
-=======
+  end
+
   # TransactionTimeout will be raised when lock wait timeout expires.
   # Wait time value is set by innodb_lock_wait_timeout.
   class TransactionTimeout < StatementInvalid
->>>>>>> 9befc197
   end
 end