require 'active_support/core_ext/array/wrap'
require 'active_support/core_ext/enumerable'
require 'active_support/core_ext/module/delegation'
require 'active_support/core_ext/object/blank'
require 'active_support/core_ext/string/conversions'
require 'active_support/core_ext/module/remove_method'

module ActiveRecord
  class InverseOfAssociationNotFoundError < ActiveRecordError #:nodoc:
    def initialize(reflection, associated_class = nil)
      super("Could not find the inverse association for #{reflection.name} (#{reflection.options[:inverse_of].inspect} in #{associated_class.nil? ? reflection.class_name : associated_class.name})")
    end
  end

  class HasManyThroughAssociationNotFoundError < ActiveRecordError #:nodoc:
    def initialize(owner_class_name, reflection)
      super("Could not find the association #{reflection.options[:through].inspect} in model #{owner_class_name}")
    end
  end

  class HasManyThroughAssociationPolymorphicError < ActiveRecordError #:nodoc:
    def initialize(owner_class_name, reflection, source_reflection)
      super("Cannot have a has_many :through association '#{owner_class_name}##{reflection.name}' on the polymorphic object '#{source_reflection.class_name}##{source_reflection.name}'.")
    end
  end

  class HasManyThroughAssociationPointlessSourceTypeError < ActiveRecordError #:nodoc:
    def initialize(owner_class_name, reflection, source_reflection)
      super("Cannot have a has_many :through association '#{owner_class_name}##{reflection.name}' with a :source_type option if the '#{reflection.through_reflection.class_name}##{source_reflection.name}' is not polymorphic.  Try removing :source_type on your association.")
    end
  end

  class HasManyThroughSourceAssociationNotFoundError < ActiveRecordError #:nodoc:
    def initialize(reflection)
      through_reflection      = reflection.through_reflection
      source_reflection_names = reflection.source_reflection_names
      source_associations     = reflection.through_reflection.klass.reflect_on_all_associations.collect { |a| a.name.inspect }
      super("Could not find the source association(s) #{source_reflection_names.collect{ |a| a.inspect }.to_sentence(:two_words_connector => ' or ', :last_word_connector => ', or ', :locale => :en)} in model #{through_reflection.klass}.  Try 'has_many #{reflection.name.inspect}, :through => #{through_reflection.name.inspect}, :source => <name>'.  Is it one of #{source_associations.to_sentence(:two_words_connector => ' or ', :last_word_connector => ', or ', :locale => :en)}?")
    end
  end

  class HasManyThroughCantAssociateThroughHasOneOrManyReflection < ActiveRecordError #:nodoc:
    def initialize(owner, reflection)
      super("Cannot modify association '#{owner.class.name}##{reflection.name}' because the source reflection class '#{reflection.source_reflection.class_name}' is associated to '#{reflection.through_reflection.class_name}' via :#{reflection.source_reflection.macro}.")
    end
  end

  class HasManyThroughCantAssociateNewRecords < ActiveRecordError #:nodoc:
    def initialize(owner, reflection)
      super("Cannot associate new records through '#{owner.class.name}##{reflection.name}' on '#{reflection.source_reflection.class_name rescue nil}##{reflection.source_reflection.name rescue nil}'. Both records must have an id in order to create the has_many :through record associating them.")
    end
  end

  class HasManyThroughCantDissociateNewRecords < ActiveRecordError #:nodoc:
    def initialize(owner, reflection)
      super("Cannot dissociate new records through '#{owner.class.name}##{reflection.name}' on '#{reflection.source_reflection.class_name rescue nil}##{reflection.source_reflection.name rescue nil}'. Both records must have an id in order to delete the has_many :through record associating them.")
    end
  end
  
  class HasManyThroughNestedAssociationsAreReadonly < ActiveRecordError #:nodoc
    def initialize(owner, reflection)
      super("Cannot modify association '#{owner.class.name}##{reflection.name}' because it goes through more than one other association.")
    end
  end

  class HasAndBelongsToManyAssociationWithPrimaryKeyError < ActiveRecordError #:nodoc:
    def initialize(reflection)
      super("Primary key is not allowed in a has_and_belongs_to_many join table (#{reflection.options[:join_table]}).")
    end
  end

  class HasAndBelongsToManyAssociationForeignKeyNeeded < ActiveRecordError #:nodoc:
    def initialize(reflection)
      super("Cannot create self referential has_and_belongs_to_many association on '#{reflection.class_name rescue nil}##{reflection.name rescue nil}'. :association_foreign_key cannot be the same as the :foreign_key.")
    end
  end

  class EagerLoadPolymorphicError < ActiveRecordError #:nodoc:
    def initialize(reflection)
      super("Can not eagerly load the polymorphic association #{reflection.name.inspect}")
    end
  end

  class ReadOnlyAssociation < ActiveRecordError #:nodoc:
    def initialize(reflection)
      super("Can not add to a has_many :through association.  Try adding to #{reflection.through_reflection.name.inspect}.")
    end
  end

  # This error is raised when trying to destroy a parent instance in N:1 or 1:1 associations
  # (has_many, has_one) when there is at least 1 child associated instance.
  # ex: if @project.tasks.size > 0, DeleteRestrictionError will be raised when trying to destroy @project
  class DeleteRestrictionError < ActiveRecordError #:nodoc:
    def initialize(reflection)
      super("Cannot delete record because of dependent #{reflection.name}")
    end
  end

  # See ActiveRecord::Associations::ClassMethods for documentation.
  module Associations # :nodoc:
    extend ActiveSupport::Concern

    # These classes will be loaded when associations are created.
    # So there is no need to eager load them.
    autoload :AssociationCollection, 'active_record/associations/association_collection'
    autoload :AssociationProxy, 'active_record/associations/association_proxy'
    autoload :BelongsToAssociation, 'active_record/associations/belongs_to_association'
    autoload :BelongsToPolymorphicAssociation, 'active_record/associations/belongs_to_polymorphic_association'
    autoload :HasAndBelongsToManyAssociation, 'active_record/associations/has_and_belongs_to_many_association'
    autoload :HasManyAssociation, 'active_record/associations/has_many_association'
    autoload :HasManyThroughAssociation, 'active_record/associations/has_many_through_association'
    autoload :HasOneAssociation, 'active_record/associations/has_one_association'
    autoload :HasOneThroughAssociation, 'active_record/associations/has_one_through_association'
    autoload :AliasTracker, 'active_record/associations/alias_tracker'

    # Clears out the association cache.
    def clear_association_cache #:nodoc:
      self.class.reflect_on_all_associations.to_a.each do |assoc|
        instance_variable_set "@#{assoc.name}", nil
      end unless self.new_record?
    end

    private
      # Returns the specified association instance if it responds to :loaded?, nil otherwise.
      def association_instance_get(name)
        ivar = "@#{name}"
        if instance_variable_defined?(ivar)
          association = instance_variable_get(ivar)
          association if association.respond_to?(:loaded?)
        end
      end

      # Set the specified association instance.
      def association_instance_set(name, association)
        instance_variable_set("@#{name}", association)
      end

    # Associations are a set of macro-like class methods for tying objects together through
    # foreign keys. They express relationships like "Project has one Project Manager"
    # or "Project belongs to a Portfolio". Each macro adds a number of methods to the
    # class which are specialized according to the collection or association symbol and the
    # options hash. It works much the same way as Ruby's own <tt>attr*</tt>
    # methods.
    #
    #   class Project < ActiveRecord::Base
    #     belongs_to              :portfolio
    #     has_one                 :project_manager
    #     has_many                :milestones
    #     has_and_belongs_to_many :categories
    #   end
    #
    # The project class now has the following methods (and more) to ease the traversal and
    # manipulation of its relationships:
    # * <tt>Project#portfolio, Project#portfolio=(portfolio), Project#portfolio.nil?</tt>
    # * <tt>Project#project_manager, Project#project_manager=(project_manager), Project#project_manager.nil?,</tt>
    # * <tt>Project#milestones.empty?, Project#milestones.size, Project#milestones, Project#milestones<<(milestone),</tt>
    #   <tt>Project#milestones.delete(milestone), Project#milestones.find(milestone_id), Project#milestones.find(:all, options),</tt>
    #   <tt>Project#milestones.build, Project#milestones.create</tt>
    # * <tt>Project#categories.empty?, Project#categories.size, Project#categories, Project#categories<<(category1),</tt>
    #   <tt>Project#categories.delete(category1)</tt>
    #
    # === A word of warning
    #
    # Don't create associations that have the same name as instance methods of
    # <tt>ActiveRecord::Base</tt>. Since the association adds a method with that name to
    # its model, it will override the inherited method and break things.
    # For instance, +attributes+ and +connection+ would be bad choices for association names.
    #
    # == Auto-generated methods
    #
    # === Singular associations (one-to-one)
    #                                     |            |  belongs_to  |
    #   generated methods                 | belongs_to | :polymorphic | has_one
    #   ----------------------------------+------------+--------------+---------
    #   other                             |     X      |      X       |    X
    #   other=(other)                     |     X      |      X       |    X
    #   build_other(attributes={})        |     X      |              |    X
    #   create_other(attributes={})       |     X      |              |    X
    #   other.create!(attributes={})      |            |              |    X
    #
    # ===Collection associations (one-to-many / many-to-many)
    #                                     |       |          | has_many
    #   generated methods                 | habtm | has_many | :through
    #   ----------------------------------+-------+----------+----------
    #   others                            |   X   |    X     |    X
    #   others=(other,other,...)          |   X   |    X     |    X
    #   other_ids                         |   X   |    X     |    X
    #   other_ids=(id,id,...)             |   X   |    X     |    X
    #   others<<                          |   X   |    X     |    X
    #   others.push                       |   X   |    X     |    X
    #   others.concat                     |   X   |    X     |    X
    #   others.build(attributes={})       |   X   |    X     |    X
    #   others.create(attributes={})      |   X   |    X     |    X
    #   others.create!(attributes={})     |   X   |    X     |    X
    #   others.size                       |   X   |    X     |    X
    #   others.length                     |   X   |    X     |    X
    #   others.count                      |   X   |    X     |    X
    #   others.sum(args*,&block)          |   X   |    X     |    X
    #   others.empty?                     |   X   |    X     |    X
    #   others.clear                      |   X   |    X     |    X
    #   others.delete(other,other,...)    |   X   |    X     |    X
    #   others.delete_all                 |   X   |    X     |
    #   others.destroy_all                |   X   |    X     |    X
    #   others.find(*args)                |   X   |    X     |    X
    #   others.find_first                 |   X   |          |
    #   others.exists?                    |   X   |    X     |    X
    #   others.uniq                       |   X   |    X     |    X
    #   others.reset                      |   X   |    X     |    X
    #
    # == Cardinality and associations
    #
    # Active Record associations can be used to describe one-to-one, one-to-many and many-to-many
    # relationships between models. Each model uses an association to describe its role in
    # the relation. The +belongs_to+ association is always used in the model that has
    # the foreign key.
    #
    # === One-to-one
    #
    # Use +has_one+ in the base, and +belongs_to+ in the associated model.
    #
    #   class Employee < ActiveRecord::Base
    #     has_one :office
    #   end
    #   class Office < ActiveRecord::Base
    #     belongs_to :employee    # foreign key - employee_id
    #   end
    #
    # === One-to-many
    #
    # Use +has_many+ in the base, and +belongs_to+ in the associated model.
    #
    #   class Manager < ActiveRecord::Base
    #     has_many :employees
    #   end
    #   class Employee < ActiveRecord::Base
    #     belongs_to :manager     # foreign key - manager_id
    #   end
    #
    # === Many-to-many
    #
    # There are two ways to build a many-to-many relationship.
    #
    # The first way uses a +has_many+ association with the <tt>:through</tt> option and a join model, so
    # there are two stages of associations.
    #
    #   class Assignment < ActiveRecord::Base
    #     belongs_to :programmer  # foreign key - programmer_id
    #     belongs_to :project     # foreign key - project_id
    #   end
    #   class Programmer < ActiveRecord::Base
    #     has_many :assignments
    #     has_many :projects, :through => :assignments
    #   end
    #   class Project < ActiveRecord::Base
    #     has_many :assignments
    #     has_many :programmers, :through => :assignments
    #   end
    #
    # For the second way, use +has_and_belongs_to_many+ in both models. This requires a join table
    # that has no corresponding model or primary key.
    #
    #   class Programmer < ActiveRecord::Base
    #     has_and_belongs_to_many :projects       # foreign keys in the join table
    #   end
    #   class Project < ActiveRecord::Base
    #     has_and_belongs_to_many :programmers    # foreign keys in the join table
    #   end
    #
    # Choosing which way to build a many-to-many relationship is not always simple.
    # If you need to work with the relationship model as its own entity,
    # use <tt>has_many :through</tt>. Use +has_and_belongs_to_many+ when working with legacy schemas or when
    # you never work directly with the relationship itself.
    #
    # == Is it a +belongs_to+ or +has_one+ association?
    #
    # Both express a 1-1 relationship. The difference is mostly where to place the foreign
    # key, which goes on the table for the class declaring the +belongs_to+ relationship.
    #
    #   class User < ActiveRecord::Base
    #     # I reference an account.
    #     belongs_to :account
    #   end
    #
    #   class Account < ActiveRecord::Base
    #     # One user references me.
    #     has_one :user
    #   end
    #
    # The tables for these classes could look something like:
    #
    #   CREATE TABLE users (
    #     id int(11) NOT NULL auto_increment,
    #     account_id int(11) default NULL,
    #     name varchar default NULL,
    #     PRIMARY KEY  (id)
    #   )
    #
    #   CREATE TABLE accounts (
    #     id int(11) NOT NULL auto_increment,
    #     name varchar default NULL,
    #     PRIMARY KEY  (id)
    #   )
    #
    # == Unsaved objects and associations
    #
    # You can manipulate objects and associations before they are saved to the database, but
    # there is some special behavior you should be aware of, mostly involving the saving of
    # associated objects.
    #
    # You can set the :autosave option on a <tt>has_one</tt>, <tt>belongs_to</tt>,
    # <tt>has_many</tt>, or <tt>has_and_belongs_to_many</tt> association. Setting it
    # to +true+ will _always_ save the members, whereas setting it to +false+ will
    # _never_ save the members. More details about :autosave option is available at
    # autosave_association.rb .
    #
    # === One-to-one associations
    #
    # * Assigning an object to a +has_one+ association automatically saves that object and
    # the object being replaced (if there is one), in order to update their primary
    # keys - except if the parent object is unsaved (<tt>new_record? == true</tt>).
    # * If either of these saves fail (due to one of the objects being invalid) the assignment
    # statement returns +false+ and the assignment is cancelled.
    # * If you wish to assign an object to a +has_one+ association without saving it,
    # use the <tt>association.build</tt> method (documented below).
    # * Assigning an object to a +belongs_to+ association does not save the object, since
    # the foreign key field belongs on the parent. It does not save the parent either.
    #
    # === Collections
    #
    # * Adding an object to a collection (+has_many+ or +has_and_belongs_to_many+) automatically
    # saves that object, except if the parent object (the owner of the collection) is not yet
    # stored in the database.
    # * If saving any of the objects being added to a collection (via <tt>push</tt> or similar)
    # fails, then <tt>push</tt> returns +false+.
    # * You can add an object to a collection without automatically saving it by using the
    # <tt>collection.build</tt> method (documented below).
    # * All unsaved (<tt>new_record? == true</tt>) members of the collection are automatically
    # saved when the parent is saved.
    #
    # === Association callbacks
    #
    # Similar to the normal callbacks that hook into the life cycle of an Active Record object,
    # you can also define callbacks that get triggered when you add an object to or remove an
    # object from an association collection.
    #
    #   class Project
    #     has_and_belongs_to_many :developers, :after_add => :evaluate_velocity
    #
    #     def evaluate_velocity(developer)
    #       ...
    #     end
    #   end
    #
    # It's possible to stack callbacks by passing them as an array. Example:
    #
    #   class Project
    #     has_and_belongs_to_many :developers,
    #                             :after_add => [:evaluate_velocity, Proc.new { |p, d| p.shipping_date = Time.now}]
    #   end
    #
    # Possible callbacks are: +before_add+, +after_add+, +before_remove+ and +after_remove+.
    #
    # Should any of the +before_add+ callbacks throw an exception, the object does not get
    # added to the collection. Same with the +before_remove+ callbacks; if an exception is
    # thrown the object doesn't get removed.
    #
    # === Association extensions
    #
    # The proxy objects that control the access to associations can be extended through anonymous
    # modules. This is especially beneficial for adding new finders, creators, and other
    # factory-type methods that are only used as part of this association.
    #
    #   class Account < ActiveRecord::Base
    #     has_many :people do
    #       def find_or_create_by_name(name)
    #         first_name, last_name = name.split(" ", 2)
    #         find_or_create_by_first_name_and_last_name(first_name, last_name)
    #       end
    #     end
    #   end
    #
    #   person = Account.find(:first).people.find_or_create_by_name("David Heinemeier Hansson")
    #   person.first_name # => "David"
    #   person.last_name  # => "Heinemeier Hansson"
    #
    # If you need to share the same extensions between many associations, you can use a named
    # extension module.
    #
    #   module FindOrCreateByNameExtension
    #     def find_or_create_by_name(name)
    #       first_name, last_name = name.split(" ", 2)
    #       find_or_create_by_first_name_and_last_name(first_name, last_name)
    #     end
    #   end
    #
    #   class Account < ActiveRecord::Base
    #     has_many :people, :extend => FindOrCreateByNameExtension
    #   end
    #
    #   class Company < ActiveRecord::Base
    #     has_many :people, :extend => FindOrCreateByNameExtension
    #   end
    #
    # If you need to use multiple named extension modules, you can specify an array of modules
    # with the <tt>:extend</tt> option.
    # In the case of name conflicts between methods in the modules, methods in modules later
    # in the array supercede those earlier in the array.
    #
    #   class Account < ActiveRecord::Base
    #     has_many :people, :extend => [FindOrCreateByNameExtension, FindRecentExtension]
    #   end
    #
    # Some extensions can only be made to work with knowledge of the association proxy's internals.
    # Extensions can access relevant state using accessors on the association proxy:
    #
    # * +proxy_owner+ - Returns the object the association is part of.
    # * +proxy_reflection+ - Returns the reflection object that describes the association.
    # * +proxy_target+ - Returns the associated object for +belongs_to+ and +has_one+, or
    #   the collection of associated objects for +has_many+ and +has_and_belongs_to_many+.
    #
    # === Association Join Models
    #
    # Has Many associations can be configured with the <tt>:through</tt> option to use an
    # explicit join model to retrieve the data.  This operates similarly to a
    # +has_and_belongs_to_many+ association.  The advantage is that you're able to add validations,
    # callbacks, and extra attributes on the join model.  Consider the following schema:
    #
    #   class Author < ActiveRecord::Base
    #     has_many :authorships
    #     has_many :books, :through => :authorships
    #   end
    #
    #   class Authorship < ActiveRecord::Base
    #     belongs_to :author
    #     belongs_to :book
    #   end
    #
    #   @author = Author.find :first
    #   @author.authorships.collect { |a| a.book } # selects all books that the author's authorships belong to
    #   @author.books                              # selects all books by using the Authorship join model
    #
    # You can also go through a +has_many+ association on the join model:
    #
    #   class Firm < ActiveRecord::Base
    #     has_many   :clients
    #     has_many   :invoices, :through => :clients
    #   end
    #
    #   class Client < ActiveRecord::Base
    #     belongs_to :firm
    #     has_many   :invoices
    #   end
    #
    #   class Invoice < ActiveRecord::Base
    #     belongs_to :client
    #   end
    #
    #   @firm = Firm.find :first
    #   @firm.clients.collect { |c| c.invoices }.flatten # select all invoices for all clients of the firm
    #   @firm.invoices                                   # selects all invoices by going through the Client join model
    #
    # Similarly you can go through a +has_one+ association on the join model:
    #
    #   class Group < ActiveRecord::Base
    #     has_many   :users
    #     has_many   :avatars, :through => :users
    #   end
    #
    #   class User < ActiveRecord::Base
    #     belongs_to :group
    #     has_one    :avatar
    #   end
    #
    #   class Avatar < ActiveRecord::Base
    #     belongs_to :user
    #   end
    #
    #   @group = Group.first
    #   @group.users.collect { |u| u.avatar }.flatten # select all avatars for all users in the group
    #   @group.avatars                                # selects all avatars by going through the User join model.
    #
    # An important caveat with going through +has_one+ or +has_many+ associations on the
    # join model is that these associations are *read-only*.  For example, the following
    # would not work following the previous example:
    #
    #   @group.avatars << Avatar.new   # this would work if User belonged_to Avatar rather than the other way around
    #   @group.avatars.delete(@group.avatars.last)  # so would this
    #
    # === Nested Associations
    # 
    # You can actually specify *any* association with the <tt>:through</tt> option, including an
    # association which has a <tt>:through</tt> option itself. For example:
    #
    #   class Author < ActiveRecord::Base
    #     has_many :posts
    #     has_many :comments, :through => :posts
    #     has_many :commenters, :through => :comments
    #   end
    #   
    #   class Post < ActiveRecord::Base
    #     has_many :comments
    #   end
    #   
    #   class Comment < ActiveRecord::Base
    #     belongs_to :commenter
    #   end
    #   
    #   @author = Author.first
    #   @author.commenters # => People who commented on posts written by the author
    #
    # An equivalent way of setting up this association this would be:
    #
    #   class Author < ActiveRecord::Base
    #     has_many :posts
    #     has_many :commenters, :through => :posts
    #   end
    #   
    #   class Post < ActiveRecord::Base
    #     has_many :comments
    #     has_many :commenters, :through => :comments
    #   end
    #   
    #   class Comment < ActiveRecord::Base
    #     belongs_to :commenter
    #   end
    #
    # When using nested association, you will not be able to modify the association because there
    # is not enough information to know what modification to make. For example, if you tried to
    # add a <tt>Commenter</tt> in the example above, there would be no way to tell how to set up the 
    # intermediate <tt>Post</tt> and <tt>Comment</tt> objects.
    #
    # === Polymorphic Associations
    #
    # Polymorphic associations on models are not restricted on what types of models they
    # can be associated with.  Rather, they specify an interface that a +has_many+ association
    # must adhere to.
    #
    #   class Asset < ActiveRecord::Base
    #     belongs_to :attachable, :polymorphic => true
    #   end
    #
    #   class Post < ActiveRecord::Base
    #     has_many :assets, :as => :attachable         # The :as option specifies the polymorphic interface to use.
    #   end
    #
    #   @asset.attachable = @post
    #
    # This works by using a type column in addition to a foreign key to specify the associated
    # record.  In the Asset example, you'd need an +attachable_id+ integer column and an
    # +attachable_type+ string column.
    #
    # Using polymorphic associations in combination with single table inheritance (STI) is
    # a little tricky. In order for the associations to work as expected, ensure that you
    # store the base model for the STI models in the type column of the polymorphic
    # association. To continue with the asset example above, suppose there are guest posts
    # and member posts that use the posts table for STI. In this case, there must be a +type+
    # column in the posts table.
    #
    #   class Asset < ActiveRecord::Base
    #     belongs_to :attachable, :polymorphic => true
    #
    #     def attachable_type=(sType)
    #        super(sType.to_s.classify.constantize.base_class.to_s)
    #     end
    #   end
    #
    #   class Post < ActiveRecord::Base
    #     # because we store "Post" in attachable_type now :dependent => :destroy will work
    #     has_many :assets, :as => :attachable, :dependent => :destroy
    #   end
    #
    #   class GuestPost < Post
    #   end
    #
    #   class MemberPost < Post
    #   end
    #
    # == Caching
    #
    # All of the methods are built on a simple caching principle that will keep the result
    # of the last query around unless specifically instructed not to. The cache is even
    # shared across methods to make it even cheaper to use the macro-added methods without
    # worrying too much about performance at the first go.
    #
    #   project.milestones             # fetches milestones from the database
    #   project.milestones.size        # uses the milestone cache
    #   project.milestones.empty?      # uses the milestone cache
    #   project.milestones(true).size  # fetches milestones from the database
    #   project.milestones             # uses the milestone cache
    #
    # == Eager loading of associations
    #
    # Eager loading is a way to find objects of a certain class and a number of named associations.
    # This is one of the easiest ways of to prevent the dreaded 1+N problem in which fetching 100
    # posts that each need to display their author triggers 101 database queries. Through the
    # use of eager loading, the 101 queries can be reduced to 2.
    #
    #   class Post < ActiveRecord::Base
    #     belongs_to :author
    #     has_many   :comments
    #   end
    #
    # Consider the following loop using the class above:
    #
    #   for post in Post.all
    #     puts "Post:            " + post.title
    #     puts "Written by:      " + post.author.name
    #     puts "Last comment on: " + post.comments.first.created_on
    #   end
    #
    # To iterate over these one hundred posts, we'll generate 201 database queries. Let's
    # first just optimize it for retrieving the author:
    #
    #   for post in Post.find(:all, :include => :author)
    #
    # This references the name of the +belongs_to+ association that also used the <tt>:author</tt>
    # symbol. After loading the posts, find will collect the +author_id+ from each one and load
    # all the referenced authors with one query. Doing so will cut down the number of queries
    # from 201 to 102.
    #
    # We can improve upon the situation further by referencing both associations in the finder with:
    #
    #   for post in Post.find(:all, :include => [ :author, :comments ])
    #
    # This will load all comments with a single query. This reduces the total number of queries
    # to 3. More generally the number of queries will be 1 plus the number of associations
    # named (except if some of the associations are polymorphic +belongs_to+ - see below).
    #
    # To include a deep hierarchy of associations, use a hash:
    #
    #   for post in Post.find(:all, :include => [ :author, { :comments => { :author => :gravatar } } ])
    #
    # That'll grab not only all the comments but all their authors and gravatar pictures.
    # You can mix and match symbols, arrays and hashes in any combination to describe the
    # associations you want to load.
    #
    # All of this power shouldn't fool you into thinking that you can pull out huge amounts
    # of data with no performance penalty just because you've reduced the number of queries.
    # The database still needs to send all the data to Active Record and it still needs to
    # be processed. So it's no catch-all for performance problems, but it's a great way to
    # cut down on the number of queries in a situation as the one described above.
    #
    # Since only one table is loaded at a time, conditions or orders cannot reference tables
    # other than the main one. If this is the case Active Record falls back to the previously
    # used LEFT OUTER JOIN based strategy. For example
    #
    #   Post.includes([:author, :comments]).where(['comments.approved = ?', true]).all
    #
    # This will result in a single SQL query with joins along the lines of:
    # <tt>LEFT OUTER JOIN comments ON comments.post_id = posts.id</tt> and
    # <tt>LEFT OUTER JOIN authors ON authors.id = posts.author_id</tt>. Note that using conditions
    # like this can have unintended consequences.
    # In the above example posts with no approved comments are not returned at all, because
    # the conditions apply to the SQL statement as a whole and not just to the association.
    # You must disambiguate column references for this fallback to happen, for example
    # <tt>:order => "author.name DESC"</tt> will work but <tt>:order => "name DESC"</tt> will not.
    #
    # If you do want eager load only some members of an association it is usually more natural
    # to <tt>:include</tt> an association which has conditions defined on it:
    #
    #   class Post < ActiveRecord::Base
    #     has_many :approved_comments, :class_name => 'Comment', :conditions => ['approved = ?', true]
    #   end
    #
    #   Post.find(:all, :include => :approved_comments)
    #
    # This will load posts and eager load the +approved_comments+ association, which contains
    # only those comments that have been approved.
    #
    # If you eager load an association with a specified <tt>:limit</tt> option, it will be ignored,
    # returning all the associated objects:
    #
    #   class Picture < ActiveRecord::Base
    #     has_many :most_recent_comments, :class_name => 'Comment', :order => 'id DESC', :limit => 10
    #   end
    #
    #   Picture.find(:first, :include => :most_recent_comments).most_recent_comments # => returns all associated comments.
    #
    # When eager loaded, conditions are interpolated in the context of the model class, not
    # the model instance.  Conditions are lazily interpolated before the actual model exists.
    #
    # Eager loading is supported with polymorphic associations.
    #
    #   class Address < ActiveRecord::Base
    #     belongs_to :addressable, :polymorphic => true
    #   end
    #
    # A call that tries to eager load the addressable model
    #
    #   Address.find(:all, :include => :addressable)
    #
    # This will execute one query to load the addresses and load the addressables with one
    # query per addressable type.
    # For example if all the addressables are either of class Person or Company then a total
    # of 3 queries will be executed. The list of addressable types to load is determined on
    # the back of the addresses loaded. This is not supported if Active Record has to fallback
    # to the previous implementation of eager loading and will raise ActiveRecord::EagerLoadPolymorphicError.
    # The reason is that the parent model's type is a column value so its corresponding table
    # name cannot be put in the +FROM+/+JOIN+ clauses of that query.
    #
    # == Table Aliasing
    #
    # Active Record uses table aliasing in the case that a table is referenced multiple times
    # in a join.  If a table is referenced only once, the standard table name is used.  The
    # second time, the table is aliased as <tt>#{reflection_name}_#{parent_table_name}</tt>.
    # Indexes are appended for any more successive uses of the table name.
    #
    #   Post.find :all, :joins => :comments
    #   # => SELECT ... FROM posts INNER JOIN comments ON ...
    #   Post.find :all, :joins => :special_comments # STI
    #   # => SELECT ... FROM posts INNER JOIN comments ON ... AND comments.type = 'SpecialComment'
    #   Post.find :all, :joins => [:comments, :special_comments] # special_comments is the reflection name, posts is the parent table name
    #   # => SELECT ... FROM posts INNER JOIN comments ON ... INNER JOIN comments special_comments_posts
    #
    # Acts as tree example:
    #
    #   TreeMixin.find :all, :joins => :children
    #   # => SELECT ... FROM mixins INNER JOIN mixins childrens_mixins ...
    #   TreeMixin.find :all, :joins => {:children => :parent}
    #   # => SELECT ... FROM mixins INNER JOIN mixins childrens_mixins ...
    #                               INNER JOIN parents_mixins ...
    #   TreeMixin.find :all, :joins => {:children => {:parent => :children}}
    #   # => SELECT ... FROM mixins INNER JOIN mixins childrens_mixins ...
    #                               INNER JOIN parents_mixins ...
    #                               INNER JOIN mixins childrens_mixins_2
    #
    # Has and Belongs to Many join tables use the same idea, but add a <tt>_join</tt> suffix:
    #
    #   Post.find :all, :joins => :categories
    #   # => SELECT ... FROM posts INNER JOIN categories_posts ... INNER JOIN categories ...
    #   Post.find :all, :joins => {:categories => :posts}
    #   # => SELECT ... FROM posts INNER JOIN categories_posts ... INNER JOIN categories ...
    #                              INNER JOIN categories_posts posts_categories_join INNER JOIN posts posts_categories
    #   Post.find :all, :joins => {:categories => {:posts => :categories}}
    #   # => SELECT ... FROM posts INNER JOIN categories_posts ... INNER JOIN categories ...
    #                              INNER JOIN categories_posts posts_categories_join INNER JOIN posts posts_categories
    #                              INNER JOIN categories_posts categories_posts_join INNER JOIN categories categories_posts_2
    #
    # If you wish to specify your own custom joins using a <tt>:joins</tt> option, those table
    # names will take precedence over the eager associations:
    #
    #   Post.find :all, :joins => :comments, :joins => "inner join comments ..."
    #   # => SELECT ... FROM posts INNER JOIN comments_posts ON ... INNER JOIN comments ...
    #   Post.find :all, :joins => [:comments, :special_comments], :joins => "inner join comments ..."
    #   # => SELECT ... FROM posts INNER JOIN comments comments_posts ON ...
    #                              INNER JOIN comments special_comments_posts ...
    #                              INNER JOIN comments ...
    #
    # Table aliases are automatically truncated according to the maximum length of table identifiers
    # according to the specific database.
    #
    # == Modules
    #
    # By default, associations will look for objects within the current module scope. Consider:
    #
    #   module MyApplication
    #     module Business
    #       class Firm < ActiveRecord::Base
    #          has_many :clients
    #        end
    #
    #       class Client < ActiveRecord::Base; end
    #     end
    #   end
    #
    # When <tt>Firm#clients</tt> is called, it will in turn call
    # <tt>MyApplication::Business::Client.find_all_by_firm_id(firm.id)</tt>.
    # If you want to associate with a class in another module scope, this can be done by
    # specifying the complete class name.
    #
    #   module MyApplication
    #     module Business
    #       class Firm < ActiveRecord::Base; end
    #     end
    #
    #     module Billing
    #       class Account < ActiveRecord::Base
    #         belongs_to :firm, :class_name => "MyApplication::Business::Firm"
    #       end
    #     end
    #   end
    #
    # == Bi-directional associations
    #
    # When you specify an association there is usually an association on the associated model
    # that specifies the same relationship in reverse.  For example, with the following models:
    #
    #    class Dungeon < ActiveRecord::Base
    #      has_many :traps
    #      has_one :evil_wizard
    #    end
    #
    #    class Trap < ActiveRecord::Base
    #      belongs_to :dungeon
    #    end
    #
    #    class EvilWizard < ActiveRecord::Base
    #      belongs_to :dungeon
    #    end
    #
    # The +traps+ association on +Dungeon+ and the the +dungeon+ association on +Trap+ are
    # the inverse of each other and the inverse of the +dungeon+ association on +EvilWizard+
    # is the +evil_wizard+ association on +Dungeon+ (and vice-versa).  By default,
    # Active Record doesn't know anything about these inverse relationships and so no object
    # loading optimisation is possible.  For example:
    #
    #    d = Dungeon.first
    #    t = d.traps.first
    #    d.level == t.dungeon.level # => true
    #    d.level = 10
    #    d.level == t.dungeon.level # => false
    #
    # The +Dungeon+ instances +d+ and <tt>t.dungeon</tt> in the above example refer to
    # the same object data from the database, but are actually different in-memory copies
    # of that data.  Specifying the <tt>:inverse_of</tt> option on associations lets you tell
    # Active Record about inverse relationships and it will optimise object loading.  For
    # example, if we changed our model definitions to:
    #
    #    class Dungeon < ActiveRecord::Base
    #      has_many :traps, :inverse_of => :dungeon
    #      has_one :evil_wizard, :inverse_of => :dungeon
    #    end
    #
    #    class Trap < ActiveRecord::Base
    #      belongs_to :dungeon, :inverse_of => :traps
    #    end
    #
    #    class EvilWizard < ActiveRecord::Base
    #      belongs_to :dungeon, :inverse_of => :evil_wizard
    #    end
    #
    # Then, from our code snippet above, +d+ and <tt>t.dungeon</tt> are actually the same
    # in-memory instance and our final <tt>d.level == t.dungeon.level</tt> will return +true+.
    #
    # There are limitations to <tt>:inverse_of</tt> support:
    #
    # * does not work with <tt>:through</tt> associations.
    # * does not work with <tt>:polymorphic</tt> associations.
    # * for +belongs_to+ associations +has_many+ inverse associations are ignored.
    #
    # == Type safety with <tt>ActiveRecord::AssociationTypeMismatch</tt>
    #
    # If you attempt to assign an object to an association that doesn't match the inferred
    # or specified <tt>:class_name</tt>, you'll get an <tt>ActiveRecord::AssociationTypeMismatch</tt>.
    #
    # == Options
    #
    # All of the association macros can be specialized through options. This makes cases
    # more complex than the simple and guessable ones possible.
    module ClassMethods
      # Specifies a one-to-many association. The following methods for retrieval and query of
      # collections of associated objects will be added:
      #
      # [collection(force_reload = false)]
      #   Returns an array of all the associated objects.
      #   An empty array is returned if none are found.
      # [collection<<(object, ...)]
      #   Adds one or more objects to the collection by setting their foreign keys to the collection's primary key.
      #   Note that this operation instantly fires update sql without waiting for the save or update call on the
      #   parent object.
      # [collection.delete(object, ...)]
      #   Removes one or more objects from the collection by setting their foreign keys to +NULL+.
      #   Objects will be in addition destroyed if they're associated with <tt>:dependent => :destroy</tt>,
      #   and deleted if they're associated with <tt>:dependent => :delete_all</tt>.
      # [collection=objects]
      #   Replaces the collections content by deleting and adding objects as appropriate. If the <tt>:through</tt>
      #   option is true callbacks in the join models are triggered except destroy callbacks, since deletion is
      #   direct.
      # [collection_singular_ids]
      #   Returns an array of the associated objects' ids
      # [collection_singular_ids=ids]
      #   Replace the collection with the objects identified by the primary keys in +ids+. This
      #   method loads the models and calls <tt>collection=</tt>. See above.
      # [collection.clear]
      #   Removes every object from the collection. This destroys the associated objects if they
      #   are associated with <tt>:dependent => :destroy</tt>, deletes them directly from the
      #   database if <tt>:dependent => :delete_all</tt>, otherwise sets their foreign keys to +NULL+.
      #   If the <tt>:through</tt> option is true no destroy callbacks are invoked on the join models.
      #   Join models are directly deleted.
      # [collection.empty?]
      #   Returns +true+ if there are no associated objects.
      # [collection.size]
      #   Returns the number of associated objects.
      # [collection.find(...)]
      #   Finds an associated object according to the same rules as ActiveRecord::Base.find.
      # [collection.exists?(...)]
      #   Checks whether an associated object with the given conditions exists.
      #   Uses the same rules as ActiveRecord::Base.exists?.
      # [collection.build(attributes = {}, ...)]
      #   Returns one or more new objects of the collection type that have been instantiated
      #   with +attributes+ and linked to this object through a foreign key, but have not yet
      #   been saved.
      # [collection.create(attributes = {})]
      #   Returns a new object of the collection type that has been instantiated
      #   with +attributes+, linked to this object through a foreign key, and that has already
      #   been saved (if it passed the validation). *Note*: This only works if the base model
      #   already exists in the DB, not if it is a new (unsaved) record!
      #
      # (*Note*: +collection+ is replaced with the symbol passed as the first argument, so
      # <tt>has_many :clients</tt> would add among others <tt>clients.empty?</tt>.)
      #
      # === Example
      #
      # Example: A Firm class declares <tt>has_many :clients</tt>, which will add:
      # * <tt>Firm#clients</tt> (similar to <tt>Clients.find :all, :conditions => ["firm_id = ?", id]</tt>)
      # * <tt>Firm#clients<<</tt>
      # * <tt>Firm#clients.delete</tt>
      # * <tt>Firm#clients=</tt>
      # * <tt>Firm#client_ids</tt>
      # * <tt>Firm#client_ids=</tt>
      # * <tt>Firm#clients.clear</tt>
      # * <tt>Firm#clients.empty?</tt> (similar to <tt>firm.clients.size == 0</tt>)
      # * <tt>Firm#clients.size</tt> (similar to <tt>Client.count "firm_id = #{id}"</tt>)
      # * <tt>Firm#clients.find</tt> (similar to <tt>Client.find(id, :conditions => "firm_id = #{id}")</tt>)
      # * <tt>Firm#clients.exists?(:name => 'ACME')</tt> (similar to <tt>Client.exists?(:name => 'ACME', :firm_id => firm.id)</tt>)
      # * <tt>Firm#clients.build</tt> (similar to <tt>Client.new("firm_id" => id)</tt>)
      # * <tt>Firm#clients.create</tt> (similar to <tt>c = Client.new("firm_id" => id); c.save; c</tt>)
      # The declaration can also include an options hash to specialize the behavior of the association.
      #
      # === Supported options
      # [:class_name]
      #   Specify the class name of the association. Use it only if that name can't be inferred
      #   from the association name. So <tt>has_many :products</tt> will by default be linked
      #   to the Product class, but if the real class name is SpecialProduct, you'll have to
      #   specify it with this option.
      # [:conditions]
      #   Specify the conditions that the associated objects must meet in order to be included as a +WHERE+
      #   SQL fragment, such as <tt>price > 5 AND name LIKE 'B%'</tt>.  Record creations from
      #   the association are scoped if a hash is used.
      #   <tt>has_many :posts, :conditions => {:published => true}</tt> will create published
      #   posts with <tt>@blog.posts.create</tt> or <tt>@blog.posts.build</tt>.
      # [:order]
      #   Specify the order in which the associated objects are returned as an <tt>ORDER BY</tt> SQL fragment,
      #   such as <tt>last_name, first_name DESC</tt>.
      # [:foreign_key]
      #   Specify the foreign key used for the association. By default this is guessed to be the name
      #   of this class in lower-case and "_id" suffixed. So a Person class that makes a +has_many+
      #   association will use "person_id" as the default <tt>:foreign_key</tt>.
      # [:primary_key]
      #   Specify the method that returns the primary key used for the association. By default this is +id+.
      # [:dependent]
      #   If set to <tt>:destroy</tt> all the associated objects are destroyed
      #   alongside this object by calling their +destroy+ method.  If set to <tt>:delete_all</tt> all associated
      #   objects are deleted *without* calling their +destroy+ method.  If set to <tt>:nullify</tt> all associated
      #   objects' foreign keys are set to +NULL+ *without* calling their +save+ callbacks. If set to
      #   <tt>:restrict</tt> this object cannot be deleted if it has any associated object.
      #
      #   *Warning:* This option is ignored when used with <tt>:through</tt> option.
      #
      # [:finder_sql]
      #   Specify a complete SQL statement to fetch the association. This is a good way to go for complex
      #   associations that depend on multiple tables. Note: When this option is used, +find_in_collection+
      #   is _not_ added.
      # [:counter_sql]
      #   Specify a complete SQL statement to fetch the size of the association. If <tt>:finder_sql</tt> is
      #   specified but not <tt>:counter_sql</tt>, <tt>:counter_sql</tt> will be generated by
      #   replacing <tt>SELECT ... FROM</tt> with <tt>SELECT COUNT(*) FROM</tt>.
      # [:extend]
      #   Specify a named module for extending the proxy. See "Association extensions".
      # [:include]
      #   Specify second-order associations that should be eager loaded when the collection is loaded.
      # [:group]
      #   An attribute name by which the result should be grouped. Uses the <tt>GROUP BY</tt> SQL-clause.
      # [:having]
      #   Combined with +:group+ this can be used to filter the records that a <tt>GROUP BY</tt>
      #   returns. Uses the <tt>HAVING</tt> SQL-clause.
      # [:limit]
      #   An integer determining the limit on the number of rows that should be returned.
      # [:offset]
      #   An integer determining the offset from where the rows should be fetched. So at 5,
      #   it would skip the first 4 rows.
      # [:select]
      #   By default, this is <tt>*</tt> as in <tt>SELECT * FROM</tt>, but can be changed if
      #   you, for example, want to do a join but not include the joined columns. Do not forget
      #   to include the primary and foreign keys, otherwise it will raise an error.
      # [:as]
      #   Specifies a polymorphic interface (See <tt>belongs_to</tt>).
      # [:through]
      #   Specifies a join model through which to perform the query. Options for <tt>:class_name</tt>,
      #   <tt>:primary_key</tt> and <tt>:foreign_key</tt> are ignored, as the association uses the
      #   source reflection. You can use a <tt>:through</tt> association through any other,
      #   association, but if other <tt>:through</tt> associations are involved then the resulting
      #   association will be read-only. Otherwise, the collection of join models
      #   can be managed via the collection API. For example, new join models are created for
      #   newly associated objects, and if some are gone their rows are deleted (directly,
      #   no destroy callbacks are triggered).
      # [:source]
      #   Specifies the source association name used by <tt>has_many :through</tt> queries.
      #   Only use it if the name cannot be inferred from the association.
      #   <tt>has_many :subscribers, :through => :subscriptions</tt> will look for either <tt>:subscribers</tt> or
      #   <tt>:subscriber</tt> on Subscription, unless a <tt>:source</tt> is given.
      # [:source_type]
      #   Specifies type of the source association used by <tt>has_many :through</tt> queries where the source
      #   association is a polymorphic +belongs_to+.
      # [:uniq]
      #   If true, duplicates will be omitted from the collection. Useful in conjunction with <tt>:through</tt>.
      # [:readonly]
      #   If true, all the associated objects are readonly through the association.
      # [:validate]
      #   If +false+, don't validate the associated objects when saving the parent object. true by default.
      # [:autosave]
      #   If true, always save the associated objects or destroy them if marked for destruction,
      #   when saving the parent object. If false, never save or destroy the associated objects.
      #   By default, only save associated objects that are new records.
      # [:inverse_of]
      #   Specifies the name of the <tt>belongs_to</tt> association on the associated object
      #   that is the inverse of this <tt>has_many</tt> association. Does not work in combination
      #   with <tt>:through</tt> or <tt>:as</tt> options.
      #   See ActiveRecord::Associations::ClassMethods's overview on Bi-directional associations for more detail.
      #
      # Option examples:
      #   has_many :comments, :order => "posted_on"
      #   has_many :comments, :include => :author
      #   has_many :people, :class_name => "Person", :conditions => "deleted = 0", :order => "name"
      #   has_many :tracks, :order => "position", :dependent => :destroy
      #   has_many :comments, :dependent => :nullify
      #   has_many :tags, :as => :taggable
      #   has_many :reports, :readonly => true
      #   has_many :subscribers, :through => :subscriptions, :source => :user
      #   has_many :subscribers, :class_name => "Person", :finder_sql =>
      #       'SELECT DISTINCT people.* ' +
      #       'FROM people p, post_subscriptions ps ' +
      #       'WHERE ps.post_id = #{id} AND ps.person_id = p.id ' +
      #       'ORDER BY p.first_name'
      def has_many(association_id, options = {}, &extension)
        reflection = create_has_many_reflection(association_id, options, &extension)
        configure_dependency_for_has_many(reflection)
        add_association_callbacks(reflection.name, reflection.options)

        if options[:through]
          collection_accessor_methods(reflection, HasManyThroughAssociation)
        else
          collection_accessor_methods(reflection, HasManyAssociation)
        end
      end

      # Specifies a one-to-one association with another class. This method should only be used
      # if the other class contains the foreign key. If the current class contains the foreign key,
      # then you should use +belongs_to+ instead. See also ActiveRecord::Associations::ClassMethods's overview
      # on when to use has_one and when to use belongs_to.
      #
      # The following methods for retrieval and query of a single associated object will be added:
      #
      # [association(force_reload = false)]
      #   Returns the associated object. +nil+ is returned if none is found.
      # [association=(associate)]
      #   Assigns the associate object, extracts the primary key, sets it as the foreign key,
      #   and saves the associate object.
      # [build_association(attributes = {})]
      #   Returns a new object of the associated type that has been instantiated
      #   with +attributes+ and linked to this object through a foreign key, but has not
      #   yet been saved. <b>Note:</b> This ONLY works if an association already exists.
      #   It will NOT work if the association is +nil+.
      # [create_association(attributes = {})]
      #   Returns a new object of the associated type that has been instantiated
      #   with +attributes+, linked to this object through a foreign key, and that
      #   has already been saved (if it passed the validation).
      #
      # (+association+ is replaced with the symbol passed as the first argument, so
      # <tt>has_one :manager</tt> would add among others <tt>manager.nil?</tt>.)
      #
      # === Example
      #
      # An Account class declares <tt>has_one :beneficiary</tt>, which will add:
      # * <tt>Account#beneficiary</tt> (similar to <tt>Beneficiary.find(:first, :conditions => "account_id = #{id}")</tt>)
      # * <tt>Account#beneficiary=(beneficiary)</tt> (similar to <tt>beneficiary.account_id = account.id; beneficiary.save</tt>)
      # * <tt>Account#build_beneficiary</tt> (similar to <tt>Beneficiary.new("account_id" => id)</tt>)
      # * <tt>Account#create_beneficiary</tt> (similar to <tt>b = Beneficiary.new("account_id" => id); b.save; b</tt>)
      #
      # === Options
      #
      # The declaration can also include an options hash to specialize the behavior of the association.
      #
      # Options are:
      # [:class_name]
      #   Specify the class name of the association. Use it only if that name can't be inferred
      #   from the association name. So <tt>has_one :manager</tt> will by default be linked to the Manager class, but
      #   if the real class name is Person, you'll have to specify it with this option.
      # [:conditions]
      #   Specify the conditions that the associated object must meet in order to be included as a +WHERE+
      #   SQL fragment, such as <tt>rank = 5</tt>. Record creation from the association is scoped if a hash
      #   is used. <tt>has_one :account, :conditions => {:enabled => true}</tt> will create
      #   an enabled account with <tt>@company.create_account</tt> or <tt>@company.build_account</tt>.
      # [:order]
      #   Specify the order in which the associated objects are returned as an <tt>ORDER BY</tt> SQL fragment,
      #   such as <tt>last_name, first_name DESC</tt>.
      # [:dependent]
      #   If set to <tt>:destroy</tt>, the associated object is destroyed when this object is. If set to
      #   <tt>:delete</tt>, the associated object is deleted *without* calling its destroy method.
      #   If set to <tt>:nullify</tt>, the associated object's foreign key is set to +NULL+.
      #   Also, association is assigned.
      # [:foreign_key]
      #   Specify the foreign key used for the association. By default this is guessed to be the name
      #   of this class in lower-case and "_id" suffixed. So a Person class that makes a +has_one+ association
      #   will use "person_id" as the default <tt>:foreign_key</tt>.
      # [:primary_key]
      #   Specify the method that returns the primary key used for the association. By default this is +id+.
      # [:include]
      #   Specify second-order associations that should be eager loaded when this object is loaded.
      # [:as]
      #   Specifies a polymorphic interface (See <tt>belongs_to</tt>).
      # [:select]
      #   By default, this is <tt>*</tt> as in <tt>SELECT * FROM</tt>, but can be changed if, for example,
      #   you want to do a join but not include the joined columns. Do not forget to include the
      #   primary and foreign keys, otherwise it will raise an error.
      # [:through]
      #   Specifies a Join Model through which to perform the query.  Options for <tt>:class_name</tt>,
      #   <tt>:primary_key</tt>, and <tt>:foreign_key</tt> are ignored, as the association uses the
      #   source reflection. You can only use a <tt>:through</tt> query through a <tt>has_one</tt>
      #   or <tt>belongs_to</tt> association on the join model.
      # [:source]
      #   Specifies the source association name used by <tt>has_one :through</tt> queries.
      #   Only use it if the name cannot be inferred from the association.
      #   <tt>has_one :favorite, :through => :favorites</tt> will look for a
      #   <tt>:favorite</tt> on Favorite, unless a <tt>:source</tt> is given.
      # [:source_type]
      #   Specifies type of the source association used by <tt>has_one :through</tt> queries where the source
      #   association is a polymorphic +belongs_to+.
      # [:readonly]
      #   If true, the associated object is readonly through the association.
      # [:validate]
      #   If +false+, don't validate the associated object when saving the parent object. +false+ by default.
      # [:autosave]
      #   If true, always save the associated object or destroy it if marked for destruction,
      #   when saving the parent object. If false, never save or destroy the associated object.
      #   By default, only save the associated object if it's a new record.
      # [:inverse_of]
      #   Specifies the name of the <tt>belongs_to</tt> association on the associated object
      #   that is the inverse of this <tt>has_one</tt> association.  Does not work in combination
      #   with <tt>:through</tt> or <tt>:as</tt> options.
      #   See ActiveRecord::Associations::ClassMethods's overview on Bi-directional associations for more detail.
      #
      # Option examples:
      #   has_one :credit_card, :dependent => :destroy  # destroys the associated credit card
      #   has_one :credit_card, :dependent => :nullify  # updates the associated records foreign
      #                                                 # key value to NULL rather than destroying it
      #   has_one :last_comment, :class_name => "Comment", :order => "posted_on"
      #   has_one :project_manager, :class_name => "Person", :conditions => "role = 'project_manager'"
      #   has_one :attachment, :as => :attachable
      #   has_one :boss, :readonly => :true
      #   has_one :club, :through => :membership
      #   has_one :primary_address, :through => :addressables, :conditions => ["addressable.primary = ?", true], :source => :addressable
      def has_one(association_id, options = {})
        if options[:through]
          reflection = create_has_one_through_reflection(association_id, options)
          association_accessor_methods(reflection, ActiveRecord::Associations::HasOneThroughAssociation)
        else
          reflection = create_has_one_reflection(association_id, options)
          association_accessor_methods(reflection, HasOneAssociation)
          association_constructor_method(:build,  reflection, HasOneAssociation)
          association_constructor_method(:create, reflection, HasOneAssociation)
          configure_dependency_for_has_one(reflection)
        end
      end

      # Specifies a one-to-one association with another class. This method should only be used
      # if this class contains the foreign key. If the other class contains the foreign key,
      # then you should use +has_one+ instead. See also ActiveRecord::Associations::ClassMethods's overview
      # on when to use +has_one+ and when to use +belongs_to+.
      #
      # Methods will be added for retrieval and query for a single associated object, for which
      # this object holds an id:
      #
      # [association(force_reload = false)]
      #   Returns the associated object. +nil+ is returned if none is found.
      # [association=(associate)]
      #   Assigns the associate object, extracts the primary key, and sets it as the foreign key.
      # [build_association(attributes = {})]
      #   Returns a new object of the associated type that has been instantiated
      #   with +attributes+ and linked to this object through a foreign key, but has not yet been saved.
      # [create_association(attributes = {})]
      #   Returns a new object of the associated type that has been instantiated
      #   with +attributes+, linked to this object through a foreign key, and that
      #   has already been saved (if it passed the validation).
      #
      # (+association+ is replaced with the symbol passed as the first argument, so
      # <tt>belongs_to :author</tt> would add among others <tt>author.nil?</tt>.)
      #
      # === Example
      #
      # A Post class declares <tt>belongs_to :author</tt>, which will add:
      # * <tt>Post#author</tt> (similar to <tt>Author.find(author_id)</tt>)
      # * <tt>Post#author=(author)</tt> (similar to <tt>post.author_id = author.id</tt>)
      # * <tt>Post#build_author</tt> (similar to <tt>post.author = Author.new</tt>)
      # * <tt>Post#create_author</tt> (similar to <tt>post.author = Author.new; post.author.save; post.author</tt>)
      # The declaration can also include an options hash to specialize the behavior of the association.
      #
      # === Options
      #
      # [:class_name]
      #   Specify the class name of the association. Use it only if that name can't be inferred
      #   from the association name. So <tt>has_one :author</tt> will by default be linked to the Author class, but
      #   if the real class name is Person, you'll have to specify it with this option.
      # [:conditions]
      #   Specify the conditions that the associated object must meet in order to be included as a +WHERE+
      #   SQL fragment, such as <tt>authorized = 1</tt>.
      # [:select]
      #   By default, this is <tt>*</tt> as in <tt>SELECT * FROM</tt>, but can be changed
      #   if, for example, you want to do a join but not include the joined columns. Do not
      #   forget to include the primary and foreign keys, otherwise it will raise an error.
      # [:foreign_key]
      #   Specify the foreign key used for the association. By default this is guessed to be the name
      #   of the association with an "_id" suffix. So a class that defines a <tt>belongs_to :person</tt>
      #   association will use "person_id" as the default <tt>:foreign_key</tt>. Similarly,
      #   <tt>belongs_to :favorite_person, :class_name => "Person"</tt> will use a foreign key
      #   of "favorite_person_id".
      # [:primary_key]
      #   Specify the method that returns the primary key of associated object used for the association.
      #   By default this is id.
      # [:dependent]
      #   If set to <tt>:destroy</tt>, the associated object is destroyed when this object is. If set to
      #   <tt>:delete</tt>, the associated object is deleted *without* calling its destroy method.
      #   This option should not be specified when <tt>belongs_to</tt> is used in conjunction with
      #   a <tt>has_many</tt> relationship on another class because of the potential to leave
      #   orphaned records behind.
      # [:counter_cache]
      #   Caches the number of belonging objects on the associate class through the use of +increment_counter+
      #   and +decrement_counter+. The counter cache is incremented when an object of this
      #   class is created and decremented when it's destroyed. This requires that a column
      #   named <tt>#{table_name}_count</tt> (such as +comments_count+ for a belonging Comment class)
      #   is used on the associate class (such as a Post class). You can also specify a custom counter
      #   cache column by providing a column name instead of a +true+/+false+ value to this
      #   option (e.g., <tt>:counter_cache => :my_custom_counter</tt>.)
      #   Note: Specifying a counter cache will add it to that model's list of readonly attributes
      #   using +attr_readonly+.
      # [:include]
      #   Specify second-order associations that should be eager loaded when this object is loaded.
      # [:polymorphic]
      #   Specify this association is a polymorphic association by passing +true+.
      #   Note: If you've enabled the counter cache, then you may want to add the counter cache attribute
      #   to the +attr_readonly+ list in the associated classes (e.g. <tt>class Post; attr_readonly :comments_count; end</tt>).
      # [:readonly]
      #   If true, the associated object is readonly through the association.
      # [:validate]
      #   If +false+, don't validate the associated objects when saving the parent object. +false+ by default.
      # [:autosave]
      #   If true, always save the associated object or destroy it if marked for destruction, when
      #   saving the parent object.
      #   If false, never save or destroy the associated object.
      #   By default, only save the associated object if it's a new record.
      # [:touch]
      #   If true, the associated object will be touched (the updated_at/on attributes set to now)
      #   when this record is either saved or destroyed. If you specify a symbol, that attribute
      #   will be updated with the current time instead of the updated_at/on attribute.
      # [:inverse_of]
      #   Specifies the name of the <tt>has_one</tt> or <tt>has_many</tt> association on the associated
      #   object that is the inverse of this <tt>belongs_to</tt> association.  Does not work in
      #   combination with the <tt>:polymorphic</tt> options.
      #   See ActiveRecord::Associations::ClassMethods's overview on Bi-directional associations for more detail.
      #
      # Option examples:
      #   belongs_to :firm, :foreign_key => "client_of"
      #   belongs_to :person, :primary_key => "name", :foreign_key => "person_name"
      #   belongs_to :author, :class_name => "Person", :foreign_key => "author_id"
      #   belongs_to :valid_coupon, :class_name => "Coupon", :foreign_key => "coupon_id",
      #              :conditions => 'discounts > #{payments_count}'
      #   belongs_to :attachable, :polymorphic => true
      #   belongs_to :project, :readonly => true
      #   belongs_to :post, :counter_cache => true
      #   belongs_to :company, :touch => true
      #   belongs_to :company, :touch => :employees_last_updated_at
      def belongs_to(association_id, options = {})
        reflection = create_belongs_to_reflection(association_id, options)

        if reflection.options[:polymorphic]
          association_accessor_methods(reflection, BelongsToPolymorphicAssociation)
        else
          association_accessor_methods(reflection, BelongsToAssociation)
          association_constructor_method(:build,  reflection, BelongsToAssociation)
          association_constructor_method(:create, reflection, BelongsToAssociation)
        end

        add_counter_cache_callbacks(reflection)          if options[:counter_cache]
        add_touch_callbacks(reflection, options[:touch]) if options[:touch]

        configure_dependency_for_belongs_to(reflection)
      end

      # Specifies a many-to-many relationship with another class. This associates two classes via an
      # intermediate join table.  Unless the join table is explicitly specified as an option, it is
      # guessed using the lexical order of the class names. So a join between Developer and Project
      # will give the default join table name of "developers_projects" because "D" outranks "P".
      # Note that this precedence is calculated using the <tt><</tt> operator for String.  This
      # means that if the strings are of different lengths, and the strings are equal when compared
      # up to the shortest length, then the longer string is considered of higher
      # lexical precedence than the shorter one.  For example, one would expect the tables "paper_boxes" and "papers"
      # to generate a join table name of "papers_paper_boxes" because of the length of the name "paper_boxes",
      # but it in fact generates a join table name of "paper_boxes_papers".  Be aware of this caveat, and use the
      # custom <tt>:join_table</tt> option if you need to.
      #
      # The join table should not have a primary key or a model associated with it. You must manually generate the
      # join table with a migration such as this:
      #
      #   class CreateDevelopersProjectsJoinTable < ActiveRecord::Migration
      #     def self.up
      #       create_table :developers_projects, :id => false do |t|
      #         t.integer :developer_id
      #         t.integer :project_id
      #       end
      #     end
      #
      #     def self.down
      #       drop_table :developers_projects
      #     end
      #   end
      #
      # Deprecated: Any additional fields added to the join table will be placed as attributes when
      # pulling records out through +has_and_belongs_to_many+ associations. Records returned from join
      # tables with additional attributes will be marked as readonly (because we can't save changes
      # to the additional attributes). It's strongly recommended that you upgrade any
      # associations with attributes to a real join model (see introduction).
      #
      # Adds the following methods for retrieval and query:
      #
      # [collection(force_reload = false)]
      #   Returns an array of all the associated objects.
      #   An empty array is returned if none are found.
      # [collection<<(object, ...)]
      #   Adds one or more objects to the collection by creating associations in the join table
      #   (<tt>collection.push</tt> and <tt>collection.concat</tt> are aliases to this method).
      #   Note that this operation instantly fires update sql without waiting for the save or update call on the
      #   parent object.
      # [collection.delete(object, ...)]
      #   Removes one or more objects from the collection by removing their associations from the join table.
      #   This does not destroy the objects.
      # [collection=objects]
      #   Replaces the collection's content by deleting and adding objects as appropriate.
      # [collection_singular_ids]
      #   Returns an array of the associated objects' ids.
      # [collection_singular_ids=ids]
      #   Replace the collection by the objects identified by the primary keys in +ids+.
      # [collection.clear]
      #   Removes every object from the collection. This does not destroy the objects.
      # [collection.empty?]
      #   Returns +true+ if there are no associated objects.
      # [collection.size]
      #   Returns the number of associated objects.
      # [collection.find(id)]
      #   Finds an associated object responding to the +id+ and that
      #   meets the condition that it has to be associated with this object.
      #   Uses the same rules as ActiveRecord::Base.find.
      # [collection.exists?(...)]
      #   Checks whether an associated object with the given conditions exists.
      #   Uses the same rules as ActiveRecord::Base.exists?.
      # [collection.build(attributes = {})]
      #   Returns a new object of the collection type that has been instantiated
      #   with +attributes+ and linked to this object through the join table, but has not yet been saved.
      # [collection.create(attributes = {})]
      #   Returns a new object of the collection type that has been instantiated
      #   with +attributes+, linked to this object through the join table, and that has already been
      #   saved (if it passed the validation).
      #
      # (+collection+ is replaced with the symbol passed as the first argument, so
      # <tt>has_and_belongs_to_many :categories</tt> would add among others <tt>categories.empty?</tt>.)
      #
      # === Example
      #
      # A Developer class declares <tt>has_and_belongs_to_many :projects</tt>, which will add:
      # * <tt>Developer#projects</tt>
      # * <tt>Developer#projects<<</tt>
      # * <tt>Developer#projects.delete</tt>
      # * <tt>Developer#projects=</tt>
      # * <tt>Developer#project_ids</tt>
      # * <tt>Developer#project_ids=</tt>
      # * <tt>Developer#projects.clear</tt>
      # * <tt>Developer#projects.empty?</tt>
      # * <tt>Developer#projects.size</tt>
      # * <tt>Developer#projects.find(id)</tt>
      # * <tt>Developer#projects.exists?(...)</tt>
      # * <tt>Developer#projects.build</tt> (similar to <tt>Project.new("project_id" => id)</tt>)
      # * <tt>Developer#projects.create</tt> (similar to <tt>c = Project.new("project_id" => id); c.save; c</tt>)
      # The declaration may include an options hash to specialize the behavior of the association.
      #
      # === Options
      #
      # [:class_name]
      #   Specify the class name of the association. Use it only if that name can't be inferred
      #   from the association name. So <tt>has_and_belongs_to_many :projects</tt> will by default be linked to the
      #   Project class, but if the real class name is SuperProject, you'll have to specify it with this option.
      # [:join_table]
      #   Specify the name of the join table if the default based on lexical order isn't what you want.
      #   <b>WARNING:</b> If you're overwriting the table name of either class, the +table_name+ method
      #   MUST be declared underneath any +has_and_belongs_to_many+ declaration in order to work.
      # [:foreign_key]
      #   Specify the foreign key used for the association. By default this is guessed to be the name
      #   of this class in lower-case and "_id" suffixed. So a Person class that makes
      #   a +has_and_belongs_to_many+ association to Project will use "person_id" as the
      #   default <tt>:foreign_key</tt>.
      # [:association_foreign_key]
      #   Specify the foreign key used for the association on the receiving side of the association.
      #   By default this is guessed to be the name of the associated class in lower-case and "_id" suffixed.
      #   So if a Person class makes a +has_and_belongs_to_many+ association to Project,
      #   the association will use "project_id" as the default <tt>:association_foreign_key</tt>.
      # [:conditions]
      #   Specify the conditions that the associated object must meet in order to be included as a +WHERE+
      #   SQL fragment, such as <tt>authorized = 1</tt>.  Record creations from the association are
      #   scoped if a hash is used.
      #   <tt>has_many :posts, :conditions => {:published => true}</tt> will create published posts with <tt>@blog.posts.create</tt>
      #   or <tt>@blog.posts.build</tt>.
      # [:order]
      #   Specify the order in which the associated objects are returned as an <tt>ORDER BY</tt> SQL fragment,
      #   such as <tt>last_name, first_name DESC</tt>
      # [:uniq]
      #   If true, duplicate associated objects will be ignored by accessors and query methods.
      # [:finder_sql]
      #   Overwrite the default generated SQL statement used to fetch the association with a manual statement
      # [:counter_sql]
      #   Specify a complete SQL statement to fetch the size of the association. If <tt>:finder_sql</tt> is
      #   specified but not <tt>:counter_sql</tt>, <tt>:counter_sql</tt> will be generated by
      #   replacing <tt>SELECT ... FROM</tt> with <tt>SELECT COUNT(*) FROM</tt>.
      # [:delete_sql]
      #   Overwrite the default generated SQL statement used to remove links between the associated
      #   classes with a manual statement.
      # [:insert_sql]
      #   Overwrite the default generated SQL statement used to add links between the associated classes
      #   with a manual statement.
      # [:extend]
      #   Anonymous module for extending the proxy, see "Association extensions".
      # [:include]
      #   Specify second-order associations that should be eager loaded when the collection is loaded.
      # [:group]
      #   An attribute name by which the result should be grouped. Uses the <tt>GROUP BY</tt> SQL-clause.
      # [:having]
      #   Combined with +:group+ this can be used to filter the records that a <tt>GROUP BY</tt> returns.
      #   Uses the <tt>HAVING</tt> SQL-clause.
      # [:limit]
      #   An integer determining the limit on the number of rows that should be returned.
      # [:offset]
      #   An integer determining the offset from where the rows should be fetched. So at 5,
      #   it would skip the first 4 rows.
      # [:select]
      #   By default, this is <tt>*</tt> as in <tt>SELECT * FROM</tt>, but can be changed if, for example,
      #   you want to do a join but not include the joined columns. Do not forget to include the primary
      #   and foreign keys, otherwise it will raise an error.
      # [:readonly]
      #   If true, all the associated objects are readonly through the association.
      # [:validate]
      #   If +false+, don't validate the associated objects when saving the parent object. +true+ by default.
      # [:autosave]
      #   If true, always save the associated objects or destroy them if marked for destruction, when
      #   saving the parent object.
      #   If false, never save or destroy the associated objects.
      #   By default, only save associated objects that are new records.
      #
      # Option examples:
      #   has_and_belongs_to_many :projects
      #   has_and_belongs_to_many :projects, :include => [ :milestones, :manager ]
      #   has_and_belongs_to_many :nations, :class_name => "Country"
      #   has_and_belongs_to_many :categories, :join_table => "prods_cats"
      #   has_and_belongs_to_many :categories, :readonly => true
      #   has_and_belongs_to_many :active_projects, :join_table => 'developers_projects', :delete_sql =>
      #   'DELETE FROM developers_projects WHERE active=1 AND developer_id = #{id} AND project_id = #{record.id}'
      def has_and_belongs_to_many(association_id, options = {}, &extension)
        reflection = create_has_and_belongs_to_many_reflection(association_id, options, &extension)
        collection_accessor_methods(reflection, HasAndBelongsToManyAssociation)

        # Don't use a before_destroy callback since users' before_destroy
        # callbacks will be executed after the association is wiped out.
        include Module.new {
          class_eval <<-RUBY, __FILE__, __LINE__ + 1
            def destroy                     # def destroy
              #{reflection.name}.clear      #   posts.clear
              super                         #   super
            end                             # end
          RUBY
        }

        add_association_callbacks(reflection.name, options)
      end

      private
        # Generates a join table name from two provided table names.
        # The names in the join table names end up in lexicographic order.
        #
        #   join_table_name("members", "clubs")         # => "clubs_members"
        #   join_table_name("members", "special_clubs") # => "members_special_clubs"
        def join_table_name(first_table_name, second_table_name)
          if first_table_name < second_table_name
            join_table = "#{first_table_name}_#{second_table_name}"
          else
            join_table = "#{second_table_name}_#{first_table_name}"
          end

          table_name_prefix + join_table + table_name_suffix
        end

        def association_accessor_methods(reflection, association_proxy_class)
          redefine_method(reflection.name) do |*params|
            force_reload = params.first unless params.empty?
            association = association_instance_get(reflection.name)

            if association.nil? || force_reload
              association = association_proxy_class.new(self, reflection)
              retval = force_reload ? reflection.klass.uncached { association.reload } : association.reload
              if retval.nil? and association_proxy_class == BelongsToAssociation
                association_instance_set(reflection.name, nil)
                return nil
              end
              association_instance_set(reflection.name, association)
            end

            association.target.nil? ? nil : association
          end

          redefine_method("loaded_#{reflection.name}?") do
            association = association_instance_get(reflection.name)
            association && association.loaded?
          end

          redefine_method("#{reflection.name}=") do |new_value|
            association = association_instance_get(reflection.name)

            if association.nil? || association.target != new_value
              association = association_proxy_class.new(self, reflection)
            end

            association.replace(new_value)
            association_instance_set(reflection.name, new_value.nil? ? nil : association)
          end

          redefine_method("set_#{reflection.name}_target") do |target|
            return if target.nil? and association_proxy_class == BelongsToAssociation
            association = association_proxy_class.new(self, reflection)
            association.target = target
            association_instance_set(reflection.name, association)
          end
        end

        def collection_reader_method(reflection, association_proxy_class)
          redefine_method(reflection.name) do |*params|
            force_reload = params.first unless params.empty?
            association = association_instance_get(reflection.name)

            unless association
              association = association_proxy_class.new(self, reflection)
              association_instance_set(reflection.name, association)
            end

            reflection.klass.uncached { association.reload } if force_reload

            association
          end

          redefine_method("#{reflection.name.to_s.singularize}_ids") do
            if send(reflection.name).loaded? || reflection.options[:finder_sql]
              send(reflection.name).map { |r| r.id }
            else
              if reflection.through_reflection && reflection.source_reflection.belongs_to?
                through = reflection.through_reflection
                primary_key = reflection.source_reflection.primary_key_name
                send(through.name).select("DISTINCT #{through.quoted_table_name}.#{primary_key}").map! { |r| r.send(primary_key) }
              else
                send(reflection.name).select("#{reflection.quoted_table_name}.#{reflection.klass.primary_key}").except(:includes).map! { |r| r.id }
              end
            end
          end

        end

        def collection_accessor_methods(reflection, association_proxy_class, writer = true)
          collection_reader_method(reflection, association_proxy_class)

          if writer
            redefine_method("#{reflection.name}=") do |new_value|
              # Loads proxy class instance (defined in collection_reader_method) if not already loaded
              association = send(reflection.name)
              association.replace(new_value)
              association
            end

            redefine_method("#{reflection.name.to_s.singularize}_ids=") do |new_value|
              pk_column = reflection.primary_key_column
              ids = (new_value || []).reject { |nid| nid.blank? }
              ids.map!{ |i| pk_column.type_cast(i) }
              send("#{reflection.name}=", reflection.klass.find(ids).index_by{ |r| r.id }.values_at(*ids))
            end
          end
        end

        def association_constructor_method(constructor, reflection, association_proxy_class)
          redefine_method("#{constructor}_#{reflection.name}") do |*params|
            attributees      = params.first unless params.empty?
            replace_existing = params[1].nil? ? true : params[1]
            association      = association_instance_get(reflection.name)

            unless association
              association = association_proxy_class.new(self, reflection)
              association_instance_set(reflection.name, association)
            end

            if association_proxy_class == HasOneAssociation
              association.send(constructor, attributees, replace_existing)
            else
              association.send(constructor, attributees)
            end
          end
        end

        def add_counter_cache_callbacks(reflection)
          cache_column = reflection.counter_cache_column

          method_name = "belongs_to_counter_cache_after_create_for_#{reflection.name}".to_sym
          define_method(method_name) do
            association = send(reflection.name)
            association.class.increment_counter(cache_column, association.id) unless association.nil?
          end
          after_create(method_name)

          method_name = "belongs_to_counter_cache_before_destroy_for_#{reflection.name}".to_sym
          define_method(method_name) do
            association = send(reflection.name)
            association.class.decrement_counter(cache_column, association.id) unless association.nil?
          end
          before_destroy(method_name)

          module_eval(
            "#{reflection.class_name}.send(:attr_readonly,\"#{cache_column}\".intern) if defined?(#{reflection.class_name}) && #{reflection.class_name}.respond_to?(:attr_readonly)", __FILE__, __LINE__
          )
        end

        def add_touch_callbacks(reflection, touch_attribute)
          method_name = :"belongs_to_touch_after_save_or_destroy_for_#{reflection.name}"
          redefine_method(method_name) do
            association = send(reflection.name)

            if touch_attribute == true
              association.touch unless association.nil?
            else
              association.touch(touch_attribute) unless association.nil?
            end
          end
          after_save(method_name)
          after_touch(method_name)
          after_destroy(method_name)
        end

        # Creates before_destroy callback methods that nullify, delete or destroy
        # has_many associated objects, according to the defined :dependent rule.
        #
        # See HasManyAssociation#delete_records for more information. In general
        #  - delete children if the option is set to :destroy or :delete_all
        #  - set the foreign key to NULL if the option is set to :nullify
        #  - do not delete the parent record if there is any child record if the
        #    option is set to :restrict
        #
        # The +extra_conditions+ parameter, which is not used within the main
        # Active Record codebase, is meant to allow plugins to define extra
        # finder conditions.
        def configure_dependency_for_has_many(reflection, extra_conditions = nil)
          if reflection.options.include?(:dependent)
            case reflection.options[:dependent]
              when :destroy
                method_name = "has_many_dependent_destroy_for_#{reflection.name}".to_sym
                define_method(method_name) do
                  send(reflection.name).each do |o|
                    # No point in executing the counter update since we're going to destroy the parent anyway
                    counter_method = ('belongs_to_counter_cache_before_destroy_for_' + self.class.name.downcase).to_sym
                    if(o.respond_to? counter_method) then
                      class << o
                        self
                      end.send(:define_method, counter_method, Proc.new {})
                    end
                    o.destroy
                  end
                end
                before_destroy method_name
              when :delete_all
                before_destroy do |record|
                  self.class.send(:delete_all_has_many_dependencies,
                  record,
                  reflection.name,
                  reflection.klass,
                  reflection.dependent_conditions(record, self.class, extra_conditions))
                end
              when :nullify
                before_destroy do |record|
                  self.class.send(:nullify_has_many_dependencies,
                  record,
                  reflection.name,
                  reflection.klass,
                  reflection.primary_key_name,
                  reflection.dependent_conditions(record, self.class, extra_conditions))
                end
              when :restrict
                method_name = "has_many_dependent_restrict_for_#{reflection.name}".to_sym
                define_method(method_name) do
                  unless send(reflection.name).empty?
                    raise DeleteRestrictionError.new(reflection)
                  end
                end
                before_destroy method_name
              else
                raise ArgumentError, "The :dependent option expects either :destroy, :delete_all, :nullify or :restrict (#{reflection.options[:dependent].inspect})"
            end
          end
        end

        # Creates before_destroy callback methods that nullify, delete or destroy
        # has_one associated objects, according to the defined :dependent rule.
        # If the association is marked as :dependent => :restrict, create a callback
        # that prevents deleting entirely.
        def configure_dependency_for_has_one(reflection)
          if reflection.options.include?(:dependent)
            name = reflection.options[:dependent]
            method_name = :"has_one_dependent_#{name}_for_#{reflection.name}"

            case name
              when :destroy, :delete
                class_eval <<-eoruby, __FILE__, __LINE__ + 1
                  def #{method_name}
                    association = #{reflection.name}
                    association.#{name} if association
                  end
                eoruby
              when :nullify
                class_eval <<-eoruby, __FILE__, __LINE__ + 1
                  def #{method_name}
                    association = #{reflection.name}
                    association.update_attribute(#{reflection.primary_key_name.inspect}, nil) if association
                  end
                eoruby
              when :restrict
                method_name = "has_one_dependent_restrict_for_#{reflection.name}".to_sym
                define_method(method_name) do
                  unless send(reflection.name).nil?
                    raise DeleteRestrictionError.new(reflection)
                  end
                end
                before_destroy method_name
              else
                raise ArgumentError, "The :dependent option expects either :destroy, :delete, :nullify or :restrict (#{reflection.options[:dependent].inspect})"
            end

            before_destroy method_name
          end
        end

        def configure_dependency_for_belongs_to(reflection)
          if reflection.options.include?(:dependent)
            name = reflection.options[:dependent]

            unless [:destroy, :delete].include?(name)
              raise ArgumentError, "The :dependent option expects either :destroy or :delete (#{reflection.options[:dependent].inspect})"
            end

            method_name = :"belongs_to_dependent_#{name}_for_#{reflection.name}"
            class_eval <<-eoruby, __FILE__, __LINE__ + 1
              def #{method_name}
                association = #{reflection.name}
                association.#{name} if association
              end
            eoruby
            after_destroy method_name
          end
        end

        def delete_all_has_many_dependencies(record, reflection_name, association_class, dependent_conditions)
          association_class.delete_all(dependent_conditions)
        end

        def nullify_has_many_dependencies(record, reflection_name, association_class, primary_key_name, dependent_conditions)
          association_class.update_all("#{primary_key_name} = NULL", dependent_conditions)
        end

        mattr_accessor :valid_keys_for_has_many_association
        @@valid_keys_for_has_many_association = [
          :class_name, :table_name, :foreign_key, :primary_key,
          :dependent,
          :select, :conditions, :include, :order, :group, :having, :limit, :offset,
          :as, :through, :source, :source_type,
          :uniq,
          :finder_sql, :counter_sql,
          :before_add, :after_add, :before_remove, :after_remove,
          :extend, :readonly,
          :validate, :inverse_of
        ]

        def create_has_many_reflection(association_id, options, &extension)
          options.assert_valid_keys(valid_keys_for_has_many_association)
          options[:extend] = create_extension_modules(association_id, extension, options[:extend])

          create_reflection(:has_many, association_id, options, self)
        end

        mattr_accessor :valid_keys_for_has_one_association
        @@valid_keys_for_has_one_association = [
          :class_name, :foreign_key, :remote, :select, :conditions, :order,
          :include, :dependent, :counter_cache, :extend, :as, :readonly,
          :validate, :primary_key, :inverse_of
        ]

        def create_has_one_reflection(association_id, options)
          options.assert_valid_keys(valid_keys_for_has_one_association)
          create_reflection(:has_one, association_id, options, self)
        end

        def create_has_one_through_reflection(association_id, options)
          options.assert_valid_keys(
            :class_name, :foreign_key, :remote, :select, :conditions, :order, :include, :dependent, :counter_cache, :extend, :as, :through, :source, :source_type, :validate
          )
          create_reflection(:has_one, association_id, options, self)
        end

        mattr_accessor :valid_keys_for_belongs_to_association
        @@valid_keys_for_belongs_to_association = [
          :class_name, :primary_key, :foreign_key, :foreign_type, :remote, :select, :conditions,
          :include, :dependent, :counter_cache, :extend, :polymorphic, :readonly,
          :validate, :touch, :inverse_of
        ]

        def create_belongs_to_reflection(association_id, options)
          options.assert_valid_keys(valid_keys_for_belongs_to_association)
          reflection = create_reflection(:belongs_to, association_id, options, self)

          if options[:polymorphic]
            reflection.options[:foreign_type] ||= reflection.class_name.underscore + "_type"
          end

          reflection
        end

        mattr_accessor :valid_keys_for_has_and_belongs_to_many_association
        @@valid_keys_for_has_and_belongs_to_many_association = [
          :class_name, :table_name, :join_table, :foreign_key, :association_foreign_key,
          :select, :conditions, :include, :order, :group, :having, :limit, :offset,
          :uniq,
          :finder_sql, :counter_sql, :delete_sql, :insert_sql,
          :before_add, :after_add, :before_remove, :after_remove,
          :extend, :readonly,
          :validate
        ]

        def create_has_and_belongs_to_many_reflection(association_id, options, &extension)
          options.assert_valid_keys(valid_keys_for_has_and_belongs_to_many_association)
          options[:extend] = create_extension_modules(association_id, extension, options[:extend])

          reflection = create_reflection(:has_and_belongs_to_many, association_id, options, self)

          if reflection.association_foreign_key == reflection.primary_key_name
            raise HasAndBelongsToManyAssociationForeignKeyNeeded.new(reflection)
          end

          reflection.options[:join_table] ||= join_table_name(undecorated_table_name(self.to_s), undecorated_table_name(reflection.class_name))
          if connection.supports_primary_key? && (connection.primary_key(reflection.options[:join_table]) rescue false)
             raise HasAndBelongsToManyAssociationWithPrimaryKeyError.new(reflection)
          end

          reflection
        end

        def add_association_callbacks(association_name, options)
          callbacks = %w(before_add after_add before_remove after_remove)
          callbacks.each do |callback_name|
            full_callback_name = "#{callback_name}_for_#{association_name}"
            defined_callbacks = options[callback_name.to_sym]
            if options.has_key?(callback_name.to_sym)
              class_inheritable_reader full_callback_name.to_sym
              write_inheritable_attribute(full_callback_name.to_sym, [defined_callbacks].flatten)
            else
              write_inheritable_attribute(full_callback_name.to_sym, [])
            end
          end
        end

        def create_extension_modules(association_id, block_extension, extensions)
          if block_extension
            extension_module_name = "#{self.to_s.demodulize}#{association_id.to_s.camelize}AssociationExtension"

            silence_warnings do
              self.parent.const_set(extension_module_name, Module.new(&block_extension))
            end
            Array.wrap(extensions).push("#{self.parent}::#{extension_module_name}".constantize)
          else
            Array.wrap(extensions)
          end
        end

        class JoinDependency # :nodoc:
          attr_reader :join_parts, :reflections, :alias_tracker

          def initialize(base, associations, joins)
            @join_parts            = [JoinBase.new(base, joins)]
            @associations          = associations
            @reflections           = []
            @base_records_hash     = {}
            @base_records_in_order = []
            @alias_tracker         = AliasTracker.new(joins)
            @alias_tracker.aliased_name_for(base.table_name) # Updates the count for base.table_name to 1
            build(associations)
          end

          def graft(*associations)
            associations.each do |association|
              join_associations.detect {|a| association == a} ||
              build(association.reflection.name, association.find_parent_in(self) || join_base, association.join_type)
            end
            self
          end

          def join_associations
            join_parts.last(join_parts.length - 1)
          end

          def join_base
            join_parts.first
          end

          def instantiate(rows)
            rows.each_with_index do |row, i|
              primary_id = join_base.record_id(row)
              unless @base_records_hash[primary_id]
                @base_records_in_order << (@base_records_hash[primary_id] = join_base.instantiate(row))
              end
              construct(@base_records_hash[primary_id], @associations, join_associations.dup, row)
            end
            remove_duplicate_results!(join_base.active_record, @base_records_in_order, @associations)
            return @base_records_in_order
          end

          def remove_duplicate_results!(base, records, associations)
            case associations
              when Symbol, String
                reflection = base.reflections[associations]
                remove_uniq_by_reflection(reflection, records)
              when Array
                associations.each do |association|
                  remove_duplicate_results!(base, records, association)
                end
              when Hash
                associations.keys.each do |name|
                  reflection = base.reflections[name]
                  remove_uniq_by_reflection(reflection, records)

                  parent_records = []
                  records.each do |record|
                    if descendant = record.send(reflection.name)
                      if reflection.collection?
                        parent_records.concat descendant.target.uniq
                      else
                        parent_records << descendant
                      end
                    end
                  end

                  remove_duplicate_results!(reflection.klass, parent_records, associations[name]) unless parent_records.empty?
                end
            end
          end

          protected

            def build(associations, parent = nil, join_type = Arel::InnerJoin)
              parent ||= join_parts.last
              case associations
                when Symbol, String
                  reflection = parent.reflections[associations.to_s.intern] or
                  raise ConfigurationError, "Association named '#{ associations }' was not found; perhaps you misspelled it?"
                  @reflections << reflection
                  join_association = build_join_association(reflection, parent)
                  join_association.join_type = join_type
                  @join_parts << join_association
                when Array
                  associations.each do |association|
                    build(association, parent, join_type)
                  end
                when Hash
                  associations.keys.sort{|a,b|a.to_s<=>b.to_s}.each do |name|
                    build(name, parent, join_type)
                    build(associations[name], nil, join_type)
                  end
                else
                  raise ConfigurationError, associations.inspect
              end
            end

            def remove_uniq_by_reflection(reflection, records)
              if reflection && reflection.collection?
                records.each { |record| record.send(reflection.name).target.uniq! }
              end
            end

            def build_join_association(reflection, parent)
              JoinAssociation.new(reflection, self, parent)
            end

            def construct(parent, associations, join_parts, row)
              case associations
              when Symbol, String
                join_part = join_parts.detect { |j|
                  j.reflection.name.to_s == associations.to_s &&
                  j.parent_table_name    == parent.class.table_name }
                raise(ConfigurationError, "No such association") if join_part.nil?

                join_parts.delete(join_part)
                construct_association(parent, join_part, row)
              when Array
                associations.each do |association|
                  construct(parent, association, join_parts, row)
                end
              when Hash
                associations.sort_by { |k,_| k.to_s }.each do |name, assoc|
                  join_part = join_parts.detect{ |j|
                    j.reflection.name.to_s == name.to_s &&
                    j.parent_table_name    == parent.class.table_name }
                  raise(ConfigurationError, "No such association") if join_part.nil?

                  association = construct_association(parent, join_part, row)
                  join_parts.delete(join_part)
                  construct(association, assoc, join_parts, row) if association
                end
              else
                raise ConfigurationError, associations.inspect
              end
            end

            def construct_association(record, join_part, row)
              return if record.id.to_s != join_part.parent.record_id(row).to_s

              macro = join_part.reflection.macro
              if macro == :has_one
                return if record.instance_variable_defined?("@#{join_part.reflection.name}")
                association = join_part.instantiate(row) unless row[join_part.aliased_primary_key].nil?
                set_target_and_inverse(join_part, association, record)
              else
                return if row[join_part.aliased_primary_key].nil?
                association = join_part.instantiate(row)
                case macro
                when :has_many, :has_and_belongs_to_many
                  collection = record.send(join_part.reflection.name)
                  collection.loaded
                  collection.target.push(association)
                  collection.__send__(:set_inverse_instance, association, record)
                when :belongs_to
                  set_target_and_inverse(join_part, association, record)
                else
                  raise ConfigurationError, "unknown macro: #{join_part.reflection.macro}"
                end
              end
              association
            end

            def set_target_and_inverse(join_part, association, record)
              association_proxy = record.send("set_#{join_part.reflection.name}_target", association)
              association_proxy.__send__(:set_inverse_instance, association, record)
            end

          # A JoinPart represents a part of a JoinDependency. It is an abstract class, inherited
          # by JoinBase and JoinAssociation. A JoinBase represents the Active Record which 
          # everything else is being joined onto. A JoinAssociation represents an association which
          # is joining to the base. A JoinAssociation may result in more than one actual join
          # operations (for example a has_and_belongs_to_many JoinAssociation would result in
          # two; one for the join table and one for the target table).
          class JoinPart # :nodoc:
            # The Active Record class which this join part is associated 'about'; for a JoinBase
            # this is the actual base model, for a JoinAssociation this is the target model of the
            # association.
            attr_reader :active_record

            delegate :table_name, :column_names, :primary_key, :reflections, :sanitize_sql, :arel_engine, :to => :active_record

            def initialize(active_record)
              @active_record = active_record
              @cached_record = {}
            end

            def ==(other)
              raise NotImplementedError
            end

            # An Arel::Table for the active_record
            def table
              raise NotImplementedError
            end

            # The prefix to be used when aliasing columns in the active_record's table
            def aliased_prefix
              raise NotImplementedError
            end

            # The alias for the active_record's table
            def aliased_table_name
              raise NotImplementedError
            end

            # The alias for the primary key of the active_record's table
            def aliased_primary_key
              "#{aliased_prefix}_r0"
            end

            # An array of [column_name, alias] pairs for the table
            def column_names_with_alias
              unless defined?(@column_names_with_alias)
                @column_names_with_alias = []

                ([primary_key] + (column_names - [primary_key])).each_with_index do |column_name, i|
                  @column_names_with_alias << [column_name, "#{aliased_prefix}_r#{i}"]
                end
              end

              @column_names_with_alias
            end

            def extract_record(row)
              Hash[column_names_with_alias.map{|cn, an| [cn, row[an]]}]
            end

            def record_id(row)
              row[aliased_primary_key]
            end

            def instantiate(row)
              @cached_record[record_id(row)] ||= active_record.send(:instantiate, extract_record(row))
            end
          end

          class JoinBase < JoinPart # :nodoc:
            # Extra joins provided when the JoinDependency was created
            attr_reader :table_joins

            def initialize(active_record, joins = nil)
              super(active_record)
              @table_joins = joins
            end

            def ==(other)
              other.class == self.class &&
              other.active_record == active_record &&
              other.table_joins == table_joins
            end

            def aliased_prefix
              "t0"
            end

            def table
              Arel::Table.new(table_name, :engine => arel_engine, :columns => active_record.columns)
            end

            def aliased_table_name
              active_record.table_name
            end
          end

          class JoinAssociation < JoinPart # :nodoc:
            # The reflection of the association represented
            attr_reader :reflection

            # The JoinDependency object which this JoinAssociation exists within. This is mainly
            # relevant for generating aliases which do not conflict with other joins which are 
            # part of the query.
            attr_reader :join_dependency

            # A JoinBase instance representing the active record we are joining onto.
            # (So in Author.has_many :posts, the Author would be that base record.)
            attr_reader :parent

            # What type of join will be generated, either Arel::InnerJoin (default) or Arel::OuterJoin
            attr_accessor :join_type
<<<<<<< HEAD
            
            attr_reader :aliased_prefix
            
            delegate :options, :through_reflection, :source_reflection, :through_reflection_chain, :to => :reflection
=======

            # These implement abstract methods from the superclass
            attr_reader :aliased_prefix, :aliased_table_name

            delegate :options, :through_reflection, :source_reflection, :to => :reflection
>>>>>>> 6a3d6b7f
            delegate :table, :table_name, :to => :parent, :prefix => true
            delegate :alias_tracker, :to => :join_dependency

            def initialize(reflection, join_dependency, parent = nil)
              reflection.check_validity!

              if reflection.options[:polymorphic]
                raise EagerLoadPolymorphicError.new(reflection)
              end

              super(reflection.klass)
<<<<<<< HEAD
              
              @reflection         = reflection
              @join_dependency    = join_dependency
              @parent             = parent
              @join_type          = Arel::InnerJoin
              @aliased_prefix     = "t#{ join_dependency.join_parts.size }"
              
              setup_tables
=======

              @reflection      = reflection
              @join_dependency = join_dependency
              @parent          = parent
              @join_type       = Arel::InnerJoin

              # This must be done eagerly upon initialisation because the alias which is produced
              # depends on the state of the join dependency, but we want it to work the same way
              # every time.
              allocate_aliases
>>>>>>> 6a3d6b7f
            end

            def ==(other)
              other.class == self.class &&
              other.reflection == reflection &&
              other.parent == parent
            end

            def find_parent_in(other_join_dependency)
              other_join_dependency.join_parts.detect do |join_part|
                self.parent == join_part
              end
            end

            def join_to(relation)
              # The chain starts with the target table, but we want to end with it here (makes 
              # more sense in this context)
              chain = through_reflection_chain.reverse
              
              foreign_table = parent_table
              index = 0
              
              chain.each do |reflection|
                table = @tables[index]
                conditions = []
                
                if reflection.source_reflection.nil?
                  case reflection.macro
                    when :belongs_to
                      key         = reflection.association_primary_key
                      foreign_key = reflection.primary_key_name
                    when :has_many, :has_one
                      key         = reflection.primary_key_name
                      foreign_key = reflection.active_record_primary_key
                      
                      conditions << polymorphic_conditions(reflection, table)
                    when :has_and_belongs_to_many
                      # For habtm, we need to deal with the join table at the same time as the
                      # target table (because unlike a :through association, there is no reflection
                      # to represent the join table)
                      table, join_table = table
                      
                      join_key         = reflection.primary_key_name
                      join_foreign_key = reflection.active_record.primary_key
                      
                      relation = relation.join(join_table, join_type).on(
                        join_table[join_key].
                          eq(foreign_table[join_foreign_key])
                      )
                      
                      # We've done the first join now, so update the foreign_table for the second
                      foreign_table = join_table
                      
                      key         = reflection.klass.primary_key
                      foreign_key = reflection.association_foreign_key
                  end
                else
                  case reflection.source_reflection.macro
                    when :belongs_to
                      key         = reflection.association_primary_key
                      foreign_key = reflection.primary_key_name
                      
                      conditions << source_type_conditions(reflection, foreign_table)
                    when :has_many, :has_one
                      key         = reflection.primary_key_name
                      foreign_key = reflection.source_reflection.active_record_primary_key
                    when :has_and_belongs_to_many
                      table, join_table = table
                      
                      join_key         = reflection.primary_key_name
                      join_foreign_key = reflection.klass.primary_key
                      
                      relation = relation.join(join_table, join_type).on(
                        join_table[join_key].
                          eq(foreign_table[join_foreign_key])
                      )
                      
                      foreign_table = join_table
                      
                      key         = reflection.klass.primary_key
                      foreign_key = reflection.association_foreign_key
                  end
                end
                
                conditions << table[key].eq(foreign_table[foreign_key])
                
                conditions << reflection_conditions(index, table)
                conditions << sti_conditions(reflection, table)
                
                relation = relation.join(table, join_type).on(*conditions.flatten.compact)
                
                # The current table in this iteration becomes the foreign table in the next
                foreign_table = table
                index += 1
              end
              
              relation
            end

            def join_relation(joining_relation)
              self.join_type = Arel::OuterJoin
              joining_relation.joins(self)
            end

            def table
              if @tables.last.is_a?(Array)
                @tables.last.first
              else
                @tables.last
              end
            end
            
            def aliased_table_name
              table.table_alias || table.name
            end
<<<<<<< HEAD
            
=======

            # More semantic name given we are talking about associations
            alias_method :target_table, :table

>>>>>>> 6a3d6b7f
            protected

              def table_alias_for(reflection, join = false)
                name = alias_tracker.pluralize(reflection.name)
                name << "_#{parent_table_name}"
                name << "_join" if join
                name
              end

              def interpolate_sql(sql)
                instance_eval("%@#{sql.gsub('@', '\@')}@", __FILE__, __LINE__)
              end

            private
<<<<<<< HEAD
            
            # Generate aliases and Arel::Table instances for each of the tables which we will
            # later generate joins for. We must do this in advance in order to correctly allocate
            # the proper alias.
            def setup_tables
              @tables = through_reflection_chain.map do |reflection|
                aliased_table_name = alias_tracker.aliased_name_for(
                  reflection.table_name,
                  table_alias_for(reflection, reflection != self.reflection)
                )
                
                table = Arel::Table.new(
                  reflection.table_name, :engine => arel_engine,
                  :as => aliased_table_name, :columns => reflection.klass.columns
                )
                
                # For habtm, we have two Arel::Table instances related to a single reflection, so
                # we just store them as a pair in the array.
                if reflection.macro == :has_and_belongs_to_many ||
                     (reflection.source_reflection &&
                      reflection.source_reflection.macro == :has_and_belongs_to_many)
                  
                  join_table_name = (reflection.source_reflection || reflection).options[:join_table]
                  
                  aliased_join_table_name = alias_tracker.aliased_name_for(
                    join_table_name,
                    table_alias_for(reflection, true)
                  )
                  
                  join_table = Arel::Table.new(
                    join_table_name, :engine => arel_engine,
                    :as => aliased_join_table_name
                  )
                  
                  [table, join_table]
                else
                  table
                end
              end
              
              # The joins are generated from the through_reflection_chain in reverse order, so
              # reverse the tables too (but it's important to generate the aliases in the 'forward'
              # order, which is why we only do the reversal now.
              @tables.reverse!
              
              @tables
            end
            
            def reflection_conditions(index, table)
              @reflection.through_conditions.reverse[index].map do |condition|
                Arel.sql(interpolate_sql(sanitize_sql(
                  condition,
                  table.table_alias || table.name
                )))
              end
            end
            
            def sti_conditions(reflection, table)
              unless reflection.klass.descends_from_active_record?
                sti_column = table[reflection.klass.inheritance_column]
                
                condition = sti_column.eq(reflection.klass.sti_name)
                
                reflection.klass.descendants.each do |subclass|
                  condition = condition.or(sti_column.eq(subclass.sti_name))
=======

            def allocate_aliases
              @aliased_prefix     = "t#{ join_dependency.join_parts.size }"
              @aliased_table_name = aliased_table_name_for(table_name)

              if reflection.macro == :has_and_belongs_to_many
                @aliased_join_table_name = aliased_table_name_for(reflection.options[:join_table], "_join")
              elsif [:has_many, :has_one].include?(reflection.macro) && reflection.options[:through]
                @aliased_join_table_name = aliased_table_name_for(reflection.through_reflection.klass.table_name, "_join")
              end
            end

            def process_conditions(conditions, table_name)
              Arel.sql(interpolate_sql(sanitize_sql(conditions, table_name)))
            end

            def join_target_table(relation, *conditions)
              relation = relation.join(target_table, join_type)

              # If the target table is an STI model then we must be sure to only include records of
              # its type and its sub-types.
              unless active_record.descends_from_active_record?
                sti_column = target_table[active_record.inheritance_column]

                sti_condition = sti_column.eq(active_record.sti_name)
                active_record.descendants.each do |subclass|
                  sti_condition = sti_condition.or(sti_column.eq(subclass.sti_name))
                end

                conditions << sti_condition
              end

              # If the reflection has conditions, add them
              if options[:conditions]
                conditions << process_conditions(options[:conditions], aliased_table_name)
              end

              relation = relation.on(*conditions)
            end

            def join_has_and_belongs_to_many_to(relation)
              join_table = Arel::Table.new(
                options[:join_table], :engine => arel_engine,
                :as => @aliased_join_table_name
              )

              fk       = options[:foreign_key]             || reflection.active_record.to_s.foreign_key
              klass_fk = options[:association_foreign_key] || reflection.klass.to_s.foreign_key

              relation = relation.join(join_table, join_type)
              relation = relation.on(
                join_table[fk].
                  eq(parent_table[reflection.active_record.primary_key])
              )

              join_target_table(
                relation,
                target_table[reflection.klass.primary_key].
                  eq(join_table[klass_fk])
              )
            end

            def join_has_many_to(relation)
              if reflection.options[:through]
                join_has_many_through_to(relation)
              elsif reflection.options[:as]
                join_has_many_polymorphic_to(relation)
              else
                foreign_key = options[:foreign_key] || reflection.active_record.name.foreign_key
                primary_key = options[:primary_key] || parent.primary_key

                join_target_table(
                  relation,
                  target_table[foreign_key].
                    eq(parent_table[primary_key])
                )
              end
            end
            alias :join_has_one_to :join_has_many_to

            def join_has_many_through_to(relation)
              join_table = Arel::Table.new(
                through_reflection.klass.table_name, :engine => arel_engine,
                :as => @aliased_join_table_name
              )

              jt_conditions = []
              jt_foreign_key = first_key = second_key = nil

              if through_reflection.options[:as] # has_many :through against a polymorphic join
                as_key         = through_reflection.options[:as].to_s
                jt_foreign_key = as_key + '_id'

                jt_conditions <<
                  join_table[as_key + '_type'].
                    eq(parent.active_record.base_class.name)
              else
                jt_foreign_key = through_reflection.primary_key_name
              end

              case source_reflection.macro
              when :has_many
                second_key = options[:foreign_key] || primary_key

                if source_reflection.options[:as]
                  first_key = "#{source_reflection.options[:as]}_id"
                else
                  first_key = through_reflection.klass.base_class.to_s.foreign_key
                end

                unless through_reflection.klass.descends_from_active_record?
                  jt_conditions <<
                    join_table[through_reflection.active_record.inheritance_column].
                      eq(through_reflection.klass.sti_name)
                end
              when :belongs_to
                first_key = primary_key

                if reflection.options[:source_type]
                  second_key = source_reflection.association_foreign_key

                  jt_conditions <<
                    join_table[reflection.source_reflection.options[:foreign_type]].
                      eq(reflection.options[:source_type])
                else
                  second_key = source_reflection.primary_key_name
>>>>>>> 6a3d6b7f
                end
                
                condition
              end
<<<<<<< HEAD
            end
            
            def source_type_conditions(reflection, foreign_table)
              if reflection.options[:source_type]
                foreign_table[reflection.source_reflection.options[:foreign_type]].
                  eq(reflection.options[:source_type])
              end
           end
           
           def polymorphic_conditions(reflection, table)
             if reflection.options[:as]
               table["#{reflection.options[:as]}_type"].
                 eq(reflection.active_record.base_class.name)
             end
           end
=======

              jt_conditions <<
                parent_table[parent.primary_key].
                  eq(join_table[jt_foreign_key])

              if through_reflection.options[:conditions]
                jt_conditions << process_conditions(through_reflection.options[:conditions], aliased_table_name)
              end

              relation = relation.join(join_table, join_type).on(*jt_conditions)

              join_target_table(
                relation,
                target_table[first_key].eq(join_table[second_key])
              )
            end

            def join_has_many_polymorphic_to(relation)
              join_target_table(
                relation,
                target_table["#{reflection.options[:as]}_id"].
                  eq(parent_table[parent.primary_key]),
                target_table["#{reflection.options[:as]}_type"].
                  eq(parent.active_record.base_class.name)
              )
            end

            def join_belongs_to_to(relation)
              foreign_key = options[:foreign_key] || reflection.primary_key_name
              primary_key = options[:primary_key] || reflection.klass.primary_key

              join_target_table(
                relation,
                target_table[primary_key].eq(parent_table[foreign_key])
              )
            end
          end
>>>>>>> 6a3d6b7f
        end
      end
    end
  end
end<|MERGE_RESOLUTION|>--- conflicted
+++ resolved
@@ -2156,18 +2156,10 @@
 
             # What type of join will be generated, either Arel::InnerJoin (default) or Arel::OuterJoin
             attr_accessor :join_type
-<<<<<<< HEAD
             
             attr_reader :aliased_prefix
             
             delegate :options, :through_reflection, :source_reflection, :through_reflection_chain, :to => :reflection
-=======
-
-            # These implement abstract methods from the superclass
-            attr_reader :aliased_prefix, :aliased_table_name
-
-            delegate :options, :through_reflection, :source_reflection, :to => :reflection
->>>>>>> 6a3d6b7f
             delegate :table, :table_name, :to => :parent, :prefix => true
             delegate :alias_tracker, :to => :join_dependency
 
@@ -2179,7 +2171,6 @@
               end
 
               super(reflection.klass)
-<<<<<<< HEAD
               
               @reflection         = reflection
               @join_dependency    = join_dependency
@@ -2188,18 +2179,6 @@
               @aliased_prefix     = "t#{ join_dependency.join_parts.size }"
               
               setup_tables
-=======
-
-              @reflection      = reflection
-              @join_dependency = join_dependency
-              @parent          = parent
-              @join_type       = Arel::InnerJoin
-
-              # This must be done eagerly upon initialisation because the alias which is produced
-              # depends on the state of the join dependency, but we want it to work the same way
-              # every time.
-              allocate_aliases
->>>>>>> 6a3d6b7f
             end
 
             def ==(other)
@@ -2315,14 +2294,7 @@
             def aliased_table_name
               table.table_alias || table.name
             end
-<<<<<<< HEAD
             
-=======
-
-            # More semantic name given we are talking about associations
-            alias_method :target_table, :table
-
->>>>>>> 6a3d6b7f
             protected
 
               def table_alias_for(reflection, join = false)
@@ -2337,7 +2309,6 @@
               end
 
             private
-<<<<<<< HEAD
             
             # Generate aliases and Arel::Table instances for each of the tables which we will
             # later generate joins for. We must do this in advance in order to correctly allocate
@@ -2403,139 +2374,10 @@
                 
                 reflection.klass.descendants.each do |subclass|
                   condition = condition.or(sti_column.eq(subclass.sti_name))
-=======
-
-            def allocate_aliases
-              @aliased_prefix     = "t#{ join_dependency.join_parts.size }"
-              @aliased_table_name = aliased_table_name_for(table_name)
-
-              if reflection.macro == :has_and_belongs_to_many
-                @aliased_join_table_name = aliased_table_name_for(reflection.options[:join_table], "_join")
-              elsif [:has_many, :has_one].include?(reflection.macro) && reflection.options[:through]
-                @aliased_join_table_name = aliased_table_name_for(reflection.through_reflection.klass.table_name, "_join")
-              end
-            end
-
-            def process_conditions(conditions, table_name)
-              Arel.sql(interpolate_sql(sanitize_sql(conditions, table_name)))
-            end
-
-            def join_target_table(relation, *conditions)
-              relation = relation.join(target_table, join_type)
-
-              # If the target table is an STI model then we must be sure to only include records of
-              # its type and its sub-types.
-              unless active_record.descends_from_active_record?
-                sti_column = target_table[active_record.inheritance_column]
-
-                sti_condition = sti_column.eq(active_record.sti_name)
-                active_record.descendants.each do |subclass|
-                  sti_condition = sti_condition.or(sti_column.eq(subclass.sti_name))
-                end
-
-                conditions << sti_condition
-              end
-
-              # If the reflection has conditions, add them
-              if options[:conditions]
-                conditions << process_conditions(options[:conditions], aliased_table_name)
-              end
-
-              relation = relation.on(*conditions)
-            end
-
-            def join_has_and_belongs_to_many_to(relation)
-              join_table = Arel::Table.new(
-                options[:join_table], :engine => arel_engine,
-                :as => @aliased_join_table_name
-              )
-
-              fk       = options[:foreign_key]             || reflection.active_record.to_s.foreign_key
-              klass_fk = options[:association_foreign_key] || reflection.klass.to_s.foreign_key
-
-              relation = relation.join(join_table, join_type)
-              relation = relation.on(
-                join_table[fk].
-                  eq(parent_table[reflection.active_record.primary_key])
-              )
-
-              join_target_table(
-                relation,
-                target_table[reflection.klass.primary_key].
-                  eq(join_table[klass_fk])
-              )
-            end
-
-            def join_has_many_to(relation)
-              if reflection.options[:through]
-                join_has_many_through_to(relation)
-              elsif reflection.options[:as]
-                join_has_many_polymorphic_to(relation)
-              else
-                foreign_key = options[:foreign_key] || reflection.active_record.name.foreign_key
-                primary_key = options[:primary_key] || parent.primary_key
-
-                join_target_table(
-                  relation,
-                  target_table[foreign_key].
-                    eq(parent_table[primary_key])
-                )
-              end
-            end
-            alias :join_has_one_to :join_has_many_to
-
-            def join_has_many_through_to(relation)
-              join_table = Arel::Table.new(
-                through_reflection.klass.table_name, :engine => arel_engine,
-                :as => @aliased_join_table_name
-              )
-
-              jt_conditions = []
-              jt_foreign_key = first_key = second_key = nil
-
-              if through_reflection.options[:as] # has_many :through against a polymorphic join
-                as_key         = through_reflection.options[:as].to_s
-                jt_foreign_key = as_key + '_id'
-
-                jt_conditions <<
-                  join_table[as_key + '_type'].
-                    eq(parent.active_record.base_class.name)
-              else
-                jt_foreign_key = through_reflection.primary_key_name
-              end
-
-              case source_reflection.macro
-              when :has_many
-                second_key = options[:foreign_key] || primary_key
-
-                if source_reflection.options[:as]
-                  first_key = "#{source_reflection.options[:as]}_id"
-                else
-                  first_key = through_reflection.klass.base_class.to_s.foreign_key
-                end
-
-                unless through_reflection.klass.descends_from_active_record?
-                  jt_conditions <<
-                    join_table[through_reflection.active_record.inheritance_column].
-                      eq(through_reflection.klass.sti_name)
-                end
-              when :belongs_to
-                first_key = primary_key
-
-                if reflection.options[:source_type]
-                  second_key = source_reflection.association_foreign_key
-
-                  jt_conditions <<
-                    join_table[reflection.source_reflection.options[:foreign_type]].
-                      eq(reflection.options[:source_type])
-                else
-                  second_key = source_reflection.primary_key_name
->>>>>>> 6a3d6b7f
                 end
                 
                 condition
               end
-<<<<<<< HEAD
             end
             
             def source_type_conditions(reflection, foreign_table)
@@ -2551,45 +2393,6 @@
                  eq(reflection.active_record.base_class.name)
              end
            end
-=======
-
-              jt_conditions <<
-                parent_table[parent.primary_key].
-                  eq(join_table[jt_foreign_key])
-
-              if through_reflection.options[:conditions]
-                jt_conditions << process_conditions(through_reflection.options[:conditions], aliased_table_name)
-              end
-
-              relation = relation.join(join_table, join_type).on(*jt_conditions)
-
-              join_target_table(
-                relation,
-                target_table[first_key].eq(join_table[second_key])
-              )
-            end
-
-            def join_has_many_polymorphic_to(relation)
-              join_target_table(
-                relation,
-                target_table["#{reflection.options[:as]}_id"].
-                  eq(parent_table[parent.primary_key]),
-                target_table["#{reflection.options[:as]}_type"].
-                  eq(parent.active_record.base_class.name)
-              )
-            end
-
-            def join_belongs_to_to(relation)
-              foreign_key = options[:foreign_key] || reflection.primary_key_name
-              primary_key = options[:primary_key] || reflection.klass.primary_key
-
-              join_target_table(
-                relation,
-                target_table[primary_key].eq(parent_table[foreign_key])
-              )
-            end
-          end
->>>>>>> 6a3d6b7f
         end
       end
     end
