<<<<<<< HEAD
*   Add ENV["SKIP_TEST_DATABASE_TRUNCATE"] flag to speed up multi-process test runs on large DBs when all tests run within default txn. (This cuts ~10s from the test run of HEY when run by 24 processes against the 178 tables, since ~4,000 table truncates can then be skipped.)

    *DHH*
=======
*   Added support for recursive common table expressions.

    ```ruby
    Post.with_recursive(
      post_and_replies: [
        Post.where(id: 42),
        Post.joins('JOIN post_and_replies ON posts.in_reply_to_id = post_and_replies.id'),
      ]
    )
    ```

    Generates the following SQL:

    ```sql
    WITH RECURSIVE "post_and_replies" AS (
      (SELECT "posts".* FROM "posts" WHERE "posts"."id" = 42)
      UNION ALL
      (SELECT "posts".* FROM "posts" JOIN post_and_replies ON posts.in_reply_to_id = post_and_replies.id)
    )
    SELECT "posts".* FROM "posts"
    ```

    *ClearlyClaire*

*   `validate_constraint` can be called in a `change_table` block.

    ex:
    ```ruby
    change_table :products do |t|
      t.check_constraint "price > discounted_price", name: "price_check", validate: false
      t.validate_check_constraint "price_check"
    end
    ```

    *Cody Cutrer*

*   `PostgreSQLAdapter` now decodes columns of type date to `Date` instead of string.

    Ex:
    ```ruby
    ActiveRecord::Base.connection
         .select_value("select '2024-01-01'::date").class #=> Date
    ```

    *Joé Dupuis*
>>>>>>> 9ad36855

*   Strict loading using `:n_plus_one_only` does not eagerly load child associations.

    With this change, child associations are no longer eagerly loaded, to
    match intended behavior and to prevent non-deterministic order issues caused
    by calling methods like `first` or `last`. As `first` and `last` don't cause
    an N+1 by themselves, calling child associations will no longer raise.
    Fixes #49473.

    Before:

    ```ruby
    person = Person.find(1)
    person.strict_loading!(mode: :n_plus_one_only)
    person.posts.first
    # SELECT * FROM posts WHERE person_id = 1; -- non-deterministic order
    person.posts.first.firm # raises ActiveRecord::StrictLoadingViolationError
    ```

    After:

    ```ruby
    person = Person.find(1)
    person.strict_loading!(mode: :n_plus_one_only)
    person.posts.first # this is 1+1, not N+1
    # SELECT * FROM posts WHERE person_id = 1 ORDER BY id LIMIT 1;
    person.posts.first.firm # no longer raises
    ```

    *Reid Lynch*

*   Allow `Sqlite3Adapter` to use `sqlite3` gem version `2.x`

    *Mike Dalessio*

*   Allow `ActiveRecord::Base#pluck` to accept hash values

    ```ruby
    # Before
    Post.joins(:comments).pluck("posts.id", "comments.id", "comments.body")

    # After
    Post.joins(:comments).pluck(posts: [:id], comments: [:id, :body])
    ```

    *fatkodima*

*   Raise an `ActiveRecord::ActiveRecordError` error when the MySQL database returns an invalid version string.

    *Kevin McPhillips*

*   `ActiveRecord::Base.transaction` now yields an `ActiveRecord::Transaction` object.

    This allows to register callbacks on it.

    ```ruby
    Article.transaction do |transaction|
      article.update(published: true)
      transaction.after_commit do
        PublishNotificationMailer.with(article: article).deliver_later
      end
    end
    ```

    *Jean Boussier*

*   Add `ActiveRecord::Base.current_transaction`.

    Returns the current transaction, to allow registering callbacks on it.

    ```ruby
    Article.current_transaction.after_commit do
      PublishNotificationMailer.with(article: article).deliver_later
    end
    ```

    *Jean Boussier*

*   Add `ActiveRecord.after_all_transactions_commit` callback.

    Useful for code that may run either inside or outside a transaction and needs
    to perform work after the state changes have been properly persisted.

    ```ruby
    def publish_article(article)
      article.update(published: true)
      ActiveRecord.after_all_transactions_commit do
        PublishNotificationMailer.with(article: article).deliver_later
      end
    end
    ```

    In the above example, the block is either executed immediately if called outside
    of a transaction, or called after the open transaction is committed.

    If the transaction is rolled back, the block isn't called.

    *Jean Boussier*

*   Add the ability to ignore counter cache columns until they are backfilled.

    Starting to use counter caches on existing large tables can be troublesome, because the column
    values must be backfilled separately of the column addition (to not lock the table for too long)
    and before the use of `:counter_cache` (otherwise methods like `size`/`any?`/etc, which use
    counter caches internally, can produce incorrect results). People usually use database triggers
    or callbacks on child associations while backfilling before introducing a counter cache
    configuration to the association.

    Now, to safely backfill the column, while keeping the column updated with child records added/removed, use:

    ```ruby
    class Comment < ApplicationRecord
      belongs_to :post, counter_cache: { active: false }
    end
    ```

    While the counter cache is not "active", the methods like `size`/`any?`/etc will not use it,
    but get the results directly from the database. After the counter cache column is backfilled, simply
    remove the `{ active: false }` part from the counter cache definition, and it will now be used by the
    mentioned methods.

    *fatkodima*

*   Retry known idempotent SELECT queries on connection-related exceptions.

    SELECT queries we construct by walking the Arel tree and / or with known model attributes
    are idempotent and can safely be retried in the case of a connection error. Previously,
    adapters such as `TrilogyAdapter` would raise `ActiveRecord::ConnectionFailed: Trilogy::EOFError`
    when encountering a connection error mid-request.

    *Adrianna Chang*

*   Allow association's `foreign_key` to be composite.

    `query_constraints` option was the only way to configure a composite foreign key by passing an `Array`.
    Now it's possible to pass an Array value as `foreign_key` to achieve the same behavior of an association.

    *Nikita Vasilevsky*

*   Allow association's `primary_key` to be composite.

    Association's `primary_key` can be composite when derived from associated model `primary_key` or `query_constraints`.
    Now it's possible to explicitly set it as composite on the association.

    *Nikita Vasilevsky*

*   Add `config.active_record.permanent_connection_checkout` setting.

    Controls whether `ActiveRecord::Base.connection` raises an error, emits a deprecation warning, or neither.

    `ActiveRecord::Base.connection` checkouts a database connection from the pool and keeps it leased until the end of
    the request or job. This behavior can be undesirable in environments that use many more threads or fibers than there
    is available connections.

    This configuration can be used to track down and eliminate code that calls `ActiveRecord::Base.connection` and
    migrate it to use `ActiveRecord::Base.with_connection` instead.

    The default behavior remains unchanged, and there is currently no plans to change the default.

    *Jean Boussier*

*   Add dirties option to uncached.

    This adds a `dirties` option to `ActiveRecord::Base.uncached` and
    `ActiveRecord::ConnectionAdapters::ConnectionPool#uncached`.

    When set to `true` (the default), writes will clear all query caches belonging to the current thread.
    When set to `false`, writes to the affected connection pool will not clear any query cache.

    This is needed by Solid Cache so that cache writes do not clear query caches.

    *Donal McBreen*

*   Deprecate `ActiveRecord::Base.connection` in favor of `.lease_connection`.

    The method has been renamed as `lease_connection` to better reflect that the returned
    connection will be held for the duration of the request or job.

    This deprecation is a soft deprecation, no warnings will be issued and there is no
    current plan to remove the method.

    *Jean Boussier*

*   Deprecate `ActiveRecord::ConnectionAdapters::ConnectionPool#connection`.

    The method has been renamed as `lease_connection` to better reflect that the returned
    connection will be held for the duration of the request or job.

    *Jean Boussier*

*   Expose a generic fixture accessor for fixture names that may conflict with Minitest.

    ```ruby
    assert_equal "Ruby on Rails", web_sites(:rubyonrails).name
    assert_equal "Ruby on Rails", fixture(:web_sites, :rubyonrails).name
    ```

    *Jean Boussier*

*   Using `Model.query_constraints` with a single non-primary-key column used to raise as expected, but with an
    incorrect error message. This has been fixed to raise with a more appropriate error message.

    *Joshua Young*

*   Fix `has_one` association autosave setting the foreign key attribute when it is unchanged.

    This behaviour is also inconsistent with autosaving `belongs_to` and can have unintended side effects like raising
    an `ActiveRecord::ReadOnlyAttributeError` when the foreign key attribute is marked as read-only.

    *Joshua Young*

*   Remove deprecated behavior that would rollback a transaction block when exited using `return`, `break` or `throw`.

    *Rafael Mendonça França*

*   Deprecate `Rails.application.config.active_record.commit_transaction_on_non_local_return`.

    *Rafael Mendonça França*

*   Remove deprecated support to pass `rewhere` to `ActiveRecord::Relation#merge`.

    *Rafael Mendonça França*

*   Remove deprecated support to pass `deferrable: true` to `add_foreign_key`.

    *Rafael Mendonça França*

*   Remove deprecated support to quote `ActiveSupport::Duration`.

    *Rafael Mendonça França*

*   Remove deprecated `#quote_bound_value`.

    *Rafael Mendonça França*

*   Remove deprecated `ActiveRecord::ConnectionAdapters::ConnectionPool#connection_klass`.

    *Rafael Mendonça França*

*   Remove deprecated support to apply `#connection_pool_list`, `#active_connections?`, `#clear_active_connections!`,
    `#clear_reloadable_connections!`, `#clear_all_connections!` and `#flush_idle_connections!` to the connections pools
    for the current role when the `role` argument isn't provided.

    *Rafael Mendonça França*

*   Remove deprecated `#all_connection_pools`.

    *Rafael Mendonça França*

*   Remove deprecated `ActiveRecord::ConnectionAdapters::SchemaCache#data_sources`.

    *Rafael Mendonça França*

*   Remove deprecated `ActiveRecord::ConnectionAdapters::SchemaCache.load_from`.

    *Rafael Mendonça França*

*   Remove deprecated `#all_foreign_keys_valid?` from database adapters.

    *Rafael Mendonça França*

*   Remove deprecated support to passing coder and class as second argument to `serialize`.

    *Rafael Mendonça França*

*   Remove deprecated support to `ActiveRecord::Base#read_attribute(:id)` to return the custom primary key value.

    *Rafael Mendonça França*

*   Remove deprecated `TestFixtures.fixture_path`.

    *Rafael Mendonça França*

*   Remove deprecated behavior to support referring to a singular association by its plural name.

    *Rafael Mendonça França*

*   Deprecate `Rails.application.config.active_record.allow_deprecated_singular_associations_name`

    *Rafael Mendonça França*

*   Remove deprecated support to passing `SchemaMigration` and `InternalMetadata` classes as arguments to
    `ActiveRecord::MigrationContext`.

    *Rafael Mendonça França*

*   Remove deprecated `ActiveRecord::Migration.check_pending` method.

    *Rafael Mendonça França*

*   Remove deprecated `ActiveRecord::LogSubscriber.runtime` method.

    *Rafael Mendonça França*

*   Remove deprecated `ActiveRecord::LogSubscriber.runtime=` method.

    *Rafael Mendonça França*

*   Remove deprecated `ActiveRecord::LogSubscriber.reset_runtime` method.

    *Rafael Mendonça França*

*   Remove deprecated support to define `explain` in the connection adapter with 2 arguments.

    *Rafael Mendonça França*

*   Remove deprecated `ActiveRecord::ActiveJobRequiredError`.

    *Rafael Mendonça França*

*   Remove deprecated `ActiveRecord::Base.clear_active_connections!`.

    *Rafael Mendonça França*

*   Remove deprecated `ActiveRecord::Base.clear_reloadable_connections!`.

    *Rafael Mendonça França*

*   Remove deprecated `ActiveRecord::Base.clear_all_connections!`.

    *Rafael Mendonça França*

*   Remove deprecated `ActiveRecord::Base.flush_idle_connections!`.

    *Rafael Mendonça França*

*   Remove deprecated `name` argument from `ActiveRecord::Base.remove_connection`.

    *Rafael Mendonça França*

*   Remove deprecated support to call `alias_attribute` with non-existent attribute names.

    *Rafael Mendonça França*

*   Remove deprecated `Rails.application.config.active_record.suppress_multiple_database_warning`.

    *Rafael Mendonça França*

*   Add ActiveRecord::Encryption::MessagePackMessageSerializer

    Serialize data to the MessagePack format, for efficient storage in binary columns.

    The binary encoding requires around 30% less space than the base64 encoding
    used by the default serializer.

    *Donal McBreen*

*   Add support for encrypting binary columns

    Ensure encryption and decryption pass `Type::Binary::Data` around for binary data.

    Previously encrypting binary columns with the `ActiveRecord::Encryption::MessageSerializer`
    incidentally worked for MySQL and SQLite, but not PostgreSQL.

    *Donal McBreen*

*   Deprecated `ENV["SCHEMA_CACHE"]` in favor of `schema_cache_path` in the database configuration.

    *Rafael Mendonça França*

*   Add `ActiveRecord::Base.with_connection` as a shortcut for leasing a connection for a short duration.

    The leased connection is yielded, and for the duration of the block, any call to `ActiveRecord::Base.connection`
    will yield that same connection.

    This is useful to perform a few database operations without causing a connection to be leased for the
    entire duration of the request or job.

    *Jean Boussier*

*   Deprecate `config.active_record.warn_on_records_fetched_greater_than` now that `sql.active_record`
    notification includes `:row_count` field.

    *Jason Nochlin*

*   The fix ensures that the association is joined using the appropriate join type
    (either inner join or left outer join) based on the existing joins in the scope.

    This prevents unintentional overrides of existing join types and ensures consistency in the generated SQL queries.

    Example:



    ```ruby
    # `associated` will use `LEFT JOIN` instead of using `JOIN`
    Post.left_joins(:author).where.associated(:author)
    ```

    *Saleh Alhaddad*

*   Fix an issue where `ActiveRecord::Encryption` configurations are not ready before the loading
    of Active Record models, when an application is eager loaded. As a result, encrypted attributes
    could be misconfigured in some cases.

    *Maxime Réty*

*   Deprecate defining an `enum` with keyword arguments.

    ```ruby
    class Function > ApplicationRecord
      # BAD
      enum color: [:red, :blue],
           type: [:instance, :class]

      # GOOD
      enum :color, [:red, :blue]
      enum :type, [:instance, :class]
    end
    ```

    *Hartley McGuire*

*   Add `config.active_record.validate_migration_timestamps` option for validating migration timestamps.

    When set, validates that the timestamp prefix for a migration is no more than a day ahead of
    the timestamp associated with the current time. This is designed to prevent migrations prefixes
    from being hand-edited to future timestamps, which impacts migration generation and other
    migration commands.

    *Adrianna Chang*

*   Properly synchronize `Mysql2Adapter#active?` and `TrilogyAdapter#active?`

    As well as `disconnect!` and `verify!`.

    This generally isn't a big problem as connections must not be shared between
    threads, but is required when running transactional tests or system tests
    and could lead to a SEGV.

    *Jean Boussier*

*   Support `:source_location` tag option for query log tags

    ```ruby
    config.active_record.query_log_tags << :source_location
    ```

    Calculating the caller location is a costly operation and should be used primarily in development
    (note, there is also a `config.active_record.verbose_query_logs` that serves the same purpose)
    or occasionally on production for debugging purposes.

    *fatkodima*

*   Add an option to `ActiveRecord::Encryption::Encryptor` to disable compression

    Allow compression to be disabled by setting `compress: false`

    ```ruby
      class User
        encrypts :name, encryptor: ActiveRecord::Encryption::Encryptor.new(compress: false)
      end
    ```

    *Donal McBreen*

*   Deprecate passing strings to `ActiveRecord::Tasks::DatabaseTasks.cache_dump_filename`.

    A `ActiveRecord::DatabaseConfigurations::DatabaseConfig` object should be passed instead.

    *Rafael Mendonça França*

*   Add row_count field to sql.active_record notification

    This field returns the amount of rows returned by the query that emitted the notification.

    This metric is useful in cases where one wants to detect queries with big result sets.

    *Marvin Bitterlich*

*   Consistently raise an `ArgumentError` when passing an invalid argument to a nested attributes association writer.

    Previously, this would only raise on collection associations and produce a generic error on singular associations.

    Now, it will raise on both collection and singular associations.

    *Joshua Young*

*   Fix single quote escapes on default generated MySQL columns

    MySQL 5.7.5+ supports generated columns, which can be used to create a column that is computed from an expression.

    Previously, the schema dump would output a string with double escapes for generated columns with single quotes in the default expression.

    This would result in issues when importing the schema on a fresh instance of a MySQL database.

    Now, the string will not be escaped and will be valid Ruby upon importing of the schema.

    *Yash Kapadia*

*   Fix Migrations with versions older than 7.1 validating options given to
    `add_reference` and `t.references`.

    *Hartley McGuire*

*   Add `<role>_types` class method to `ActiveRecord::DelegatedType` so that the delegated types can be instrospected

    *JP Rosevear*

*   Make `schema_dump`, `query_cache`, `replica` and `database_tasks` configurable via `DATABASE_URL`

    This wouldn't always work previously because boolean values would be interpreted as strings.

    e.g. `DATABASE_URL=postgres://localhost/foo?schema_dump=false` now properly disable dumping the schema
    cache.

    *Mike Coutermarsh*, *Jean Boussier*

*   Introduce `ActiveRecord::Transactions::ClassMethods#set_callback`

     It is identical to `ActiveSupport::Callbacks::ClassMethods#set_callback`
     but with support for `after_commit` and `after_rollback` callback options.

    *Joshua Young*

*   Make `ActiveRecord::Encryption::Encryptor` agnostic of the serialization format used for encrypted data.

    Previously, the encryptor instance only allowed an encrypted value serialized as a `String` to be passed to the message serializer.

    Now, the encryptor lets the configured `message_serializer` decide which types of serialized encrypted values are supported. A custom serialiser is therefore allowed to serialize `ActiveRecord::Encryption::Message` objects using a type other than `String`.

    The default `ActiveRecord::Encryption::MessageSerializer` already ensures that only `String` objects are passed for deserialization.

    *Maxime Réty*

*   Fix `encrypted_attribute?` to take into account context properties passed to `encrypts`.

    *Maxime Réty*

*   The object returned by `explain` now responds to `pluck`, `first`,
    `last`, `average`, `count`, `maximum`, `minimum`, and `sum`. Those
    new methods run `EXPLAIN` on the corresponding queries:

    ```ruby
    User.all.explain.count
    # EXPLAIN SELECT COUNT(*) FROM `users`
    # ...

    User.all.explain.maximum(:id)
    # EXPLAIN SELECT MAX(`users`.`id`) FROM `users`
    # ...
    ```

    *Petrik de Heus*

*   Fixes an issue where `validates_associated` `:on`  option wasn't respected
    when validating associated records.

    *Austen Madden*, *Alex Ghiculescu*, *Rafał Brize*

*   Allow overriding SQLite defaults from `database.yml`.

    Any PRAGMA configuration set under the `pragmas` key in the configuration
    file takes precedence over Rails' defaults, and additional PRAGMAs can be
    set as well.

    ```yaml
    database: storage/development.sqlite3
    timeout: 5000
    pragmas:
      journal_mode: off
      temp_store: memory
    ```

    *Stephen Margheim*

*   Remove warning message when running SQLite in production, but leave it unconfigured.

    There are valid use cases for running SQLite in production. However, it must be done
    with care, so instead of a warning most users won't see anyway, it's preferable to
    leave the configuration commented out to force them to think about having the database
    on a persistent volume etc.

    *Jacopo Beschi*, *Jean Boussier*

*   Add support for generated columns to the SQLite3 adapter.

    Generated columns (both stored and dynamic) are supported since version 3.31.0 of SQLite.
    This adds support for those to the SQLite3 adapter.

    ```ruby
    create_table :users do |t|
      t.string :name
      t.virtual :name_upper, type: :string, as: 'UPPER(name)'
      t.virtual :name_lower, type: :string, as: 'LOWER(name)', stored: true
    end
    ```

    *Stephen Margheim*

*   TrilogyAdapter: ignore `host` if `socket` parameter is set.

    This allows to configure a connection on a UNIX socket via `DATABASE_URL`:

    ```
    DATABASE_URL=trilogy://does-not-matter/my_db_production?socket=/var/run/mysql.sock
    ```

    *Jean Boussier*

*   Make `assert_queries_count`, `assert_no_queries`, `assert_queries_match`, and
    `assert_no_queries_match` assertions public.

    To assert the expected number of queries are made, Rails internally uses `assert_queries_count` and
    `assert_no_queries`. To assert that specific SQL queries are made, `assert_queries_match` and
    `assert_no_queries_match` are used. These assertions can now be used in applications as well.

    ```ruby
    class ArticleTest < ActiveSupport::TestCase
      test "queries are made" do
        assert_queries_count(1) { Article.first }
      end

      test "creates a foreign key" do
        assert_queries_match(/ADD FOREIGN KEY/i, include_schema: true) do
          @connection.add_foreign_key(:comments, :posts)
        end
      end
    end
    ```

    *Petrik de Heus*, *fatkodima*

*   Fix `has_secure_token` calls the setter method on initialize.

    *Abeid Ahmed*

*   When using a `DATABASE_URL`, allow for a configuration to map the protocol in the URL to a specific database
    adapter. This allows decoupling the adapter the application chooses to use from the database connection details
    set in the deployment environment.

    ```ruby
    # ENV['DATABASE_URL'] = "mysql://localhost/example_database"
    config.active_record.protocol_adapters.mysql = "trilogy"
    # will connect to MySQL using the trilogy adapter
    ```

    *Jean Boussier*, *Kevin McPhillips*

*   In cases where MySQL returns `warning_count` greater than zero, but returns no warnings when
    the `SHOW WARNINGS` query is executed, `ActiveRecord.db_warnings_action` proc will still be
    called with a generic warning message rather than silently ignoring the warning(s).

    *Kevin McPhillips*

*   `DatabaseConfigurations#configs_for` accepts a symbol in the `name` parameter.

    *Andrew Novoselac*

*   Fix `where(field: values)` queries when `field` is a serialized attribute
    (for example, when `field` uses `ActiveRecord::Base.serialize` or is a JSON
    column).

    *João Alves*

*   Make the output of `ActiveRecord::Core#inspect` configurable.

    By default, calling `inspect` on a record will yield a formatted string including just the `id`.

    ```ruby
    Post.first.inspect #=> "#<Post id: 1>"
    ```

    The attributes to be included in the output of `inspect` can be configured with
    `ActiveRecord::Core#attributes_for_inspect`.

    ```ruby
    Post.attributes_for_inspect = [:id, :title]
    Post.first.inspect #=> "#<Post id: 1, title: "Hello, World!">"
    ```

    With `attributes_for_inspect` set to `:all`, `inspect` will list all the record's attributes.

    ```ruby
    Post.attributes_for_inspect = :all
    Post.first.inspect #=> "#<Post id: 1, title: "Hello, World!", published_at: "2023-10-23 14:28:11 +0000">"
    ```

    In `development` and `test` mode, `attributes_for_inspect` will be set to `:all` by default.

    You can also call `full_inspect` to get an inspection with all the attributes.

    The attributes in `attribute_for_inspect` will also be used for `pretty_print`.

    *Andrew Novoselac*

*   Don't mark attributes as changed when reassigned to `Float::INFINITY` or
    `-Float::INFINITY`.

    *Maicol Bentancor*

*   Support the `RETURNING` clause for MariaDB.

    *fatkodima*, *Nikolay Kondratyev*

*   The SQLite3 adapter now implements the `supports_deferrable_constraints?` contract.

    Allows foreign keys to be deferred by adding the `:deferrable` key to the `foreign_key` options.

    ```ruby
    add_reference :person, :alias, foreign_key: { deferrable: :deferred }
    add_reference :alias, :person, foreign_key: { deferrable: :deferred }
    ```

    *Stephen Margheim*

*   Add the `set_constraints` helper to PostgreSQL connections.

    ```ruby
    Post.create!(user_id: -1) # => ActiveRecord::InvalidForeignKey

    Post.transaction do
      Post.connection.set_constraints(:deferred)
      p = Post.create!(user_id: -1)
      u = User.create!
      p.user = u
      p.save!
    end
    ```

    *Cody Cutrer*

*   Include `ActiveModel::API` in `ActiveRecord::Base`.

    *Sean Doyle*

*   Ensure `#signed_id` outputs `url_safe` strings.

    *Jason Meller*

*   Add `nulls_last` and working `desc.nulls_first` for MySQL.

    *Tristan Fellows*

*   Allow for more complex hash arguments for `order` which mimics `where` in `ActiveRecord::Relation`.

    ```ruby
    Topic.includes(:posts).order(posts: { created_at: :desc })
    ```

    *Myles Boone*

Please check [7-1-stable](https://github.com/rails/rails/blob/7-1-stable/activerecord/CHANGELOG.md) for previous changes.<|MERGE_RESOLUTION|>--- conflicted
+++ resolved
@@ -1,8 +1,7 @@
-<<<<<<< HEAD
 *   Add ENV["SKIP_TEST_DATABASE_TRUNCATE"] flag to speed up multi-process test runs on large DBs when all tests run within default txn. (This cuts ~10s from the test run of HEY when run by 24 processes against the 178 tables, since ~4,000 table truncates can then be skipped.)
 
     *DHH*
-=======
+
 *   Added support for recursive common table expressions.
 
     ```ruby
@@ -48,7 +47,6 @@
     ```
 
     *Joé Dupuis*
->>>>>>> 9ad36855
 
 *   Strict loading using `:n_plus_one_only` does not eagerly load child associations.
 
