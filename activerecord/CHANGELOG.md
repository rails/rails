--- conflicted
+++ resolved
@@ -1,4 +1,3 @@
-<<<<<<< HEAD
 *   Fix marshalling of unsaved associated records in 7.1 format.
 
     The 7.1 format would only marshal associated records if the association was loaded.
@@ -116,11 +115,11 @@
     Address #52699.
 
     *Ruy Rocha*
-=======
+
+
 ## Rails 7.2.1.2 (October 23, 2024) ##
 
 *   No changes.
->>>>>>> 7750d64a
 
 
 ## Rails 7.2.1.1 (October 15, 2024) ##
