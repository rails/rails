<<<<<<< HEAD
*   Fix issue (#56094) by raising strict loading violation when configuring Active Record's strict loading to be :n_plus_one_only with strict loading by default.

    *Tahsin Hasan*
=======
*   On MySQL parallel test database table reset to use `DELETE` instead of `TRUNCATE`.

    Truncating on MySQL is very slow even on empty or nearly empty tables.

    As a result of this change auto increment counters are now no longer reset between test
    runs on MySQL and the `SKIP_TEST_DATABASE_TRUNCATE` environment variable no longer has
    any effect.

    *Donal McBreen*
>>>>>>> 69cf9361

*   Fix inconsistency in PostgreSQL handling of unbounded time range types

    Use `-infinity` rather than `NULL` for the lower value of PostgreSQL time
    ranges when saving records with a Ruby range that begins with `nil`.

    ```ruby
    create_table :products do |t|
      t.tsrange :period
    end
    class Product < ActiveRecord::Base; end

    t = Time.utc(2000)

    Product.create(period: t...nil)
    Product.create(period: nil...t)
    ```

    Previously this would create two records using different values to represent
    lower-unbounded and upper-unbounded ranges.

    ```
    ["2000-01-01 00:00:00",infinity)
    (NULL,"2000-01-01 00:00:00")
    ```

    Now both will use `-infinity`/`infinity` which are handled differently than
    `NULL` by some PostgreSQL range operators (e.g., `lower_inf`) and support
    both exclusive and inclusive bounds.

    ```
    ["2000-01-01 00:00:00",infinity)
    [-infinity,"2000-01-01 00:00:00")
    ```

    *Martin-Alexander*

*   Database-specific shard swap prohibition

    In #43485 (v7.0.0), shard swapping prohibition was introduced as a global
    switch that applied to all databases.

    For the use case of a multi-database application, the global prohibition is
    overly broad, and so with this change the method `prohibit_shard_swapping`
    will scope the prohibition to the same connection class (i.e.,
    `connection_specification_name`). This allows an application to prohibit
    shard swapping on a specific database while allowing it on all others.

    *Mike Dalessio*

*   Fix upsert_all when using repeated timestamp attributes.

    *Gannon McGibbon*

*   PostgreSQL enable drop database FORCE option.

    One of the benefits of developing with MySQL is that it allows dropping the
    current database without first disconnecting clients. As a result developers
    can use `bin/rails db:reset` and similar, without first shutting down
    instances of the app, Rails consoles, background workers, etc. By default
    PostgreSQL fails to drop a database when clients are connected and displays
    the following error:

      > PG::ObjectInUse: ERROR:  database "xyz" is being accessed by other users (PG::ObjectInUse)

    This is frustrating when working in development where the database may be
    dropped frequently.

    PostgreSQL 13 added the `FORCE` option to the `DROP DATABASE` statement
    ([PostgreSQL docs](https://www.postgresql.org/docs/current/sql-dropdatabase.html))
    which automatically disconnects clients before dropping the database.
    This option is automatically enabled for supported PostgreSQL versions.

    *Steven Webb*

*   Raise specific exception when a prohibited shard change is attempted.

    The new `ShardSwapProhibitedError` exception allows applications and
    connection-related libraries to more easily recover from this specific
    scenario. Previously an `ArgumentError` was raised, so the new exception
    subclasses `ArgumentError` for backwards compatibility.

    *Mike Dalessio*

*   Fix SQLite3 data loss during table alterations with CASCADE foreign keys.

    When altering a table in SQLite3 that is referenced by child tables with
    `ON DELETE CASCADE` foreign keys, ActiveRecord would silently delete all
    data from the child tables. This occurred because SQLite requires table
    recreation for schema changes, and during this process the original table
    is temporarily dropped, triggering CASCADE deletes on child tables.

    The root cause was incorrect ordering of operations. The original code
    wrapped `disable_referential_integrity` inside a transaction, but
    `PRAGMA foreign_keys` cannot be modified inside a transaction in SQLite -
    attempting to do so simply has no effect. This meant foreign keys remained
    enabled during table recreation, causing CASCADE deletes to fire.

    The fix reverses the order to follow the official SQLite 12-step ALTER TABLE
    procedure: `disable_referential_integrity` now wraps the transaction instead
    of being wrapped by it. This ensures foreign keys are properly disabled
    before the transaction starts and re-enabled after it commits, preventing
    CASCADE deletes while maintaining data integrity through atomic transactions.

    *Ruy Rocha*

*   Fix negative scopes for enums to include records with `nil` values.

    *fatkodima*

*   Improve support for SQLite database URIs.

    The `db:create` and `db:drop` tasks now correctly handle SQLite database URIs, and the
    SQLite3Adapter will create the parent directory if it does not exist.

    *Mike Dalessio*

Please check [8-1-stable](https://github.com/rails/rails/blob/8-1-stable/activerecord/CHANGELOG.md) for previous changes.<|MERGE_RESOLUTION|>--- conflicted
+++ resolved
@@ -1,8 +1,7 @@
-<<<<<<< HEAD
 *   Fix issue (#56094) by raising strict loading violation when configuring Active Record's strict loading to be :n_plus_one_only with strict loading by default.
 
     *Tahsin Hasan*
-=======
+
 *   On MySQL parallel test database table reset to use `DELETE` instead of `TRUNCATE`.
 
     Truncating on MySQL is very slow even on empty or nearly empty tables.
@@ -12,7 +11,6 @@
     any effect.
 
     *Donal McBreen*
->>>>>>> 69cf9361
 
 *   Fix inconsistency in PostgreSQL handling of unbounded time range types
 
