--- conflicted
+++ resolved
@@ -1,4 +1,3 @@
-<<<<<<< HEAD
 *   `create_`, `create_!` and `build_` methods are now available for both `SingularAssociation` and `CollectionAssociation`.
 
     This allows us to now make use of `create_`, `create_!` and `build_` methods on `has_many` associations as following:
@@ -18,7 +17,7 @@
     ```
 
     *Keshav Biswa*, *Vipul A M*
-=======
+
 *   YAML columns use `YAML.safe_dump` is available.
 
     As of `psych 5.1.0`, `YAML.safe_dump` can now apply the same permitted
@@ -94,7 +93,6 @@
     ```
 
     *Danielius Visockas*
->>>>>>> 71fdc90b
 
 *   PostgreSQL adapter method `enable_extension` now allows parameter to be `[schema_name.]<extension_name>`
     if the extension must be installed on another schema.
