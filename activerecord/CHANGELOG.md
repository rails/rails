<<<<<<< HEAD
*   Allow escaping of literal colon characters in `sanitize_sql_*` methods when named bind variables are used

    *Justin Bull*
=======
*   Add support for `strict_loading` mode on association declarations.

    Raise an error if attempting to load a record from an association that has been marked as `strict_loading` unless it was explicitly eager loaded.

    Usage:

    ```
    >> class Developer < ApplicationRecord
    >>   has_many :projects, strict_loading: true
    >> end
    >>
    >> dev = Developer.first
    >> dev.projects.first
    => ActiveRecord::StrictLoadingViolationError: The projects association is marked as strict_loading and cannot be lazily loaded.
    ```

    *Kevin Deisz*

*   Add support for `strict_loading` mode to prevent lazy loading of records.

    Raise an error if a parent record is marked as `strict_loading` and attempts to lazily load its associations. This is useful for finding places you may want to preload an association and avoid additional queries.

    Usage:

    ```
    >> dev = Developer.strict_loading.first
    >> dev.audit_logs.to_a
    => ActiveRecord::StrictLoadingViolationError: Developer is marked as strict_loading and AuditLog cannot be lazily loaded.
    ```

    *Eileen M. Uchitelle*, *Aaron Patterson*

*   Add support for PostgreSQL 11+ partitioned indexes when using `upsert_all`.

    *Sebastián Palma*

*   Adds support for `if_not_exists` to `add_column` and `if_exists` to `remove_column`.

    Applications can set their migrations to ignore exceptions raised when adding a column that already exists or when removing a column that does not exist.

    Example Usage:

    ```
    class AddColumnTitle < ActiveRecord::Migration[6.1]
      def change
        add_column :posts, :title, :string, if_not_exists: true
      end
    end
    ```

    ```
    class RemoveColumnTitle < ActiveRecord::Migration[6.1]
      def change
        remove_column :posts, :title, if_exists: true
      end
    end
    ```

    *Eileen M. Uchitelle*

*   Regexp-escape table name for MS SQL

    Add `Regexp.escape` to one method in ActiveRecord, so that table names with regular expression characters in them work as expected. Since MS SQL Server uses "[" and "]" to quote table and column names, and those characters are regular expression characters, methods like `pluck` and `select` fail in certain cases when used with the MS SQL Server adapter.

    *Larry Reid*

*   Store advisory locks on their own named connection.

    Previously advisory locks were taken out against a connection when a migration started. This works fine in single database applications but doesn't work well when migrations need to open new connections which results in the lock getting dropped.

    In order to fix this we are storing the advisory lock on a new connection with the connection specification name `AdvisoryLockBase`. The caveat is that we need to maintain at least 2 connections to a database while migrations are running in order to do this.

    *Eileen M. Uchitelle*, *John Crepezzi*

*   Allow schema cache path to be defined in the database configuration file.

    For example:

    ```
    development:
      adapter: postgresql
      database: blog_development
      pool: 5
      schema_cache_path: tmp/schema/main.yml
    ```

    *Katrina Owen*

*   Deprecate `#remove_connection` in favor of `#remove_connection_pool` when called on the handler.

    `#remove_connection` is deprecated in order to support returning a `DatabaseConfig` object instead of a `Hash`. Use `#remove_connection_pool`, `#remove_connection` will be removed in 6.2.

    *Eileen M. Uchitelle*, *John Crepezzi*

*   Deprecate `#default_hash` and it's alias `#[]` on database configurations

    Applications should use `configs_for`. `#default_hash` and `#[]` will be removed in 6.2.

    *Eileen M. Uchitelle*, *John Crepezzi*

*   Add scale support to `ActiveRecord::Validations::NumericalityValidator`.

    *Gannon McGibbon*

*   Find orphans by looking for missing relations through chaining `where.missing`:

    Before:

    ```ruby
    Post.left_joins(:author).where(authors: { id: nil })
    ```

    After:

    ```ruby
    Post.where.missing(:author)
    ```

    *Tom Rossi*

*   Ensure `:reading` connections always raise if a write is attempted.

    Now Rails will raise an `ActiveRecord::ReadOnlyError` if any connection on the reading handler attempts to make a write. If your reading role needs to write you should name the role something other than `:reading`.

    *Eileen M. Uchitelle*

*   Deprecate "primary" as the connection_specification_name for ActiveRecord::Base

    `"primary"` has been deprecated as the `connection_specification_name` for `ActiveRecord::Base` in favor of using `"ActiveRecord::Base"`. This change affects calls to `ActiveRecord::Base.connection_handler.retrieve_connection` and `ActiveRecord::Base.connection_handler.remove_connection`. If you're calling these methods with `"primary"`, please switch to `"ActiveRecord::Base"`.

    *Eileen M. Uchitelle*, *John Crepezzi*

*   Add `ActiveRecord::Validations::NumericalityValidator` with
    support for casting floats using a database columns' precision value.

    *Gannon McGibbon*

*   Enforce fresh ETag header after a collection's contents change by adding
    ActiveRecord::Relation#cache_key_with_version. This method will be used by
    ActionController::ConditionalGet to ensure that when collection cache versioning
    is enabled, requests using ConditionalGet don't return the same ETag header
    after a collection is modified. Fixes #38078.

    *Aaron Lipman*

*   Skip test database when running `db:create` or `db:drop` in development
    with `DATABASE_URL` set.

    *Brian Buchalter*

*   Don't allow mutations on the database configurations hash.

    Freeze the configurations hash to disallow directly changing it. If applications need to change the hash, for example to create databases for parallelization, they should use the `DatabaseConfig` object directly.

    Before:

    ```ruby
    @db_config = ActiveRecord::Base.configurations.configs_for(env_name: "test", spec_name: "primary")
    @db_config.configuration_hash.merge!(idle_timeout: "0.02")
    ```

    After:

    ```ruby
    @db_config = ActiveRecord::Base.configurations.configs_for(env_name: "test", spec_name: "primary")
    config = @db_config.configuration_hash.merge(idle_timeout: "0.02")
    db_config = ActiveRecord::DatabaseConfigurations::HashConfig.new(@db_config.env_name, @db_config.spec_name, config)
    ```

    *Eileen M. Uchitelle*, *John Crepezzi*

*   Remove `:connection_id` from the `sql.active_record` notification.

    *Aaron Patterson*, *Rafael Mendonça França*

*   The `:name` key will no longer be returned as part of `DatabaseConfig#configuration_hash`. Please use `DatabaseConfig#owner_name` instead.

    *Eileen M. Uchitelle*, *John Crepezzi*

*   ActiveRecord's `belongs_to_required_by_default` flag can now be set per model.

    You can now opt-out/opt-in specific models from having their associations required
    by default.

    This change is meant to ease the process of migrating all your models to have
    their association required.

    *Edouard Chin*

*   The `connection_config` method has been deprecated, please use `connection_db_config` instead which will return a `DatabaseConfigurations::DatabaseConfig` instead of a `Hash`.

    *Eileen M. Uchitelle*, *John Crepezzi*

*   Retain explicit selections on the base model after applying `includes` and `joins`.

    Resolves #34889.

    *Patrick Rebsch*

*   The `database` kwarg is deprecated without replacement because it can't be used for sharding and creates an issue if it's used during a request. Applications that need to create new connections should use `connects_to` instead.

    *Eileen M. Uchitelle*, *John Crepezzi*
>>>>>>> c70112e7

*   Allow attributes to be fetched from Arel node groupings.

    *Jeff Emminger*, *Gannon McGibbon*

*   A database URL can now contain a querystring value that contains an equal sign. This is needed to support passing PostgreSQL `options`.

    *Joshua Flanagan*

*   Calling methods like `establish_connection` with a `Hash` which is invalid (eg: no `adapter`) will now raise an error the same way as connections defined in `config/database.yml`.

    *John Crepezzi*

*   Specifying `implicit_order_column` now subsorts the records by primary key if available to ensure deterministic results.

    *Paweł Urbanek*

*   `where(attr => [])` now loads an empty result without making a query.

    *John Hawthorn*

*   Fixed the performance regression for `primary_keys` introduced MySQL 8.0.

    *Hiroyuki Ishii*

*   Add support for `belongs_to` to `has_many` inversing.

    *Gannon McGibbon*

*   Allow length configuration for `has_secure_token` method. The minimum length
    is set at 24 characters.

    Before:

    ```ruby
    has_secure_token :auth_token
    ```

    After:

    ```ruby
    has_secure_token :default_token             # 24 characters
    has_secure_token :auth_token, length: 36    # 36 characters
    has_secure_token :invalid_token, length: 12 # => ActiveRecord::SecureToken::MinimumLengthError
    ```

    *Bernardo de Araujo*

*   Deprecate `DatabaseConfigurations#to_h`. These connection hashes are still available via `ActiveRecord::Base.configurations.configs_for`.

    *Eileen Uchitelle*, *John Crepezzi*

*   Add `DatabaseConfig#configuration_hash` to return database configuration hashes with symbol keys, and use all symbol-key configuration hashes internally. Deprecate `DatabaseConfig#config` which returns a String-keyed `Hash` with the same values.

    *John Crepezzi*, *Eileen Uchitelle*

*   Allow column names to be passed to `remove_index` positionally along with other options.

    Passing other options can be necessary to make `remove_index` correctly reversible.

    Before:

        add_index    :reports, :report_id               # => works
        add_index    :reports, :report_id, unique: true # => works
        remove_index :reports, :report_id               # => works
        remove_index :reports, :report_id, unique: true # => ArgumentError

    After:

        remove_index :reports, :report_id, unique: true # => works

    *Eugene Kenny*

*   Allow bulk `ALTER` statements to drop and recreate indexes with the same name.

    *Eugene Kenny*

*   `insert`, `insert_all`, `upsert`, and `upsert_all` now clear the query cache.

    *Eugene Kenny*

*   Call `while_preventing_writes` directly from `connected_to`.

    In some cases application authors want to use the database switching middleware and make explicit calls with `connected_to`. It's possible for an app to turn off writes and not turn them back on by the time we call `connected_to(role: :writing)`.

    This change allows apps to fix this by assuming if a role is writing we want to allow writes, except in the case it's explicitly turned off.

    *Eileen M. Uchitelle*

*   Improve detection of ActiveRecord::StatementTimeout with mysql2 adapter in the edge case when the query is terminated during filesort.

    *Kir Shatrov*

*   Stop trying to read yaml file fixtures when loading Active Record fixtures.

    *Gannon McGibbon*

*   Deprecate `.reorder(nil)` with `.first` / `.first!` taking non-deterministic result.

    To continue taking non-deterministic result, use `.take` / `.take!` instead.

    *Ryuta Kamizono*

*   Ensure custom PK types are casted in through reflection queries.

    *Gannon McGibbon*

*   Preserve user supplied joins order as much as possible.

    Fixes #36761, #34328, #24281, #12953.

    *Ryuta Kamizono*

*   Allow `matches_regex` and `does_not_match_regexp` on the MySQL Arel visitor.

    *James Pearson*

*   Allow specifying fixtures to be ignored by setting `ignore` in YAML file's '_fixture' section.

    *Tongfei Gao*

*   Make the DATABASE_URL env variable only affect the primary connection. Add new env variables for multiple databases.

    *John Crepezzi*, *Eileen Uchitelle*

*   Add a warning for enum elements with 'not_' prefix.

        class Foo
          enum status: [:sent, :not_sent]
        end

    *Edu Depetris*

*   Make currency symbols optional for money column type in PostgreSQL.

    *Joel Schneider*

*   Add support for beginless ranges, introduced in Ruby 2.7.

    *Josh Goodall*

*   Add database_exists? method to connection adapters to check if a database exists.

    *Guilherme Mansur*

*   Loading the schema for a model that has no `table_name` raises a `TableNotSpecified` error.

    *Guilherme Mansur*, *Eugene Kenny*

*   PostgreSQL: Fix GROUP BY with ORDER BY virtual count attribute.

    Fixes #36022.

    *Ryuta Kamizono*

*   Make ActiveRecord `ConnectionPool.connections` method thread-safe.

    Fixes #36465.

    *Jeff Doering*

*   Add support for multiple databases to `rails db:abort_if_pending_migrations`.

    *Mark Lee*

*   Fix sqlite3 collation parsing when using decimal columns.

    *Martin R. Schuster*

*   Fix invalid schema when primary key column has a comment.

    Fixes #29966.

    *Guilherme Goettems Schneider*

*   Fix table comment also being applied to the primary key column.

    *Guilherme Goettems Schneider*

*   Allow generated `create_table` migrations to include or skip timestamps.

    *Michael Duchemin*


Please check [6-0-stable](https://github.com/rails/rails/blob/6-0-stable/activerecord/CHANGELOG.md) for previous changes.<|MERGE_RESOLUTION|>--- conflicted
+++ resolved
@@ -1,8 +1,7 @@
-<<<<<<< HEAD
 *   Allow escaping of literal colon characters in `sanitize_sql_*` methods when named bind variables are used
 
     *Justin Bull*
-=======
+
 *   Add support for `strict_loading` mode on association declarations.
 
     Raise an error if attempting to load a record from an association that has been marked as `strict_loading` unless it was explicitly eager loaded.
@@ -205,7 +204,6 @@
 *   The `database` kwarg is deprecated without replacement because it can't be used for sharding and creates an issue if it's used during a request. Applications that need to create new connections should use `connects_to` instead.
 
     *Eileen M. Uchitelle*, *John Crepezzi*
->>>>>>> c70112e7
 
 *   Allow attributes to be fetched from Arel node groupings.
 
