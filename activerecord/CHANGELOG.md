<<<<<<< HEAD
*   Fix a bug where using groups and counts with long table names would return incorrect results.

    *Shota Toguchi*, *Yusaku Ono*

*   Use connection from `#with_raw_connection` in `#quote_string`.

    Prior to this change, virtual datetime columns did not have the same
    default precision as regular datetime columns, resulting in the following
    being erroneously equivalent:

        t.virtual :name, type: datetime,                 as: "expression"
        t.virtual :name, type: datetime, precision: nil, as: "expression"

    This change fixes the default precision lookup, so virtual and regular
    datetime column default precisions match.

    *Sam Bostock*

*   Fix a case where the query cache can return wrong values. See #46044

    *Aaron Patterson*
=======
## Rails 7.0.4.3 (March 13, 2023) ##

*   No changes.
>>>>>>> c15ee6e7


## Rails 7.0.4.2 (January 24, 2023) ##

*   No changes.


## Rails 7.0.4.1 (January 17, 2023) ##

*   Make sanitize_as_sql_comment more strict

    Though this method was likely never meant to take user input, it was
    attempting sanitization. That sanitization could be bypassed with
    carefully crafted input.

    This commit makes the sanitization more robust by replacing any
    occurrences of "/*" or "*/" with "/ *" or "* /". It also performs a
    first pass to remove one surrounding comment to avoid compatibility
    issues for users relying on the existing removal.

    This also clarifies in the documentation of annotate that it should not
    be provided user input.

    [CVE-2023-22794]

*   Added integer width check to PostgreSQL::Quoting

    Given a value outside the range for a 64bit signed integer type
    PostgreSQL will treat the column type as numeric. Comparing
    integer values against numeric values can result in a slow
    sequential scan.

    This behavior is configurable via
    ActiveRecord::Base.raise_int_wider_than_64bit which defaults to true.

    [CVE-2022-44566]


## Rails 7.0.4 (September 09, 2022) ##

*   Symbol is allowed by default for YAML columns

    *Étienne Barrié*

*   Fix `ActiveRecord::Store` to serialize as a regular Hash

    Previously it would serialize as an `ActiveSupport::HashWithIndifferentAccess`
    which is wasteful and cause problem with YAML safe_load.

    *Jean Boussier*

*   Add `timestamptz` as a time zone aware type for PostgreSQL

    This is required for correctly parsing `timestamp with time zone` values in your database.

    If you don't want this, you can opt out by adding this initializer:

    ```ruby
    ActiveRecord::Base.time_zone_aware_types -= [:timestamptz]
    ```

    *Alex Ghiculescu*

*   Fix supporting timezone awareness for `tsrange` and `tstzrange` array columns.

    ```ruby
    # In database migrations
    add_column :shops, :open_hours, :tsrange, array: true
    # In app config
    ActiveRecord::Base.time_zone_aware_types += [:tsrange]
    # In the code times are properly converted to app time zone
    Shop.create!(open_hours: [Time.current..8.hour.from_now])
    ```

    *Wojciech Wnętrzak*

*   Resolve issue where a relation cache_version could be left stale.

    Previously, when `reset` was called on a relation object it did not reset the cache_versions
    ivar. This led to a confusing situation where despite having the correct data the relation
    still reported a stale cache_version.

    Usage:

    ```ruby
    developers = Developer.all
    developers.cache_version

    Developer.update_all(updated_at: Time.now.utc + 1.second)

    developers.cache_version # Stale cache_version
    developers.reset
    developers.cache_version # Returns the current correct cache_version
    ```

    Fixes #45341.

    *Austen Madden*

*   Fix `load_async` when called on an association proxy.

    Calling `load_async` directly an association would schedule
    a query but never use it.

    ```ruby
    comments = post.comments.load_async # schedule a query
    comments.to_a # perform an entirely new sync query
    ```

    Now it does use the async query, however note that it doesn't
    cause the association to be loaded.

    *Jean Boussier*

*   Fix eager loading for models without primary keys.

    *Anmol Chopra*, *Matt Lawrence*, and *Jonathan Hefner*

*   `rails db:schema:{dump,load}` now checks `ENV["SCHEMA_FORMAT"]` before config

    Since `rails db:structure:{dump,load}` was deprecated there wasn't a simple
    way to dump a schema to both SQL and Ruby formats. You can now do this with
    an environment variable. For example:

    ```
    SCHEMA_FORMAT=sql rake db:schema:dump
    ```

    *Alex Ghiculescu*

*   Fix Hstore deserialize regression.

    *edsharp*


## Rails 7.0.3.1 (July 12, 2022) ##

*   Change ActiveRecord::Coders::YAMLColumn default to safe_load

    This adds two new configuration options The configuration options are as
    follows:

    * `config.active_record.use_yaml_unsafe_load`

    When set to true, this configuration option tells Rails to use the old
    "unsafe" YAML loading strategy, maintaining the existing behavior but leaving
    the possible escalation vulnerability in place.  Setting this option to true
    is *not* recommended, but can aid in upgrading.

    * `config.active_record.yaml_column_permitted_classes`

    The "safe YAML" loading method does not allow all classes to be deserialized
    by default.  This option allows you to specify classes deemed "safe" in your
    application.  For example, if your application uses Symbol and Time in
    serialized data, you can add Symbol and Time to the allowed list as follows:

    ```
    config.active_record.yaml_column_permitted_classes = [Symbol, Date, Time]
    ```

    [CVE-2022-32224]


## Rails 7.0.3 (May 09, 2022) ##

*   Some internal housekeeping on reloads could break custom `respond_to?`
    methods in class objects that referenced reloadable constants. See
    [#44125](https://github.com/rails/rails/issues/44125) for details.

    *Xavier Noria*

*   Fixed MariaDB default function support.

    Defaults would be written wrong in "db/schema.rb" and not work correctly
    if using `db:schema:load`. Further more the function name would be
    added as string content when saving new records.

    *kaspernj*

*   Fix `remove_foreign_key` with `:if_exists` option when foreign key actually exists.

    *fatkodima*

*   Remove `--no-comments` flag in structure dumps for PostgreSQL

    This broke some apps that used custom schema comments. If you don't want
    comments in your structure dump, you can use:

    ```ruby
    ActiveRecord::Tasks::DatabaseTasks.structure_dump_flags = ['--no-comments']
    ```

    *Alex Ghiculescu*

*   Use the model name as a prefix when filtering encrypted attributes from logs.

    For example, when encrypting `Person#name` it will add `person.name` as a filter
    parameter, instead of just `name`. This prevents unintended filtering of parameters
    with a matching name in other models.

    *Jorge Manrubia*

*   Fix quoting of `ActiveSupport::Duration` and `Rational` numbers in the MySQL adapter.

    *Kevin McPhillips*

*   Fix `change_column_comment` to preserve column's AUTO_INCREMENT in the MySQL adapter

    *fatkodima*

## Rails 7.0.2.4 (April 26, 2022) ##

*   No changes.


## Rails 7.0.2.3 (March 08, 2022) ##

*   No changes.


## Rails 7.0.2.2 (February 11, 2022) ##

*   No changes.


## Rails 7.0.2.1 (February 11, 2022) ##

*   No changes.


## Rails 7.0.2 (February 08, 2022) ##

*   Fix `PG.connect` keyword arguments deprecation warning on ruby 2.7.

    *Nikita Vasilevsky*

*   Fix the ability to exclude encryption params from being autofiltered.

    *Mark Gangl*

*   Dump the precision for datetime columns following the new defaults.

    *Rafael Mendonça França*

*   Make sure encrypted attributes are not being filtered twice.

    *Nikita Vasilevsky*

*   Dump the database schema containing the current Rails version.

    Since https://github.com/rails/rails/pull/42297, Rails now generate datetime columns
    with a default precision of 6. This means that users upgrading to Rails 7.0 from 6.1,
    when loading the database schema, would get the new precision value, which would not match
    the production schema.

    To avoid this the schema dumper will generate the new format which will include the Rails
    version and will look like this:

    ```
    ActiveRecord::Schema[7.0].define
    ```

    When upgrading from Rails 6.1 to Rails 7.0, you can run the `rails app:update` task that will
    set the current schema version to 6.1.

    *Rafael Mendonça França*

*   Fix parsing expression for PostgreSQL generated column.

    *fatkodima*

*   Fix `Mysql2::Error: Commands out of sync; you can't run this command now`
    when bulk-inserting fixtures that exceed `max_allowed_packet` configuration.

    *Nikita Vasilevsky*

*   Fix error when saving an association with a relation named `record`.

    *Dorian Marié*

*   Fix `MySQL::SchemaDumper` behavior about datetime precision value.

    *y0t4*

*   Improve associated with no reflection error.

    *Nikolai*

*   Fix PG.connect keyword arguments deprecation warning on ruby 2.7.

    Fixes #44307.

    *Nikita Vasilevsky*

*   Fix passing options to `check_constraint` from `change_table`.

    *Frederick Cheung*


## Rails 7.0.1 (January 06, 2022) ##


*   Change `QueryMethods#in_order_of` to drop records not listed in values.

    `in_order_of` now filters down to the values provided, to match the behavior of the `Enumerable` version.

    *Kevin Newton*

*   Allow named expression indexes to be revertible.

    Previously, the following code would raise an error in a reversible migration executed while rolling back, due to the index name not being used in the index removal.

    ```ruby
    add_index(:settings, "(data->'property')", using: :gin, name: :index_settings_data_property)
    ```

    Fixes #43331.

    *Oliver Günther*

*   Better error messages when association name is invalid in the argument of `ActiveRecord::QueryMethods::WhereChain#missing`.

    *ykpythemind*

*   Fix ordered migrations for single db in multi db environment.

    *Himanshu*

*   Extract `on update CURRENT_TIMESTAMP` for mysql2 adapter.

    *Kazuhiro Masuda*

*   Fix incorrect argument in PostgreSQL structure dump tasks.

    Updating the `--no-comment` argument added in Rails 7 to the correct `--no-comments` argument.

    *Alex Dent*

*   Fix schema dumping column default SQL values for sqlite3.

    *fatkodima*

*   Correctly parse complex check constraint expressions for PostgreSQL.

    *fatkodima*

*   Fix `timestamptz` attributes on PostgreSQL handle blank inputs.

    *Alex Ghiculescu*

*   Fix migration compatibility to create SQLite references/belongs_to column as integer when migration version is 6.0.

    Reference/belongs_to in migrations with version 6.0 were creating columns as
    bigint instead of integer for the SQLite Adapter.

    *Marcelo Lauxen*

*   Fix joining through a polymorphic association.

    *Alexandre Ruban*

*   Fix `QueryMethods#in_order_of` to handle empty order list.

    ```ruby
    Post.in_order_of(:id, []).to_a
    ```

    Also more explicitly set the column as secondary order, so that any other
    value is still ordered.

    *Jean Boussier*

*   Fix `rails dbconsole` for 3-tier config.

    *Eileen M. Uchitelle*

*   Fix quoting of column aliases generated by calculation methods.

    Since the alias is derived from the table name, we can't assume the result
    is a valid identifier.

    ```ruby
    class Test < ActiveRecord::Base
      self.table_name = '1abc'
    end
    Test.group(:id).count
    # syntax error at or near "1" (ActiveRecord::StatementInvalid)
    # LINE 1: SELECT COUNT(*) AS count_all, "1abc"."id" AS 1abc_id FROM "1...
    ```

    *Jean Boussier*


## Rails 7.0.0 (December 15, 2021) ##

*   Better handle SQL queries with invalid encoding.

    ```ruby
    Post.create(name: "broken \xC8 UTF-8")
    ```

    Would cause all adapters to fail in a non controlled way in the code
    responsible to detect write queries.

    The query is now properly passed to the database connection, which might or might
    not be able to handle it, but will either succeed or failed in a more correct way.

    *Jean Boussier*

*   Move database and shard selection config options to a generator.

    Rather than generating the config options in `production.rb` when applications are created, applications can now run a generator to create an initializer and uncomment / update options as needed. All multi-db configuration can be implemented in this initializer.

    *Eileen M. Uchitelle*


## Rails 7.0.0.rc3 (December 14, 2021) ##

*   No changes.


## Rails 7.0.0.rc2 (December 14, 2021) ##

*   No changes.


## Rails 7.0.0.rc1 (December 06, 2021) ##

*   Remove deprecated `ActiveRecord::DatabaseConfigurations::DatabaseConfig#spec_name`.

    *Rafael Mendonça França*

*   Remove deprecated `ActiveRecord::Connection#in_clause_length`.

    *Rafael Mendonça França*

*   Remove deprecated `ActiveRecord::Connection#allowed_index_name_length`.

    *Rafael Mendonça França*

*   Remove deprecated `ActiveRecord::Base#remove_connection`.

    *Rafael Mendonça França*

*   Load STI Models in fixtures

    Data from Fixtures now loads based on the specific class for models with
    Single Table Inheritance. This affects enums defined in subclasses, previously
    the value of these fields was not parsed and remained `nil`

    *Andres Howard*

*   `#authenticate` returns false when the password is blank instead of raising an error.

    *Muhammad Muhammad Ibrahim*

*   Fix `ActiveRecord::QueryMethods#in_order_of` behavior for integer enums.

    `ActiveRecord::QueryMethods#in_order_of` didn't work as expected for enums stored as integers in the database when passing an array of strings or symbols as the order argument. This unexpected behavior occurred because the string or symbol values were not casted to match the integers in the database.

    The following example now works as expected:

    ```ruby
    class Book < ApplicationRecord
      enum status: [:proposed, :written, :published]
    end

    Book.in_order_of(:status, %w[written published proposed])
    ```

    *Alexandre Ruban*

*   Ignore persisted in-memory records when merging target lists.

    *Kevin Sjöberg*

*   Add a new option `:update_only` to `upsert_all` to configure the list of columns to update in case of conflict.

    Before, you could only customize the update SQL sentence via `:on_duplicate`. There is now a new option `:update_only` that lets you provide a list of columns to update in case of conflict:

    ```ruby
    Commodity.upsert_all(
      [
        { id: 2, name: "Copper", price: 4.84 },
        { id: 4, name: "Gold", price: 1380.87 },
        { id: 6, name: "Aluminium", price: 0.35 }
      ],
      update_only: [:price] # Only prices will be updated
    )
    ```

    *Jorge Manrubia*

*   Remove deprecated `ActiveRecord::Result#map!` and `ActiveRecord::Result#collect!`.

    *Rafael Mendonça França*

*   Remove deprecated `ActiveRecord::Base.configurations.to_h`.

    *Rafael Mendonça França*

*   Remove deprecated `ActiveRecord::Base.configurations.default_hash`.

    *Rafael Mendonça França*

*   Remove deprecated `ActiveRecord::Base.arel_attribute`.

    *Rafael Mendonça França*

*   Remove deprecated `ActiveRecord::Base.connection_config`.

    *Rafael Mendonça França*

*   Filter attributes in SQL logs

    Previously, SQL queries in logs containing `ActiveRecord::Base.filter_attributes` were not filtered.

    Now, the filter attributes will be masked `[FILTERED]` in the logs when `prepared_statement` is enabled.

    ```
    # Before:
      Foo Load (0.2ms)  SELECT "foos".* FROM "foos" WHERE "foos"."passw" = ? LIMIT ?  [["passw", "hello"], ["LIMIT", 1]]

    # After:
      Foo Load (0.5ms)  SELECT "foos".* FROM "foos" WHERE "foos"."passw" = ? LIMIT ?  [["passw", "[FILTERED]"], ["LIMIT", 1]]
    ```

    *Aishwarya Subramanian*

*   Remove deprecated `Tasks::DatabaseTasks.spec`.

    *Rafael Mendonça França*

*   Remove deprecated `Tasks::DatabaseTasks.current_config`.

    *Rafael Mendonça França*

*   Deprecate `Tasks::DatabaseTasks.schema_file_type`.

    *Rafael Mendonça França*

*   Remove deprecated `Tasks::DatabaseTasks.dump_filename`.

    *Rafael Mendonça França*

*   Remove deprecated `Tasks::DatabaseTasks.schema_file`.

    *Rafael Mendonça França*

*   Remove deprecated `environment` and `name` arguments from `Tasks::DatabaseTasks.schema_up_to_date?`.

    *Rafael Mendonça França*

*   Merging conditions on the same column no longer maintain both conditions,
    and will be consistently replaced by the latter condition.

    ```ruby
    # Rails 6.1 (IN clause is replaced by merger side equality condition)
    Author.where(id: [david.id, mary.id]).merge(Author.where(id: bob)) # => [bob]
    # Rails 6.1 (both conflict conditions exists, deprecated)
    Author.where(id: david.id..mary.id).merge(Author.where(id: bob)) # => []
    # Rails 6.1 with rewhere to migrate to Rails 7.0's behavior
    Author.where(id: david.id..mary.id).merge(Author.where(id: bob), rewhere: true) # => [bob]
    # Rails 7.0 (same behavior with IN clause, mergee side condition is consistently replaced)
    Author.where(id: [david.id, mary.id]).merge(Author.where(id: bob)) # => [bob]
    Author.where(id: david.id..mary.id).merge(Author.where(id: bob)) # => [bob]

    *Rafael Mendonça França*

*   Remove deprecated support to `Model.reorder(nil).first` to search using non-deterministic order.

    *Rafael Mendonça França*

*   Remove deprecated rake tasks:

    * `db:schema:load_if_ruby`
    * `db:structure:dump`
    * `db:structure:load`
    * `db:structure:load_if_sql`
    * `db:structure:dump:#{name}`
    * `db:structure:load:#{name}`
    * `db:test:load_structure`
    * `db:test:load_structure:#{name}`

    *Rafael Mendonça França*

*   Remove deprecated `DatabaseConfig#config` method.

    *Rafael Mendonça França*

*   Rollback transactions when the block returns earlier than expected.

    Before this change, when a transaction block returned early, the transaction would be committed.

    The problem is that timeouts triggered inside the transaction block was also making the incomplete transaction
    to be committed, so in order to avoid this mistake, the transaction block is rolled back.

    *Rafael Mendonça França*

*   Add middleware for automatic shard swapping.

    Provides a basic middleware to perform automatic shard swapping. Applications will provide a resolver which will determine for an individual request which shard should be used. Example:

    ```ruby
    config.active_record.shard_resolver = ->(request) {
      subdomain = request.subdomain
      tenant = Tenant.find_by_subdomain!(subdomain)
      tenant.shard
    }
    ```

    See guides for more details.

    *Eileen M. Uchitelle*, *John Crepezzi*

*   Remove deprecated support to pass a column to `type_cast`.

    *Rafael Mendonça França*

*   Remove deprecated support to type cast to database values `ActiveRecord::Base` objects.

    *Rafael Mendonça França*

*   Remove deprecated support to quote `ActiveRecord::Base` objects.

    *Rafael Mendonça França*

*   Remove deprecacated support to resolve connection using `"primary"` as connection specification name.

    *Rafael Mendonça França*

*   Remove deprecation warning when using `:interval` column is used in PostgreSQL database.

    Now, interval columns will return `ActiveSupport::Duration` objects instead of strings.

    To keep the old behavior, you can add this line to your model:

    ```ruby
    attribute :column, :string
    ```

    *Rafael Mendonça França*

*   Remove deprecated support to YAML load `ActiveRecord::Base` instance in the Rails 4.2 and 4.1 formats.

    *Rafael Mendonça França*

*   Remove deprecated option `:spec_name` in the `configs_for` method.

    *Rafael Mendonça França*

*   Remove deprecated  `ActiveRecord::Base.allow_unsafe_raw_sql`.

    *Rafael Mendonça França*

*   Fix regression bug that caused ignoring additional conditions for preloading has_many-through relations.

    Fixes #43132

    *Alexander Pauly*

*   Fix `has_many` inversing recursion on models with recursive associations.

    *Gannon McGibbon*

*   Add `accepts_nested_attributes_for` support for `delegated_type`

    ```ruby
    class Entry < ApplicationRecord
      delegated_type :entryable, types: %w[ Message Comment ]
      accepts_nested_attributes_for :entryable
    end

    entry = Entry.create(entryable_type: 'Message', entryable_attributes: { content: 'Hello world' })
    # => #<Entry:0x00>
    # id: 1
    # entryable_id: 1,
    # entryable_type: 'Message'
    # ...>

    entry.entryable
    # => #<Message:0x01>
    # id: 1
    # content: 'Hello world'
    # ...>
    ```

    Previously it would raise an error:

    ```ruby
    Entry.create(entryable_type: 'Message', entryable_attributes: { content: 'Hello world' })
    # ArgumentError: Cannot build association `entryable'. Are you trying to build a polymorphic one-to-one association?
    ```

    *Sjors Baltus*

*   Use subquery for DELETE with GROUP_BY and HAVING clauses.

    Prior to this change, deletes with GROUP_BY and HAVING were returning an error.

    After this change, GROUP_BY and HAVING are valid clauses in DELETE queries, generating the following query:

    ```sql
    DELETE FROM "posts" WHERE "posts"."id" IN (
        SELECT "posts"."id" FROM "posts" INNER JOIN "comments" ON "comments"."post_id" = "posts"."id" GROUP BY "posts"."id" HAVING (count(comments.id) >= 2))
    )  [["flagged", "t"]]
    ```

    *Ignacio Chiazzo Cardarello*

*   Use subquery for UPDATE with GROUP_BY and HAVING clauses.

    Prior to this change, updates with GROUP_BY and HAVING were being ignored, generating a SQL like this:

    ```sql
    UPDATE "posts" SET "flagged" = ? WHERE "posts"."id" IN (
        SELECT "posts"."id" FROM "posts" INNER JOIN "comments" ON "comments"."post_id" = "posts"."id"
    )  [["flagged", "t"]]
    ```

    After this change, GROUP_BY and HAVING clauses are used as a subquery in updates, like this:

    ```sql
    UPDATE "posts" SET "flagged" = ? WHERE "posts"."id" IN (
        SELECT "posts"."id" FROM "posts" INNER JOIN "comments" ON "comments"."post_id" = "posts"."id"
        GROUP BY posts.id HAVING (count(comments.id) >= 2)
    )  [["flagged", "t"]]
    ```

    *Ignacio Chiazzo Cardarello*

*   Add support for setting the filename of the schema or structure dump in the database config.

    Applications may now set their the filename or path of the schema / structure dump file in their database configuration.

    ```yaml
    production:
      primary:
        database: my_db
        schema_dump: my_schema_dump_filename.rb
      animals:
        database: animals_db
        schema_dump: false
    ```

    The filename set in `schema_dump` will be used by the application. If set to `false` the schema will not be dumped. The database tasks are responsible for adding the database directory to the filename. If a full path is provided, the Rails tasks will use that instead of `ActiveRecord::DatabaseTasks.db_dir`.

    *Eileen M. Uchitelle*, *Ryan Kerr*

*   Add `ActiveRecord::Base.prohibit_shard_swapping` to prevent attempts to change the shard within a block.

    *John Crepezzi*, *Eileen M. Uchitelle*

*   Filter unchanged attributes with default function from insert query when `partial_inserts` is disabled.

    *Akshay Birajdar*, *Jacopo Beschi*

*   Add support for FILTER clause (SQL:2003) to Arel.

    Currently supported by PostgreSQL 9.4+ and SQLite 3.30+.

    *Andrey Novikov*

*   Automatically set timestamps on record creation during bulk insert/upsert

    Prior to this change, only updates during an upsert operation (e.g. `upsert_all`) would touch timestamps (`updated_{at,on}`). Now, record creations also touch timestamp columns (`{created,updated}_{at,on}`).

    This behaviour is controlled by the `<model>.record_timestamps` config, matching the behaviour of `create`, `update`, etc. It can also be overridden by using the `record_timestamps:` keyword argument.

    Note that this means `upsert_all` on models with `record_timestamps = false` will no longer touch `updated_{at,on}` automatically.

    *Sam Bostock*

*   Don't require `role` when passing `shard` to `connected_to`.

    `connected_to` can now be called with a `shard` only. Note that `role` is still inherited if `connected_to` calls are nested.

    *Eileen M. Uchitelle*

*   Add option to lazily load the schema cache on the connection.

    Previously, the only way to load the schema cache in Active Record was through the Railtie on boot. This option provides the ability to load the schema cache on the connection after it's been established. Loading the cache lazily on the connection can be beneficial for Rails applications that use multiple databases because it will load the cache at the time the connection is established. Currently Railties doesn't have access to the connections before boot.

    To use the cache, set `config.active_record.lazily_load_schema_cache = true` in your application configuration. In addition a `schema_cache_path` should be set in your database configuration if you don't want to use the default "db/schema_cache.yml" path.

    *Eileen M. Uchitelle*

*   Allow automatic `inverse_of` detection for associations with scopes.

    Automatic `inverse_of` detection now works for associations with scopes. For
    example, the `comments` association here now automatically detects
    `inverse_of: :post`, so we don't need to pass that option:

    ```ruby
    class Post < ActiveRecord::Base
      has_many :comments, -> { visible }
    end

    class Comment < ActiveRecord::Base
      belongs_to :post
    end
    ```

    Note that the automatic detection still won't work if the inverse
    association has a scope. In this example a scope on the `post` association
    would still prevent Rails from finding the inverse for the `comments`
    association.

    This will be the default for new apps in Rails 7. To opt in:

    ```ruby
    config.active_record.automatic_scope_inversing = true
    ```

    *Daniel Colson*, *Chris Bloom*

*   Accept optional transaction args to `ActiveRecord::Locking::Pessimistic#with_lock`

    `#with_lock` now accepts transaction options like `requires_new:`,
    `isolation:`, and `joinable:`

    *John Mileham*

*   Adds support for deferrable foreign key constraints in PostgreSQL.

    By default, foreign key constraints in PostgreSQL are checked after each statement. This works for most use cases,
    but becomes a major limitation when creating related records before the parent record is inserted into the database.
    One example of this is looking up / creating a person via one or more unique alias.

    ```ruby
    Person.transaction do
      alias = Alias
        .create_with(user_id: SecureRandom.uuid)
        .create_or_find_by(name: "DHH")

      person = Person
        .create_with(name: "David Heinemeier Hansson")
        .create_or_find_by(id: alias.user_id)
    end
    ```

    Using the default behavior, the transaction would fail when executing the first `INSERT` statement.

    By passing the `:deferrable` option to the `add_foreign_key` statement in migrations, it's possible to defer this
    check.

    ```ruby
    add_foreign_key :aliases, :person, deferrable: true
    ```

    Passing `deferrable: true` doesn't change the default behavior, but allows manually deferring the check using
    `SET CONSTRAINTS ALL DEFERRED` within a transaction. This will cause the foreign keys to be checked after the
    transaction.

    It's also possible to adjust the default behavior from an immediate check (after the statement), to a deferred check
    (after the transaction):

    ```ruby
    add_foreign_key :aliases, :person, deferrable: :deferred
    ```

    *Benedikt Deicke*

*   Allow configuring Postgres password through the socket URL.

    For example:
    ```ruby
    ActiveRecord::DatabaseConfigurations::UrlConfig.new(
      :production, :production, 'postgres:///?user=user&password=secret&dbname=app', {}
    ).configuration_hash
    ```

    will now return,

    ```ruby
    { :user=>"user", :password=>"secret", :dbname=>"app", :adapter=>"postgresql" }
    ```

    *Abeid Ahmed*

*   PostgreSQL: support custom enum types

    In migrations, use `create_enum` to add a new enum type, and `t.enum` to add a column.

    ```ruby
    def up
      create_enum :mood, ["happy", "sad"]

      change_table :cats do |t|
        t.enum :current_mood, enum_type: "mood", default: "happy", null: false
      end
    end
    ```

    Enums will be presented correctly in `schema.rb`. Note that this is only supported by
    the PostgreSQL adapter.

    *Alex Ghiculescu*

*   Avoid COMMENT statements in PostgreSQL structure dumps

    COMMENT statements are now omitted from the output of `db:structure:dump` when using PostgreSQL >= 11.
    This allows loading the dump without a pgsql superuser account.

    Fixes #36816, #43107.

    *Janosch Müller*

*   Add support for generated columns in PostgreSQL adapter

    Generated columns are supported since version 12.0 of PostgreSQL. This adds
    support of those to the PostgreSQL adapter.

    ```ruby
    create_table :users do |t|
      t.string :name
      t.virtual :name_upcased, type: :string, as: 'upper(name)', stored: true
    end
    ```

    *Michał Begejowicz*


## Rails 7.0.0.alpha2 (September 15, 2021) ##

*   No changes.


## Rails 7.0.0.alpha1 (September 15, 2021) ##

*   Remove warning when overwriting existing scopes

    Removes the following unnecessary warning message that appeared when overwriting existing scopes

    ```
    Creating scope :my_scope_name. Overwriting existing method "MyClass.my_scope_name" when overwriting existing scopes
    ```

     *Weston Ganger*

*   Use full precision for `updated_at` in `insert_all`/`upsert_all`

    `CURRENT_TIMESTAMP` provides differing precision depending on the database,
    and not all databases support explicitly specifying additional precision.

    Instead, we delegate to the new `connection.high_precision_current_timestamp`
    for the SQL to produce a high precision timestamp on the current database.

    Fixes #42992

    *Sam Bostock*

*   Add ssl support for postgresql database tasks

    Add `PGSSLMODE`, `PGSSLCERT`, `PGSSLKEY` and `PGSSLROOTCERT` to pg_env from database config
    when running postgresql database tasks.

    ```yaml
    # config/database.yml

    production:
      sslmode: verify-full
      sslcert: client.crt
      sslkey: client.key
      sslrootcert: ca.crt
    ```

    Environment variables

    ```
    PGSSLMODE=verify-full
    PGSSLCERT=client.crt
    PGSSLKEY=client.key
    PGSSLROOTCERT=ca.crt
    ```

    Fixes #42994

    *Michael Bayucot*

*   Avoid scoping update callbacks in `ActiveRecord::Relation#update!`.

    Making it consistent with how scoping is applied only to the query in `ActiveRecord::Relation#update`
    and not also to the callbacks from the update itself.

    *Dylan Thacker-Smith*

*   Fix 2 cases that inferred polymorphic class from the association's `foreign_type`
    using `String#constantize` instead of the model's `polymorphic_class_for`.

    When updating a polymorphic association, the old `foreign_type` was not inferred correctly when:
    1. `touch`ing the previously associated record
    2. updating the previously associated record's `counter_cache`

    *Jimmy Bourassa*

*   Add config option for ignoring tables when dumping the schema cache.

    Applications can now be configured to ignore certain tables when dumping the schema cache.

    The configuration option can table an array of tables:

    ```ruby
    config.active_record.schema_cache_ignored_tables = ["ignored_table", "another_ignored_table"]
    ```

    Or a regex:

    ```ruby
    config.active_record.schema_cache_ignored_tables = [/^_/]
    ```

    *Eileen M. Uchitelle*

*   Make schema cache methods return consistent results.

    Previously the schema cache methods `primary_keys`, `columns`, `columns_hash`, and `indexes`
    would behave differently than one another when a table didn't exist and differently across
    database adapters. This change unifies the behavior so each method behaves the same regardless
    of adapter.

    The behavior now is:

    `columns`: (unchanged) raises a db error if the table does not exist.
    `columns_hash`: (unchanged) raises a db error if the table does not exist.
    `primary_keys`: (unchanged) returns `nil` if the table does not exist.
    `indexes`: (changed for mysql2) returns `[]` if the table does not exist.

    *Eileen M. Uchitelle*

*   Reestablish connection to previous database after after running `db:schema:load:name`

    After running `db:schema:load:name` the previous connection is restored.

    *Jacopo Beschi*

*   Add database config option `database_tasks`

    If you would like to connect to an external database without any database
    management tasks such as schema management, migrations, seeds, etc. you can set
    the per database config option `database_tasks: false`

    ```yaml
    # config/database.yml

    production:
      primary:
        database: my_database
        adapter: mysql2
      animals:
        database: my_animals_database
        adapter: mysql2
        database_tasks: false
    ```

    *Weston Ganger*

*   Fix `ActiveRecord::InternalMetadata` to not be broken by `config.active_record.record_timestamps = false`

    Since the model always create the timestamp columns, it has to set them, otherwise it breaks
    various DB management tasks.

    Fixes #42983

*   Add `ActiveRecord::QueryLogs`.

    Configurable tags can be automatically added to all SQL queries generated by Active Record.

    ```ruby
    # config/application.rb
    module MyApp
      class Application < Rails::Application
        config.active_record.query_log_tags_enabled = true
      end
    end
    ```

    By default the application, controller and action details are added to the query tags:

    ```ruby
    class BooksController < ApplicationController
      def index
        @books = Book.all
      end
    end
    ```

    ```ruby
    GET /books
    # SELECT * FROM books /*application:MyApp;controller:books;action:index*/
    ```

    Custom tags containing static values and Procs can be defined in the application configuration:

    ```ruby
    config.active_record.query_log_tags = [
      :application,
      :controller,
      :action,
      {
        custom_static: "foo",
        custom_dynamic: -> { Time.now }
      }
    ]
    ```

    *Keeran Raj Hawoldar*, *Eileen M. Uchitelle*, *Kasper Timm Hansen*

*   Added support for multiple databases to `rails db:setup` and `rails db:reset`.

    *Ryan Hall*

*   Add `ActiveRecord::Relation#structurally_compatible?`.

    Adds a query method by which a user can tell if the relation that they're
    about to use for `#or` or `#and` is structurally compatible with the
    receiver.

    *Kevin Newton*

*   Add `ActiveRecord::QueryMethods#in_order_of`.

    This allows you to specify an explicit order that you'd like records
    returned in based on a SQL expression. By default, this will be accomplished
    using a case statement, as in:

    ```ruby
    Post.in_order_of(:id, [3, 5, 1])
    ```

    will generate the SQL:

    ```sql
    SELECT "posts".* FROM "posts" ORDER BY CASE "posts"."id" WHEN 3 THEN 1 WHEN 5 THEN 2 WHEN 1 THEN 3 ELSE 4 END ASC
    ```

    However, because this functionality is built into MySQL in the form of the
    `FIELD` function, that connection adapter will generate the following SQL
    instead:

    ```sql
    SELECT "posts".* FROM "posts" ORDER BY FIELD("posts"."id", 1, 5, 3) DESC
    ```

    *Kevin Newton*

*   Fix `eager_loading?` when ordering with `Symbol`.

    `eager_loading?` is triggered correctly when using `order` with symbols.

    ```ruby
    scope = Post.includes(:comments).order(:"comments.label")
    => true
    ```

    *Jacopo Beschi*

*   Two change tracking methods are added for `belongs_to` associations.

    The `association_changed?` method (assuming an association named `:association`) returns true
    if a different associated object has been assigned and the foreign key will be updated in the
    next save.

    The `association_previously_changed?` method returns true if the previous save updated the
    association to reference a different associated object.

    *George Claghorn*

*   Add option to disable schema dump per-database.

    Dumping the schema is on by default for all databases in an application. To turn it off for a
    specific database, use the `schema_dump` option:

    ```yaml
    # config/database.yml

    production:
      schema_dump: false
    ```

    *Luis Vasconcellos*, *Eileen M. Uchitelle*

*   Fix `eager_loading?` when ordering with `Hash` syntax.

    `eager_loading?` is triggered correctly when using `order` with hash syntax
    on an outer table.

    ```ruby
    Post.includes(:comments).order({ "comments.label": :ASC }).eager_loading?
    # => true
    ```

    *Jacopo Beschi*

*   Move the forcing of clear text encoding to the `ActiveRecord::Encryption::Encryptor`.

    Fixes #42699.

    *J Smith*

*   `partial_inserts` is now disabled by default in new apps.

    This will be the default for new apps in Rails 7. To opt in:

    ```ruby
    config.active_record.partial_inserts = true
    ```

    If a migration removes the default value of a column, this option
    would cause old processes to no longer be able to create new records.

    If you need to remove a column, you should first use `ignored_columns`
    to stop using it.

    *Jean Boussier*

*   Rails can now verify foreign keys after loading fixtures in tests.

    This will be the default for new apps in Rails 7. To opt in:

    ```ruby
    config.active_record.verify_foreign_keys_for_fixtures = true
    ```

    Tests will not run if there is a foreign key constraint violation in your fixture data.

    The feature is supported by SQLite and PostgreSQL, other adapters can also add support for it.

    *Alex Ghiculescu*

*   Clear cached `has_one` association after setting `belongs_to` association to `nil`.

    After setting a `belongs_to` relation to `nil` and updating an unrelated attribute on the owner,
    the owner should still return `nil` on the `has_one` relation.

    Fixes #42597.

    *Michiel de Mare*

*   OpenSSL constants are now used for Digest computations.

    *Dirkjan Bussink*

*   Adds support for `if_not_exists` to `add_foreign_key` and `if_exists` to `remove_foreign_key`.

    Applications can set their migrations to ignore exceptions raised when adding a foreign key
    that already exists or when removing a foreign key that does not exist.

    Example Usage:

    ```ruby
    class AddAuthorsForeignKeyToArticles < ActiveRecord::Migration[7.0]
      def change
        add_foreign_key :articles, :authors, if_not_exists: true
      end
    end
    ```

    ```ruby
    class RemoveAuthorsForeignKeyFromArticles < ActiveRecord::Migration[7.0]
      def change
        remove_foreign_key :articles, :authors, if_exists: true
      end
    end
    ```

    *Roberto Miranda*

*   Prevent polluting ENV during postgresql structure dump/load.

    Some configuration parameters were provided to pg_dump / psql via
    environment variables which persisted beyond the command being run, and may
    have caused subsequent commands and connections to fail. Tasks running
    across multiple postgresql databases like `rails db:test:prepare` may have
    been affected.

    *Samuel Cochran*

*   Set precision 6 by default for `datetime` columns.

    By default, datetime columns will have microseconds precision instead of seconds precision.

    *Roberto Miranda*

*   Allow preloading of associations with instance dependent scopes.

    *John Hawthorn*, *John Crepezzi*, *Adam Hess*, *Eileen M. Uchitelle*, *Dinah Shi*

*   Do not try to rollback transactions that failed due to a `ActiveRecord::TransactionRollbackError`.

    *Jamie McCarthy*

*   Active Record Encryption will now encode values as UTF-8 when using deterministic
    encryption. The encoding is part of the encrypted payload, so different encodings for
    different values result in different ciphertexts. This can break unique constraints and
    queries.

    The new behavior is configurable via `active_record.encryption.forced_encoding_for_deterministic_encryption`
    that is `Encoding::UTF_8` by default. It can be disabled by setting it to `nil`.

    *Jorge Manrubia*

*   The MySQL adapter now cast numbers and booleans bind parameters to string for safety reasons.

    When comparing a string and a number in a query, MySQL converts the string to a number. So for
    instance `"foo" = 0`, will implicitly cast `"foo"` to `0` and will evaluate to `TRUE` which can
    lead to security vulnerabilities.

    Active Record already protect against that vulnerability when it knows the type of the column
    being compared, however until now it was still vulnerable when using bind parameters:

    ```ruby
    User.where("login_token = ?", 0).first
    ```

    Would perform:

    ```sql
    SELECT * FROM `users` WHERE `login_token` = 0 LIMIT 1;
    ```

    Now it will perform:

    ```sql
    SELECT * FROM `users` WHERE `login_token` = '0' LIMIT 1;
    ```

    *Jean Boussier*

*   Fixture configurations (`_fixture`) are now strictly validated.

    If an error will be raised if that entry contains unknown keys while previously it
    would silently have no effects.

    *Jean Boussier*

*   Add `ActiveRecord::Base.update!` that works like `ActiveRecord::Base.update` but raises exceptions.

    This allows for the same behavior as the instance method `#update!` at a class level.

    ```ruby
    Person.update!(:all, state: "confirmed")
    ```

    *Dorian Marié*

*   Add `ActiveRecord::Base#attributes_for_database`.

    Returns attributes with values for assignment to the database.

    *Chris Salzberg*

*   Use an empty query to check if the PostgreSQL connection is still active.

    An empty query is faster than `SELECT 1`.

    *Heinrich Lee Yu*

*   Add `ActiveRecord::Base#previously_persisted?`.

    Returns `true` if the object has been previously persisted but now it has been deleted.

*   Deprecate `partial_writes` in favor of `partial_inserts` and `partial_updates`.

    This allows to have a different behavior on update and create.

    *Jean Boussier*

*   Fix compatibility with `psych >= 4`.

    Starting in Psych 4.0.0 `YAML.load` behaves like `YAML.safe_load`. To preserve compatibility,
    Active Record's schema cache loader and `YAMLColumn` now uses `YAML.unsafe_load` if available.

    *Jean Boussier*

*   `ActiveRecord::Base.logger` is now a `class_attribute`.

    This means it can no longer be accessed directly through `@@logger`, and that setting `logger =`
    on a subclass won't change the parent's logger.

    *Jean Boussier*

*   Add `.asc.nulls_first` for all databases. Unfortunately MySQL still doesn't like `nulls_last`.

    *Keenan Brock*

*   Improve performance of `one?` and `many?` by limiting the generated count query to 2 results.

    *Gonzalo Riestra*

*   Don't check type when using `if_not_exists` on `add_column`.

    Previously, if a migration called `add_column` with the `if_not_exists` option set to true
    the `column_exists?` check would look for a column with the same name and type as the migration.

    Recently it was discovered that the type passed to the migration is not always the same type
    as the column after migration. For example a column set to `:mediumblob` in the migration will
    be casted to `binary` when calling `column.type`. Since there is no straightforward way to cast
    the type to the database type without running the migration, we opted to drop the type check from
    `add_column`. This means that migrations adding a duplicate column with a different type will no
    longer raise an error.

    *Eileen M. Uchitelle*

*   Log a warning message when running SQLite in production.

    Using SQLite in production ENV is generally discouraged. SQLite is also the default adapter
    in a new Rails application.
    For the above reasons log a warning message when running SQLite in production.

    The warning can be disabled by setting `config.active_record.sqlite3_production_warning=false`.

    *Jacopo Beschi*

*   Add option to disable joins for `has_one` associations.

    In a multiple database application, associations can't join across
    databases. When set, this option instructs Rails to generate 2 or
    more queries rather than generating joins for `has_one` associations.

    Set the option on a has one through association:

    ```ruby
    class Person
      has_one :dog
      has_one :veterinarian, through: :dog, disable_joins: true
    end
    ```

    Then instead of generating join SQL, two queries are used for `@person.veterinarian`:

    ```
    SELECT "dogs"."id" FROM "dogs" WHERE "dogs"."person_id" = ?  [["person_id", 1]]
    SELECT "veterinarians".* FROM "veterinarians" WHERE "veterinarians"."dog_id" = ?  [["dog_id", 1]]
    ```

    *Sarah Vessels*, *Eileen M. Uchitelle*

*   `Arel::Visitors::Dot` now renders a complete set of properties when visiting
    `Arel::Nodes::SelectCore`, `SelectStatement`, `InsertStatement`, `UpdateStatement`, and
    `DeleteStatement`, which fixes #42026. Previously, some properties were omitted.

    *Mike Dalessio*

*   `Arel::Visitors::Dot` now supports `Arel::Nodes::Bin`, `Case`, `CurrentRow`, `Distinct`,
    `DistinctOn`, `Else`, `Except`, `InfixOperation`, `Intersect`, `Lock`, `NotRegexp`, `Quoted`,
    `Regexp`, `UnaryOperation`, `Union`, `UnionAll`, `When`, and `With`. Previously, these node
    types caused an exception to be raised by `Arel::Visitors::Dot#accept`.

    *Mike Dalessio*

*   Optimize `remove_columns` to use a single SQL statement.

    ```ruby
    remove_columns :my_table, :col_one, :col_two
    ```

    Now results in the following SQL:

    ```sql
    ALTER TABLE "my_table" DROP COLUMN "col_one", DROP COLUMN "col_two"
    ```

    *Jon Dufresne*

*   Ensure `has_one` autosave association callbacks get called once.

    Change the `has_one` autosave callback to be non cyclic as well.
    By doing this the autosave callback are made more consistent for
    all 3 cases: `has_many`, `has_one`, and `belongs_to`.

    *Petrik de Heus*

*   Add option to disable joins for associations.

    In a multiple database application, associations can't join across
    databases. When set, this option instructs Rails to generate 2 or
    more queries rather than generating joins for associations.

    Set the option on a has many through association:

    ```ruby
    class Dog
      has_many :treats, through: :humans, disable_joins: true
      has_many :humans
    end
    ```

    Then instead of generating join SQL, two queries are used for `@dog.treats`:

    ```
    SELECT "humans"."id" FROM "humans" WHERE "humans"."dog_id" = ?  [["dog_id", 1]]
    SELECT "treats".* FROM "treats" WHERE "treats"."human_id" IN (?, ?, ?)  [["human_id", 1], ["human_id", 2], ["human_id", 3]]
    ```

    *Eileen M. Uchitelle*, *Aaron Patterson*, *Lee Quarella*

*   Add setting for enumerating column names in SELECT statements.

    Adding a column to a PostgreSQL database, for example, while the application is running can
    change the result of wildcard `SELECT *` queries, which invalidates the result
    of cached prepared statements and raises a `PreparedStatementCacheExpired` error.

    When enabled, Active Record will avoid wildcards and always include column names
    in `SELECT` queries, which will return consistent results and avoid prepared
    statement errors.

    Before:

    ```ruby
    Book.limit(5)
    # SELECT * FROM books LIMIT 5
    ```

    After:

    ```ruby
    # config/application.rb
    module MyApp
      class Application < Rails::Application
        config.active_record.enumerate_columns_in_select_statements = true
      end
    end

    # or, configure per-model
    class Book < ApplicationRecord
      self.enumerate_columns_in_select_statements = true
    end
    ```

    ```ruby
    Book.limit(5)
    # SELECT id, author_id, name, format, status, language, etc FROM books LIMIT 5
    ```

    *Matt Duszynski*

*   Allow passing SQL as `on_duplicate` value to `#upsert_all` to make it possible to use raw SQL to update columns on conflict:

    ```ruby
    Book.upsert_all(
      [{ id: 1, status: 1 }, { id: 2, status: 1 }],
      on_duplicate: Arel.sql("status = GREATEST(books.status, EXCLUDED.status)")
    )
    ```

    *Vladimir Dementyev*

*   Allow passing SQL as `returning` statement to `#upsert_all`:

    ```ruby
    Article.insert_all(
      [
        { title: "Article 1", slug: "article-1", published: false },
        { title: "Article 2", slug: "article-2", published: false }
      ],
      returning: Arel.sql("id, (xmax = '0') as inserted, name as new_name")
    )
    ```

    *Vladimir Dementyev*

*   Deprecate `legacy_connection_handling`.

    *Eileen M. Uchitelle*

*   Add attribute encryption support.

    Encrypted attributes are declared at the model level. These
    are regular Active Record attributes backed by a column with
    the same name. The system will transparently encrypt these
    attributes before saving them into the database and will
    decrypt them when retrieving their values.


    ```ruby
    class Person < ApplicationRecord
      encrypts :name
      encrypts :email_address, deterministic: true
    end
    ```

    You can learn more in the [Active Record Encryption
    guide](https://edgeguides.rubyonrails.org/active_record_encryption.html).

    *Jorge Manrubia*

*   Changed Arel predications `contains` and `overlaps` to use
    `quoted_node` so that PostgreSQL arrays are quoted properly.

    *Bradley Priest*

*   Add mode argument to record level `strict_loading!`.

    This argument can be used when enabling strict loading for a single record
    to specify that we only want to raise on n plus one queries.

    ```ruby
    developer.strict_loading!(mode: :n_plus_one_only)

    developer.projects.to_a # Does not raise
    developer.projects.first.client # Raises StrictLoadingViolationError
    ```

    Previously, enabling strict loading would cause any lazily loaded
    association to raise an error. Using `n_plus_one_only` mode allows us to
    lazily load belongs_to, has_many, and other associations that are fetched
    through a single query.

    *Dinah Shi*

*   Fix Float::INFINITY assignment to datetime column with postgresql adapter.

    Before:

    ```ruby
    # With this config
    ActiveRecord::Base.time_zone_aware_attributes = true

    # and the following schema:
    create_table "postgresql_infinities" do |t|
      t.datetime "datetime"
    end

    # This test fails
    record = PostgresqlInfinity.create!(datetime: Float::INFINITY)
    assert_equal Float::INFINITY, record.datetime # record.datetime gets nil
    ```

    After this commit, `record.datetime` gets `Float::INFINITY` as expected.

    *Shunichi Ikegami*

*   Type cast enum values by the original attribute type.

    The notable thing about this change is that unknown labels will no longer match 0 on MySQL.

    ```ruby
    class Book < ActiveRecord::Base
      enum :status, { proposed: 0, written: 1, published: 2 }
    end
    ```

    Before:

    ```ruby
    # SELECT `books`.* FROM `books` WHERE `books`.`status` = 'prohibited' LIMIT 1
    Book.find_by(status: :prohibited)
    # => #<Book id: 1, status: "proposed", ...> (for mysql2 adapter)
    # => ActiveRecord::StatementInvalid: PG::InvalidTextRepresentation: ERROR:  invalid input syntax for type integer: "prohibited" (for postgresql adapter)
    # => nil (for sqlite3 adapter)
    ```

    After:

    ```ruby
    # SELECT `books`.* FROM `books` WHERE `books`.`status` IS NULL LIMIT 1
    Book.find_by(status: :prohibited)
    # => nil (for all adapters)
    ```

    *Ryuta Kamizono*

*   Fixtures for `has_many :through` associations now load timestamps on join tables.

    Given this fixture:

    ```yml
    ### monkeys.yml
    george:
      name: George the Monkey
      fruits: apple

    ### fruits.yml
    apple:
      name: apple
    ```

    If the join table (`fruit_monkeys`) contains `created_at` or `updated_at` columns,
    these will now be populated when loading the fixture. Previously, fixture loading
    would crash if these columns were required, and leave them as null otherwise.

    *Alex Ghiculescu*

*   Allow applications to configure the thread pool for async queries.

    Some applications may want one thread pool per database whereas others want to use
    a single global thread pool for all queries. By default, Rails will set `async_query_executor`
    to `nil` which will not initialize any executor. If `load_async` is called and no executor
    has been configured, the query will be executed in the foreground.

    To create one thread pool for all database connections to use applications can set
    `config.active_record.async_query_executor` to `:global_thread_pool` and optionally define
    `config.active_record.global_executor_concurrency`. This defaults to 4. For applications that want
    to have a thread pool for each database connection, `config.active_record.async_query_executor` can
    be set to `:multi_thread_pool`. The configuration for each thread pool is set in the database
    configuration.

    *Eileen M. Uchitelle*

*   Allow new syntax for `enum` to avoid leading `_` from reserved options.

    Before:

    ```ruby
    class Book < ActiveRecord::Base
      enum status: [ :proposed, :written ], _prefix: true, _scopes: false
      enum cover: [ :hard, :soft ], _suffix: true, _default: :hard
    end
    ```

    After:

    ```ruby
    class Book < ActiveRecord::Base
      enum :status, [ :proposed, :written ], prefix: true, scopes: false
      enum :cover, [ :hard, :soft ], suffix: true, default: :hard
    end
    ```

    *Ryuta Kamizono*

*   Add `ActiveRecord::Relation#load_async`.

    This method schedules the query to be performed asynchronously from a thread pool.

    If the result is accessed before a background thread had the opportunity to perform
    the query, it will be performed in the foreground.

    This is useful for queries that can be performed long enough before their result will be
    needed, or for controllers which need to perform several independent queries.

    ```ruby
    def index
      @categories = Category.some_complex_scope.load_async
      @posts = Post.some_complex_scope.load_async
    end
    ```

    Active Record logs will also include timing info for the duration of how long
    the main thread had to wait to access the result. This timing is useful to know
    whether or not it's worth to load the query asynchronously.

    ```
    DEBUG -- :   Category Load (62.1ms)  SELECT * FROM `categories` LIMIT 50
    DEBUG -- :   ASYNC Post Load (64ms) (db time 126.1ms)  SELECT * FROM `posts` LIMIT 100
    ```

    The duration in the first set of parens is how long the main thread was blocked
    waiting for the results, and the second set of parens with "db time" is how long
    the entire query took to execute.

    *Jean Boussier*

*   Implemented `ActiveRecord::Relation#excluding` method.

    This method excludes the specified record (or collection of records) from
    the resulting relation:

    ```ruby
    Post.excluding(post)
    Post.excluding(post_one, post_two)
    ```

    Also works on associations:

    ```ruby
    post.comments.excluding(comment)
    post.comments.excluding(comment_one, comment_two)
    ```

    This is short-hand for `Post.where.not(id: post.id)` (for a single record)
    and `Post.where.not(id: [post_one.id, post_two.id])` (for a collection).

    *Glen Crawford*

*   Skip optimised #exist? query when #include? is called on a relation
    with a having clause.

    Relations that have aliased select values AND a having clause that
    references an aliased select value would generate an error when
    #include? was called, due to an optimisation that would generate
    call #exists? on the relation instead, which effectively alters
    the select values of the query (and thus removes the aliased select
    values), but leaves the having clause intact. Because the having
    clause is then referencing an aliased column that is no longer
    present in the simplified query, an ActiveRecord::InvalidStatement
    error was raised.

    A sample query affected by this problem:

    ```ruby
    Author.select('COUNT(*) as total_posts', 'authors.*')
          .joins(:posts)
          .group(:id)
          .having('total_posts > 2')
          .include?(Author.first)
    ```

    This change adds an addition check to the condition that skips the
    simplified #exists? query, which simply checks for the presence of
    a having clause.

    Fixes #41417.

    *Michael Smart*

*   Increment postgres prepared statement counter before making a prepared statement, so if the statement is aborted
    without Rails knowledge (e.g., if app gets killed during long-running query or due to Rack::Timeout), app won't end
    up in perpetual crash state for being inconsistent with PostgreSQL.

    *wbharding*, *Martin Tepper*

*   Add ability to apply `scoping` to `all_queries`.

    Some applications may want to use the `scoping` method but previously it only
    worked on certain types of queries. This change allows the `scoping` method to apply
    to all queries for a model in a block.

    ```ruby
    Post.where(blog_id: post.blog_id).scoping(all_queries: true) do
      post.update(title: "a post title") # adds `posts.blog_id = 1` to the query
    end
    ```

    *Eileen M. Uchitelle*

*   `ActiveRecord::Calculations.calculate` called with `:average`
    (aliased as `ActiveRecord::Calculations.average`) will now use column-based
    type casting. This means that floating-point number columns will now be
    aggregated as `Float` and decimal columns will be aggregated as `BigDecimal`.

    Integers are handled as a special case returning `BigDecimal` always
    (this was the case before already).

    ```ruby
    # With the following schema:
    create_table "measurements" do |t|
      t.float "temperature"
    end

    # Before:
    Measurement.average(:temperature).class
    # => BigDecimal

    # After:
    Measurement.average(:temperature).class
    # => Float
    ```

    Before this change, Rails just called `to_d` on average aggregates from the
    database adapter. This is not the case anymore. If you relied on that kind
    of magic, you now need to register your own `ActiveRecord::Type`
    (see `ActiveRecord::Attributes::ClassMethods` for documentation).

    *Josua Schmid*

*   PostgreSQL: introduce `ActiveRecord::ConnectionAdapters::PostgreSQLAdapter.datetime_type`.

    This setting controls what native type Active Record should use when you call `datetime` in
    a migration or schema. It takes a symbol which must correspond to one of the configured
    `NATIVE_DATABASE_TYPES`. The default is `:timestamp`, meaning `t.datetime` in a migration
    will create a "timestamp without time zone" column. To use "timestamp with time zone",
    change this to `:timestamptz` in an initializer.

    You should run `bin/rails db:migrate` to rebuild your schema.rb if you change this.

    *Alex Ghiculescu*

*   PostgreSQL: handle `timestamp with time zone` columns correctly in `schema.rb`.

    Previously they dumped as `t.datetime :column_name`, now they dump as `t.timestamptz :column_name`,
    and are created as `timestamptz` columns when the schema is loaded.

    *Alex Ghiculescu*

*   Removing trailing whitespace when matching columns in
    `ActiveRecord::Sanitization.disallow_raw_sql!`.

    *Gannon McGibbon*, *Adrian Hirt*

*   Expose a way for applications to set a `primary_abstract_class`.

    Multiple database applications that use a primary abstract class that is not
    named `ApplicationRecord` can now set a specific class to be the `primary_abstract_class`.

    ```ruby
    class PrimaryApplicationRecord
      self.primary_abstract_class
    end
    ```

    When an application boots it automatically connects to the primary or first database in the
    database configuration file. In a multiple database application that then call `connects_to`
    needs to know that the default connection is the same as the `ApplicationRecord` connection.
    However, some applications have a differently named `ApplicationRecord`. This prevents Active
    Record from opening duplicate connections to the same database.

    *Eileen M. Uchitelle*, *John Crepezzi*

*   Support hash config for `structure_dump_flags` and `structure_load_flags` flags.
    Now that Active Record supports multiple databases configuration,
    we need a way to pass specific flags for dump/load databases since
    the options are not the same for different adapters.
    We can use in the original way:

    ```ruby
    ActiveRecord::Tasks::DatabaseTasks.structure_dump_flags = ['--no-defaults', '--skip-add-drop-table']
    # or
    ActiveRecord::Tasks::DatabaseTasks.structure_dump_flags = '--no-defaults --skip-add-drop-table'
    ```

    And also use it passing a hash, with one or more keys, where the key
    is the adapter

    ```ruby
    ActiveRecord::Tasks::DatabaseTasks.structure_dump_flags = {
      mysql2: ['--no-defaults', '--skip-add-drop-table'],
      postgres: '--no-tablespaces'
    }
    ```

    *Gustavo Gonzalez*

*   Connection specification now passes the "url" key as a configuration for the
    adapter if the "url" protocol is "jdbc", "http", or "https". Previously only
    urls with the "jdbc" prefix were passed to the Active Record Adapter, others
    are assumed to be adapter specification urls.

    Fixes #41137.

    *Jonathan Bracy*

*   Allow to opt-out of `strict_loading` mode on a per-record base.

    This is useful when strict loading is enabled application wide or on a
    model level.

    ```ruby
    class User < ApplicationRecord
      has_many :bookmarks
      has_many :articles, strict_loading: true
    end

    user = User.first
    user.articles                        # => ActiveRecord::StrictLoadingViolationError
    user.bookmarks                       # => #<ActiveRecord::Associations::CollectionProxy>

    user.strict_loading!(true)           # => true
    user.bookmarks                       # => ActiveRecord::StrictLoadingViolationError

    user.strict_loading!(false)          # => false
    user.bookmarks                       # => #<ActiveRecord::Associations::CollectionProxy>
    user.articles.strict_loading!(false) # => #<ActiveRecord::Associations::CollectionProxy>
    ```

    *Ayrton De Craene*

*   Add `FinderMethods#sole` and `#find_sole_by` to find and assert the
    presence of exactly one record.

    Used when you need a single row, but also want to assert that there aren't
    multiple rows matching the condition; especially for when database
    constraints aren't enough or are impractical.

    ```ruby
    Product.where(["price = %?", price]).sole
    # => ActiveRecord::RecordNotFound      (if no Product with given price)
    # => #<Product ...>                    (if one Product with given price)
    # => ActiveRecord::SoleRecordExceeded  (if more than one Product with given price)

    user.api_keys.find_sole_by(key: key)
    # as above
    ```

    *Asherah Connor*

*   Makes `ActiveRecord::AttributeMethods::Query` respect the getter overrides defined in the model.

    Before:

    ```ruby
    class User
      def admin
        false # Overriding the getter to always return false
      end
    end

    user = User.first
    user.update(admin: true)

    user.admin # false (as expected, due to the getter overwrite)
    user.admin? # true (not expected, returned the DB column value)
    ```

    After this commit, `user.admin?` above returns false, as expected.

    Fixes #40771.

    *Felipe*

*   Allow delegated_type to be specified primary_key and foreign_key.

    Since delegated_type assumes that the foreign_key ends with `_id`,
    `singular_id` defined by it does not work when the foreign_key does
    not end with `id`. This change fixes it by taking into account
    `primary_key` and `foreign_key` in the options.

    *Ryota Egusa*

*   Expose an `invert_where` method that will invert all scope conditions.

    ```ruby
    class User
      scope :active, -> { where(accepted: true, locked: false) }
    end

    User.active
    # ... WHERE `accepted` = 1 AND `locked` = 0

    User.active.invert_where
    # ... WHERE NOT (`accepted` = 1 AND `locked` = 0)
    ```

    *Kevin Deisz*

*   Restore possibility of passing `false` to :polymorphic option of `belongs_to`.

    Previously, passing `false` would trigger the option validation logic
    to throw an error saying :polymorphic would not be a valid option.

    *glaszig*

*   Remove deprecated `database` kwarg from `connected_to`.

    *Eileen M. Uchitelle*, *John Crepezzi*

*   Allow adding nonnamed expression indexes to be revertible.

    Previously, the following code would raise an error, when executed while rolling back,
    and the index name should be specified explicitly. Now, the index name is inferred
    automatically.

    ```ruby
    add_index(:items, "to_tsvector('english', description)")
    ```

    Fixes #40732.

    *fatkodima*

*   Only warn about negative enums if a positive form that would cause conflicts exists.

    Fixes #39065.

    *Alex Ghiculescu*

*   Add option to run `default_scope` on all queries.

    Previously, a `default_scope` would only run on select or insert queries. In some cases, like non-Rails tenant sharding solutions, it may be desirable to run `default_scope` on all queries in order to ensure queries are including a foreign key for the shard (i.e. `blog_id`).

    Now applications can add an option to run on all queries including select, insert, delete, and update by adding an `all_queries` option to the default scope definition.

    ```ruby
    class Article < ApplicationRecord
      default_scope -> { where(blog_id: Current.blog.id) }, all_queries: true
    end
    ```

    *Eileen M. Uchitelle*

*   Add `where.associated` to check for the presence of an association.

    ```ruby
    # Before:
    account.users.joins(:contact).where.not(contact_id: nil)

    # After:
    account.users.where.associated(:contact)
    ```

    Also mirrors `where.missing`.

    *Kasper Timm Hansen*

*   Allow constructors (`build_association` and `create_association`) on
    `has_one :through` associations.

    *Santiago Perez Perret*


Please check [6-1-stable](https://github.com/rails/rails/blob/6-1-stable/activerecord/CHANGELOG.md) for previous changes.<|MERGE_RESOLUTION|>--- conflicted
+++ resolved
@@ -1,4 +1,3 @@
-<<<<<<< HEAD
 *   Fix a bug where using groups and counts with long table names would return incorrect results.
 
     *Shota Toguchi*, *Yusaku Ono*
@@ -20,11 +19,11 @@
 *   Fix a case where the query cache can return wrong values. See #46044
 
     *Aaron Patterson*
-=======
+
+
 ## Rails 7.0.4.3 (March 13, 2023) ##
 
 *   No changes.
->>>>>>> c15ee6e7
 
 
 ## Rails 7.0.4.2 (January 24, 2023) ##
