<<<<<<< HEAD
*   Add `#default_order` query method and association option which can be used to order records when no other order is specified.

    This extends the functionality offered by `#implicit_order_column` to scopes and associations.

    Usage:

    ```ruby
    class Post < ApplicationRecord
      has_many :comments, default_order: :likes
      # .. or ..
      has_many :comments, -> { default_order(:likes) }
    end

    post = Post.first

    post.comments # comments ordered by `likes`
    post.comments.order(:created_at) # comments ordered by `created_at`
    ```

    *Dan Ungureanu*
=======
*   Remove `ActiveRecord.legacy_connection_handling`.

    *Eileen M. Uchitelle*

*   `rails db:schema:{dump,load}` now checks `ENV["SCHEMA_FORMAT"]` before config

    Since `rails db:structure:{dump,load}` was deprecated there wasn't a simple
    way to dump a schema to both SQL and Ruby formats. You can now do this with
    an environment variable. For example:

    ```
    SCHEMA_FORMAT=sql rake db:schema:dump
    ```

    *Alex Ghiculescu*
>>>>>>> cfa72847

*   Fixed MariaDB default function support.

    Defaults would be written wrong in "db/schema.rb" and not work correctly
    if using `db:schema:load`. Further more the function name would be
    added as string content when saving new records.

    *kaspernj*

*   Add `active_record.destroy_association_async_batch_size` configuration

    This allows applications to specify the maximum number of records that will
    be destroyed in a single background job by the `dependent: :destroy_async`
    association option. By default, the current behavior will remain the same:
    when a parent record is destroyed, all dependent records will be destroyed
    in a single background job. If the number of dependent records is greater
    than this configuration, the records will be destroyed in multiple
    background jobs.

    *Nick Holden*

*   Fix `remove_foreign_key` with `:if_exists` option when foreign key actually exists.

    *fatkodima*

*   Remove `--no-comments` flag in structure dumps for PostgreSQL

    This broke some apps that used custom schema comments. If you don't want
    comments in your structure dump, you can use:

    ```ruby
    ActiveRecord::Tasks::DatabaseTasks.structure_dump_flags = ['--no-comments']
    ```

    *Alex Ghiculescu*

*   Reduce the memory footprint of fixtures accessors.

    Until now fixtures accessors were eagerly defined using `define_method`.
    So the memory usage was directly dependent of the number of fixtures and
    test suites.

    Instead fixtures accessors are now implemented with `method_missing`,
    so they incur much less memory and CPU overhead.

    *Jean Boussier*

*   Fix `config.active_record.destroy_association_async_job` configuration

    `config.active_record.destroy_association_async_job` should allow
    applications to specify the job that will be used to destroy associated
    records in the background for `has_many` associations with the
    `dependent: :destroy_async` option. Previously, that was ignored, which
    meant the default `ActiveRecord::DestroyAssociationAsyncJob` always
    destroyed records in the background.

    *Nick Holden*

*   Fix `change_column_comment` to preserve column's AUTO_INCREMENT in the MySQL adapter

    *fatkodima*

*   Fix quoting of `ActiveSupport::Duration` and `Rational` numbers in the MySQL adapter.

    *Kevin McPhillips*

*   Allow column name with COLLATE (e.g., title COLLATE "C") as safe SQL string

    *Shugo Maeda*

*   Permit underscores in the VERSION argument to database rake tasks.

    *Eddie Lebow*

*   Reversed the order of `INSERT` statements in `structure.sql` dumps

    This should decrease the likelihood of merge conflicts. New migrations
    will now be added at the top of the list.

    For existing apps, there will be a large diff the next time `structure.sql`
    is generated.

    *Alex Ghiculescu*, *Matt Larraz*

*   Fix PG.connect keyword arguments deprecation warning on ruby 2.7

    Fixes #44307.

    *Nikita Vasilevsky*

*   Fix dropping DB connections after serialization failures and deadlocks.

    Prior to 6.1.4, serialization failures and deadlocks caused rollbacks to be
    issued for both real transactions and savepoints. This breaks MySQL which
    disallows rollbacks of savepoints following a deadlock.

    6.1.4 removed these rollbacks, for both transactions and savepoints, causing
    the DB connection to be left in an unknown state and thus discarded.

    These rollbacks are now restored, except for savepoints on MySQL.

    *Thomas Morgan*

*   Make `ActiveRecord::ConnectionPool` Fiber-safe

    When `ActiveSupport::IsolatedExecutionState.isolation_level` is set to `:fiber`,
    the connection pool now supports multiple Fibers from the same Thread checking
    out connections from the pool.

    *Alex Matchneer*

*   Add `update_attribute!` to `ActiveRecord::Persistence`

    Similar to `update_attribute`, but raises `ActiveRecord::RecordNotSaved` when a `before_*` callback throws `:abort`.

    ```ruby
    class Topic < ActiveRecord::Base
      before_save :check_title

      def check_title
        throw(:abort) if title == "abort"
      end
    end

    topic = Topic.create(title: "Test Title")
    # #=> #<Topic title: "Test Title">
    topic.update_attribute!(:title, "Another Title")
    # #=> #<Topic title: "Another Title">
    topic.update_attribute!(:title, "abort")
    # raises ActiveRecord::RecordNotSaved
    ```

    *Drew Tempelmeyer*

*   Avoid loading every record in `ActiveRecord::Relation#pretty_print`

    ```ruby
    # Before
    pp Foo.all # Loads the whole table.

    # After
    pp Foo.all # Shows 10 items and an ellipsis.
    ```

    *Ulysse Buonomo*

*   Change `QueryMethods#in_order_of` to drop records not listed in values.

    `in_order_of` now filters down to the values provided, to match the behavior of the `Enumerable` version.

    *Kevin Newton*

*   Allow named expression indexes to be revertible.

    Previously, the following code would raise an error in a reversible migration executed while rolling back, due to the index name not being used in the index removal.

    ```ruby
    add_index(:settings, "(data->'property')", using: :gin, name: :index_settings_data_property)
    ```

    Fixes #43331.

    *Oliver Günther*

*   Fix incorrect argument in PostgreSQL structure dump tasks.

    Updating the `--no-comment` argument added in Rails 7 to the correct `--no-comments` argument.

    *Alex Dent*

*   Fix migration compatibility to create SQLite references/belongs_to column as integer when migration version is 6.0.

    Reference/belongs_to in migrations with version 6.0 were creating columns as
    bigint instead of integer for the SQLite Adapter.

    *Marcelo Lauxen*

*   Add a deprecation warning when `prepared_statements` configuration is not
    set for the mysql2 adapter.

    *Thiago Araujo and Stefanni Brasil*

*   Fix `QueryMethods#in_order_of` to handle empty order list.

    ```ruby
    Post.in_order_of(:id, []).to_a
    ```

    Also more explicitly set the column as secondary order, so that any other
    value is still ordered.

    *Jean Boussier*

*   Fix quoting of column aliases generated by calculation methods.

    Since the alias is derived from the table name, we can't assume the result
    is a valid identifier.

    ```ruby
    class Test < ActiveRecord::Base
      self.table_name = '1abc'
    end
    Test.group(:id).count
    # syntax error at or near "1" (ActiveRecord::StatementInvalid)
    # LINE 1: SELECT COUNT(*) AS count_all, "1abc"."id" AS 1abc_id FROM "1...
    ```

    *Jean Boussier*

*   Add `authenticate_by` when using `has_secure_password`.

    `authenticate_by` is intended to replace code like the following, which
    returns early when a user with a matching email is not found:

    ```ruby
    User.find_by(email: "...")&.authenticate("...")
    ```

    Such code is vulnerable to timing-based enumeration attacks, wherein an
    attacker can determine if a user account with a given email exists. After
    confirming that an account exists, the attacker can try passwords associated
    with that email address from other leaked databases, in case the user
    re-used a password across multiple sites (a common practice). Additionally,
    knowing an account email address allows the attacker to attempt a targeted
    phishing ("spear phishing") attack.

    `authenticate_by` addresses the vulnerability by taking the same amount of
    time regardless of whether a user with a matching email is found:

    ```ruby
    User.authenticate_by(email: "...", password: "...")
    ```

    *Jonathan Hefner*


Please check [7-0-stable](https://github.com/rails/rails/blob/7-0-stable/activerecord/CHANGELOG.md) for previous changes.<|MERGE_RESOLUTION|>--- conflicted
+++ resolved
@@ -1,4 +1,3 @@
-<<<<<<< HEAD
 *   Add `#default_order` query method and association option which can be used to order records when no other order is specified.
 
     This extends the functionality offered by `#implicit_order_column` to scopes and associations.
@@ -19,7 +18,7 @@
     ```
 
     *Dan Ungureanu*
-=======
+
 *   Remove `ActiveRecord.legacy_connection_handling`.
 
     *Eileen M. Uchitelle*
@@ -35,7 +34,6 @@
     ```
 
     *Alex Ghiculescu*
->>>>>>> cfa72847
 
 *   Fixed MariaDB default function support.
 
