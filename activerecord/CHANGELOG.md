<<<<<<< HEAD
*   Encryption now supports `support_unencrypted_data: true` being set per-attribute.

    Previously this only worked if `ActiveRecord::Encryption.config.support_unencrypted_data == true`.
    Now, if the global config is turned off, you can still opt in for a specific attribute.

    ```ruby
    # ActiveRecord::Encryption.config.support_unencrypted_data = true
    class User < ActiveRecord::Base
      encrypts :name, support_unencrypted_data: false # only supports encrypted data
      encrypts :email # supports encrypted or unencrypted data
    end
    ```

    ```ruby
    # ActiveRecord::Encryption.config.support_unencrypted_data = false
    class User < ActiveRecord::Base
      encrypts :name, support_unencrypted_data: true # supports encrypted or unencrypted data
      encrypts :email  # only supports encrypted data
    end
    ```

    *Alex Ghiculescu*
=======
*   Model generator no longer needs a database connection to validate column types.

    *Mike Dalessio*

*   Allow signed ID verifiers to be configurable via `Rails.application.message_verifiers`

    Prior to this change, the primary way to configure signed ID verifiers was
    to set `signed_id_verifier` on each model class:

      ```ruby
      Post.signed_id_verifier = ActiveSupport::MessageVerifier.new(...)
      Comment.signed_id_verifier = ActiveSupport::MessageVerifier.new(...)
      ```

    And if the developer did not set `signed_id_verifier`, a verifier would be
    instantiated with a secret derived from `secret_key_base` and the following
    options:

      ```ruby
      { digest: "SHA256", serializer: JSON, url_safe: true }
      ```

    Thus it was cumbersome to rotate configuration for all verifiers.

    This change defines a new Rails config: [`config.active_record.use_legacy_signed_id_verifier`][].
    The default value is `:generate_and_verify`, which preserves the previous
    behavior. However, when set to `:verify`, signed ID verifiers will use
    configuration from `Rails.application.message_verifiers` (specifically,
    `Rails.application.message_verifiers["active_record/signed_id"]`) to
    generate and verify signed IDs, but will also verify signed IDs using the
    older configuration.

    To avoid complication, the new behavior only applies when `signed_id_verifier_secret`
    is not set on a model class or any of its ancestors. Additionally,
    `signed_id_verifier_secret` is now deprecated. If you are currently setting
    `signed_id_verifier_secret` on a model class, you can set `signed_id_verifier`
    instead:

      ```ruby
      # BEFORE
      Post.signed_id_verifier_secret = "my secret"

      # AFTER
      Post.signed_id_verifier = ActiveSupport::MessageVerifier.new("my secret", digest: "SHA256", serializer: JSON, url_safe: true)
      ```

    To ease migration, `signed_id_verifier` has also been changed to behave as a
    `class_attribute` (i.e. inheritable), but _only when `signed_id_verifier_secret`
    is not set_:

      ```ruby
      # BEFORE
      ActiveRecord::Base.signed_id_verifier = ActiveSupport::MessageVerifier.new(...)
      Post.signed_id_verifier == ActiveRecord::Base.signed_id_verifier # => false

      # AFTER
      ActiveRecord::Base.signed_id_verifier = ActiveSupport::MessageVerifier.new(...)
      Post.signed_id_verifier == ActiveRecord::Base.signed_id_verifier # => true

      Post.signed_id_verifier_secret = "my secret" # => deprecation warning
      Post.signed_id_verifier == ActiveRecord::Base.signed_id_verifier # => false
      ```

    Note, however, that it is recommended to eventually migrate from
    model-specific verifiers to a unified configuration managed by
    `Rails.application.message_verifiers`. `ActiveSupport::MessageVerifier#rotate`
    can facilitate that transition. For example:

      ```ruby
      # BEFORE
      # Generate and verify signed Post IDs using Post-specific configuration
      Post.signed_id_verifier = ActiveSupport::MessageVerifier.new("post secret", ...)

      # AFTER
      # Generate and verify signed Post IDs using the unified configuration
      Post.signed_id_verifier = Post.signed_id_verifier.dup
      # Fall back to Post-specific configuration when verifying signed IDs
      Post.signed_id_verifier.rotate("post secret", ...)
      ```

    [`config.active_record.use_legacy_signed_id_verifier`]: https://guides.rubyonrails.org/v8.1/configuring.html#config-active-record-use-legacy-signed-id-verifier

    *Ali Sepehri*, *Jonathan Hefner*
>>>>>>> 32d96235

*   Prepend `extra_flags` in postgres' `structure_load`

    When specifying `structure_load_flags` with a postgres adapter, the flags
    were appended to the default flags, instead of prepended.
    This caused issues with flags not being taken into account by postgres.

    *Alice Loeser*

*   Allow bypassing primary key/constraint addition in `implicit_order_column`

    When specifying multiple columns in an array for `implicit_order_column`, adding
    `nil` as the last element will prevent appending the primary key to order
    conditions. This allows more precise control of indexes used by
    generated queries. It should be noted that this feature does introduce the risk
    of API misbehavior if the specified columns are not fully unique.

    *Issy Long*

*   Allow setting the `schema_format` via database configuration.

    ```
    primary:
      schema_format: ruby
    ```

    Useful for multi-database setups when apps require different formats per-database.

    *T S Vallender*

*   Support disabling indexes for MySQL v8.0.0+ and MariaDB v10.6.0+

    MySQL 8.0.0 added an option to disable indexes from being used by the query
    optimizer by making them "invisible". This allows the index to still be maintained
    and updated but no queries will be permitted to use it. This can be useful for adding
    new invisible indexes or making existing indexes invisible before dropping them
    to ensure queries are not negatively affected.
    See https://dev.mysql.com/blog-archive/mysql-8-0-invisible-indexes/ for more details.

    MariaDB 10.6.0 also added support for this feature by allowing indexes to be "ignored"
    in queries. See https://mariadb.com/kb/en/ignored-indexes/ for more details.

    Active Record now supports this option for MySQL 8.0.0+ and MariaDB 10.6.0+ for
    index creation and alteration where the new index option `enabled: true/false` can be
    passed to column and index methods as below:

    ```ruby
    add_index :users, :email, enabled: false
    enable_index :users, :email
    add_column :users, :dob, :string, index: { enabled: false }

    change_table :users do |t|
      t.index :name, enabled: false
      t.index :dob
      t.disable_index :dob
      t.column :username, :string, index: { enabled: false }
      t.references :account, index: { enabled: false }
    end

    create_table :users do |t|
      t.string :name, index: { enabled: false }
      t.string :email
      t.index :email, enabled: false
    end
    ```

    *Merve Taner*

*   Respect `implicit_order_column` in `ActiveRecord::Relation#reverse_order`.

    *Joshua Young*

*   Add column types to `ActiveRecord::Result` for SQLite3.

    *Andrew Kane*

*   Raise `ActiveRecord::ReadOnlyError` when pessimistically locking with a readonly role.

    *Joshua Young*

*   Fix using the `SQLite3Adapter`'s `dbconsole` method outside of a Rails application.

    *Hartley McGuire*

*   Fix migrating multiple databases with `ActiveRecord::PendingMigration` action.

    *Gannon McGibbon*

*   Enable automatically retrying idempotent association queries on connection
    errors.

    *Hartley McGuire*

*   Add `allow_retry` to `sql.active_record` instrumentation.

    This enables identifying queries which queries are automatically retryable on connection errors.

    *Hartley McGuire*

*   Better support UPDATE with JOIN for Postgresql and SQLite3

    Previously when generating update queries with one or more JOIN clauses,
    Active Record would use a sub query which would prevent to reference the joined
    tables in the `SET` clause, for instance:

    ```ruby
    Comment.joins(:post).update_all("title = posts.title")
    ```

    This is now supported as long as the relation doesn't also use a `LIMIT`, `ORDER` or
    `GROUP BY` clause. This was supported by the MySQL adapter for a long time.

    *Jean Boussier*

*   Introduce a before-fork hook in `ActiveSupport::Testing::Parallelization` to clear existing
    connections, to avoid fork-safety issues with the mysql2 adapter.

    Fixes #41776

    *Mike Dalessio*, *Donal McBreen*

*   PoolConfig no longer keeps a reference to the connection class.

    Keeping a reference to the class caused subtle issues when combined with reloading in
    development. Fixes #54343.

    *Mike Dalessio*

*   Fix SQL notifications sometimes not sent when using async queries.

    ```ruby
    Post.async_count
    ActiveSupport::Notifications.subscribed(->(*) { "Will never reach here" }) do
      Post.count
    end
    ```

    In rare circumstances and under the right race condition, Active Support notifications
    would no longer be dispatched after using an asynchronous query.
    This is now fixed.

    *Edouard Chin*

*   Eliminate queries loading dumped schema cache on Postgres

    Improve resiliency by avoiding needing to open a database connection to load the
    type map while defining attribute methods at boot when a schema cache file is
    configured on PostgreSQL databases.

    *James Coleman*

*   `ActiveRecord::Coder::JSON` can be instantiated

    Options can now be passed to `ActiveRecord::Coder::JSON` when instantiating the coder. This allows:
    ```ruby
    serialize :config, coder: ActiveRecord::Coder::JSON.new(symbolize_names: true)
    ```
    *matthaigh27*

*   Deprecate using `insert_all`/`upsert_all` with unpersisted records in associations.

    Using these methods on associations containing unpersisted records will now
    show a deprecation warning, as the unpersisted records will be lost after
    the operation.

    *Nick Schwaderer*

*   Make column name optional for `index_exists?`.

    This aligns well with `remove_index` signature as well, where
    index name doesn't need to be derived from the column names.

    *Ali Ismayiliov*

*   Change the payload name of `sql.active_record` notification for eager
    loading from "SQL" to "#{model.name} Eager Load".

    *zzak*

*   Enable automatically retrying idempotent `#exists?` queries on connection
    errors.

    *Hartley McGuire*, *classidied*

*   Deprecate usage of unsupported methods in conjunction with `update_all`:

    `update_all` will now print a deprecation message if a query includes either `WITH`,
    `WITH RECURSIVE` or `DISTINCT` statements. Those were never supported and were ignored
    when generating the SQL query.

    An error will be raised in a future Rails release. This behaviour will be consistent
    with `delete_all` which currently raises an error for unsupported statements.

    *Edouard Chin*

*   The table columns inside `schema.rb` are now sorted alphabetically.

    Previously they'd be sorted by creation order, which can cause merge conflicts when two
    branches modify the same table concurrently.

    *John Duff*

*   Introduce versions formatter for the schema dumper.

    It is now possible to override how schema dumper formats versions information inside the
    `structure.sql` file. Currently, the versions are simply sorted in the decreasing order.
    Within large teams, this can potentially cause many merge conflicts near the top of the list.

    Now, the custom formatter can be provided with a custom sorting logic (e.g. by hash values
    of the versions), which can greatly reduce the number of conflicts.

    *fatkodima*

*   Serialized attributes can now be marked as comparable.

    A not rare issue when working with serialized attributes is that the serialized representation of an object
    can change over time. Either because you are migrating from one serializer to the other (e.g. YAML to JSON or to msgpack),
    or because the serializer used subtly changed its output.

    One example is libyaml that used to have some extra trailing whitespaces, and recently fixed that.
    When this sorts of thing happen, you end up with lots of records that report being changed even though
    they aren't, which in the best case leads to a lot more writes to the database and in the worst case lead to nasty bugs.

    The solution is to instead compare the deserialized representation of the object, however Active Record
    can't assume the deserialized object has a working `==` method. Hence why this new functionality is opt-in.

    ```ruby
    serialize :config, type: Hash, coder: JSON, comparable: true
    ```

    *Jean Boussier*

*   Fix MySQL default functions getting dropped when changing a column's nullability.

    *Bastian Bartmann*

*   SQLite extensions can be configured in `config/database.yml`.

    The database configuration option `extensions:` allows an application to load SQLite extensions
    when using `sqlite3` >= v2.4.0. The array members may be filesystem paths or the names of
    modules that respond to `.to_path`:

    ``` yaml
    development:
      adapter: sqlite3
      extensions:
        - SQLean::UUID                     # module name responding to `.to_path`
        - .sqlpkg/nalgeon/crypto/crypto.so # or a filesystem path
        - <%= AppExtensions.location %>    # or ruby code returning a path
    ```

    *Mike Dalessio*

*   `ActiveRecord::Middleware::ShardSelector` supports granular database connection switching.

    A new configuration option, `class_name:`, is introduced to
    `config.active_record.shard_selector` to allow an application to specify the abstract connection
    class to be switched by the shard selection middleware. The default class is
    `ActiveRecord::Base`.

    For example, this configuration tells `ShardSelector` to switch shards using
    `AnimalsRecord.connected_to`:

    ```
    config.active_record.shard_selector = { class_name: "AnimalsRecord" }
    ```

    *Mike Dalessio*

*   Reset relations after `insert_all`/`upsert_all`.

    Bulk insert/upsert methods will now call `reset` if used on a relation, matching the behavior of `update_all`.

    *Milo Winningham*

*   Use `_N` as a parallel tests databases suffixes

    Peviously, `-N` was used as a suffix. This can cause problems for RDBMSes
    which do not support dashes in database names.

    *fatkodima*

*   Remember when a database connection has recently been verified (for
    two seconds, by default), to avoid repeated reverifications during a
    single request.

    This should recreate a similar rate of verification as in Rails 7.1,
    where connections are leased for the duration of a request, and thus
    only verified once.

    *Matthew Draper*

*   Allow to reset cache counters for multiple records.

    ```
    Aircraft.reset_counters([1, 2, 3], :wheels_count)
    ```

    It produces much fewer queries compared to the custom implementation using looping over ids.
    Previously: `O(ids.size * counters.size)` queries, now: `O(ids.size + counters.size)` queries.

    *fatkodima*

*   Add `affected_rows` to `sql.active_record` Notification.

    *Hartley McGuire*

*   Fix `sum` when performing a grouped calculation.

    `User.group(:friendly).sum` no longer worked. This is fixed.

    *Edouard Chin*

*   Add support for enabling or disabling transactional tests per database.

    A test class can now override the default `use_transactional_tests` setting
    for individual databases, which can be useful if some databases need their
    current state to be accessible to an external process while tests are running.

    ```ruby
    class MostlyTransactionalTest < ActiveSupport::TestCase
      self.use_transactional_tests = true
      skip_transactional_tests_for_database :shared
    end
    ```

    *Matthew Cheetham*, *Morgan Mareve*

*   Cast `query_cache` value when using URL configuration.

    *zzak*

*   NULLS NOT DISTINCT works with UNIQUE CONSTRAINT as well as UNIQUE INDEX.

    *Ryuta Kamizono*

*   `PG::UnableToSend: no connection to the server` is now retryable as a connection-related exception

    *Kazuma Watanabe*

Please check [8-0-stable](https://github.com/rails/rails/blob/8-0-stable/activerecord/CHANGELOG.md) for previous changes.<|MERGE_RESOLUTION|>--- conflicted
+++ resolved
@@ -1,4 +1,3 @@
-<<<<<<< HEAD
 *   Encryption now supports `support_unencrypted_data: true` being set per-attribute.
 
     Previously this only worked if `ActiveRecord::Encryption.config.support_unencrypted_data == true`.
@@ -21,7 +20,7 @@
     ```
 
     *Alex Ghiculescu*
-=======
+
 *   Model generator no longer needs a database connection to validate column types.
 
     *Mike Dalessio*
@@ -105,7 +104,6 @@
     [`config.active_record.use_legacy_signed_id_verifier`]: https://guides.rubyonrails.org/v8.1/configuring.html#config-active-record-use-legacy-signed-id-verifier
 
     *Ali Sepehri*, *Jonathan Hefner*
->>>>>>> 32d96235
 
 *   Prepend `extra_flags` in postgres' `structure_load`
 
