<<<<<<< HEAD
*   Fix where on association with has_one/has_many polymorphic relations.

    Before:
    ```ruby
    Treasure.where(price_estimates: PriceEstimate.all)
    #=> SELECT (...) WHERE "treasures"."id" IN (SELECT "price_estimates"."estimate_of_id" FROM "price_estimates")
    ```

    Later:
    ```ruby
    Treasure.where(price_estimates: PriceEstimate.all)
    #=> SELECT (...) WHERE "treasures"."id" IN (SELECT "price_estimates"."estimate_of_id" FROM "price_estimates" WHERE "price_estimates"."estimate_of_type" = 'Treasure')
    ```

    *Lázaro Nixon*

*   Fix decrementing counter caches on optimistically locked record deletion

    *fatkodima*
=======
## Rails 7.0.5.1 (June 26, 2023) ##

*   No changes.

>>>>>>> cdd14ce1

## Rails 7.0.5 (May 24, 2023) ##

*   Type cast `#attribute_changed?` `:from` and `:to` options.

    *Andrew Novoselac*

*   Fix `index_exists?` when column is an array.

    *Eileen M. Uchitelle*

*   Handle `Date` objects for PostgreSQL `timestamptz` columns.

    *Alex Ghiculescu*

*   Fix collation for changing column to non-string.

    *Hartley McGuire*

*   Map through subtype in `PostgreSQL::OID::Array`.

    *Jonathan Hefner*

*   Store correct environment in `internal_metadata` when run rails `db:prepare`.

    *fatkodima*

*   Make sure `ActiveRecord::Relation#sum` works with objects that implement `#coerce` without deprecation.

    *Alex Ghiculescu*

*   Fix retrieving foreign keys referencing tables named like keywords in PostgreSQL and MySQL.

    *fatkodima*

*   Support UUIDs in Disable Joins.

    *Samuel Cochran*

*   Fix Active Record's explain for queries starting with comments.

    *fatkodima*

*   Fix incorrectly preloading through association records when middle association has been loaded.

    *Joshua Young*

*   Fix where.missing and where.associated for parent/child associations.

    *fatkodima*

*   Fix Enumerable#in_order_of to preserve duplicates.

    *fatkodima*

*   Fix autoincrement on primary key for mysql.

    *Eileen M. Uchitelle*

*   Restore ability to redefine column in `create_table` for Rails 5.2 migrations.

    *fatkodima*

*   Fix schema cache dumping of virtual columns.

    *fatkodima*

*   Fix Active Record grouped calculations on joined tables on column present in both tables.

    *fatkodima*

*   Fix mutation detection for serialized attributes backed by binary columns.

    *Jean Boussier*

*   Fix a bug where using groups and counts with long table names would return incorrect results.

    *Shota Toguchi*, *Yusaku Ono*

*   Fix erroneous nil default precision on virtual datetime columns.

    Prior to this change, virtual datetime columns did not have the same
    default precision as regular datetime columns, resulting in the following
    being erroneously equivalent:

        t.virtual :name, type: datetime,                 as: "expression"
        t.virtual :name, type: datetime, precision: nil, as: "expression"

    This change fixes the default precision lookup, so virtual and regular
    datetime column default precisions match.

    *Sam Bostock*

*   Fix a case where the query cache can return wrong values. See #46044

    *Aaron Patterson*


## Rails 7.0.4.3 (March 13, 2023) ##

*   No changes.


## Rails 7.0.4.2 (January 24, 2023) ##

*   No changes.


## Rails 7.0.4.1 (January 17, 2023) ##

*   Make sanitize_as_sql_comment more strict

    Though this method was likely never meant to take user input, it was
    attempting sanitization. That sanitization could be bypassed with
    carefully crafted input.

    This commit makes the sanitization more robust by replacing any
    occurrences of "/*" or "*/" with "/ *" or "* /". It also performs a
    first pass to remove one surrounding comment to avoid compatibility
    issues for users relying on the existing removal.

    This also clarifies in the documentation of annotate that it should not
    be provided user input.

    [CVE-2023-22794]

*   Added integer width check to PostgreSQL::Quoting

    Given a value outside the range for a 64bit signed integer type
    PostgreSQL will treat the column type as numeric. Comparing
    integer values against numeric values can result in a slow
    sequential scan.

    This behavior is configurable via
    ActiveRecord::Base.raise_int_wider_than_64bit which defaults to true.

    [CVE-2022-44566]


## Rails 7.0.4 (September 09, 2022) ##

*   Symbol is allowed by default for YAML columns

    *Étienne Barrié*

*   Fix `ActiveRecord::Store` to serialize as a regular Hash

    Previously it would serialize as an `ActiveSupport::HashWithIndifferentAccess`
    which is wasteful and cause problem with YAML safe_load.

    *Jean Boussier*

*   Add `timestamptz` as a time zone aware type for PostgreSQL

    This is required for correctly parsing `timestamp with time zone` values in your database.

    If you don't want this, you can opt out by adding this initializer:

    ```ruby
    ActiveRecord::Base.time_zone_aware_types -= [:timestamptz]
    ```

    *Alex Ghiculescu*

*   Fix supporting timezone awareness for `tsrange` and `tstzrange` array columns.

    ```ruby
    # In database migrations
    add_column :shops, :open_hours, :tsrange, array: true
    # In app config
    ActiveRecord::Base.time_zone_aware_types += [:tsrange]
    # In the code times are properly converted to app time zone
    Shop.create!(open_hours: [Time.current..8.hour.from_now])
    ```

    *Wojciech Wnętrzak*

*   Resolve issue where a relation cache_version could be left stale.

    Previously, when `reset` was called on a relation object it did not reset the cache_versions
    ivar. This led to a confusing situation where despite having the correct data the relation
    still reported a stale cache_version.

    Usage:

    ```ruby
    developers = Developer.all
    developers.cache_version

    Developer.update_all(updated_at: Time.now.utc + 1.second)

    developers.cache_version # Stale cache_version
    developers.reset
    developers.cache_version # Returns the current correct cache_version
    ```

    Fixes #45341.

    *Austen Madden*

*   Fix `load_async` when called on an association proxy.

    Calling `load_async` directly an association would schedule
    a query but never use it.

    ```ruby
    comments = post.comments.load_async # schedule a query
    comments.to_a # perform an entirely new sync query
    ```

    Now it does use the async query, however note that it doesn't
    cause the association to be loaded.

    *Jean Boussier*

*   Fix eager loading for models without primary keys.

    *Anmol Chopra*, *Matt Lawrence*, and *Jonathan Hefner*

*   `rails db:schema:{dump,load}` now checks `ENV["SCHEMA_FORMAT"]` before config

    Since `rails db:structure:{dump,load}` was deprecated there wasn't a simple
    way to dump a schema to both SQL and Ruby formats. You can now do this with
    an environment variable. For example:

    ```
    SCHEMA_FORMAT=sql rake db:schema:dump
    ```

    *Alex Ghiculescu*

*   Fix Hstore deserialize regression.

    *edsharp*


## Rails 7.0.3.1 (July 12, 2022) ##

*   Change ActiveRecord::Coders::YAMLColumn default to safe_load

    This adds two new configuration options The configuration options are as
    follows:

    * `config.active_record.use_yaml_unsafe_load`

    When set to true, this configuration option tells Rails to use the old
    "unsafe" YAML loading strategy, maintaining the existing behavior but leaving
    the possible escalation vulnerability in place.  Setting this option to true
    is *not* recommended, but can aid in upgrading.

    * `config.active_record.yaml_column_permitted_classes`

    The "safe YAML" loading method does not allow all classes to be deserialized
    by default.  This option allows you to specify classes deemed "safe" in your
    application.  For example, if your application uses Symbol and Time in
    serialized data, you can add Symbol and Time to the allowed list as follows:

    ```
    config.active_record.yaml_column_permitted_classes = [Symbol, Date, Time]
    ```

    [CVE-2022-32224]


## Rails 7.0.3 (May 09, 2022) ##

*   Some internal housekeeping on reloads could break custom `respond_to?`
    methods in class objects that referenced reloadable constants. See
    [#44125](https://github.com/rails/rails/issues/44125) for details.

    *Xavier Noria*

*   Fixed MariaDB default function support.

    Defaults would be written wrong in "db/schema.rb" and not work correctly
    if using `db:schema:load`. Further more the function name would be
    added as string content when saving new records.

    *kaspernj*

*   Fix `remove_foreign_key` with `:if_exists` option when foreign key actually exists.

    *fatkodima*

*   Remove `--no-comments` flag in structure dumps for PostgreSQL

    This broke some apps that used custom schema comments. If you don't want
    comments in your structure dump, you can use:

    ```ruby
    ActiveRecord::Tasks::DatabaseTasks.structure_dump_flags = ['--no-comments']
    ```

    *Alex Ghiculescu*

*   Use the model name as a prefix when filtering encrypted attributes from logs.

    For example, when encrypting `Person#name` it will add `person.name` as a filter
    parameter, instead of just `name`. This prevents unintended filtering of parameters
    with a matching name in other models.

    *Jorge Manrubia*

*   Fix quoting of `ActiveSupport::Duration` and `Rational` numbers in the MySQL adapter.

    *Kevin McPhillips*

*   Fix `change_column_comment` to preserve column's AUTO_INCREMENT in the MySQL adapter

    *fatkodima*

## Rails 7.0.2.4 (April 26, 2022) ##

*   No changes.


## Rails 7.0.2.3 (March 08, 2022) ##

*   No changes.


## Rails 7.0.2.2 (February 11, 2022) ##

*   No changes.


## Rails 7.0.2.1 (February 11, 2022) ##

*   No changes.


## Rails 7.0.2 (February 08, 2022) ##

*   Fix `PG.connect` keyword arguments deprecation warning on ruby 2.7.

    *Nikita Vasilevsky*

*   Fix the ability to exclude encryption params from being autofiltered.

    *Mark Gangl*

*   Dump the precision for datetime columns following the new defaults.

    *Rafael Mendonça França*

*   Make sure encrypted attributes are not being filtered twice.

    *Nikita Vasilevsky*

*   Dump the database schema containing the current Rails version.

    Since https://github.com/rails/rails/pull/42297, Rails now generate datetime columns
    with a default precision of 6. This means that users upgrading to Rails 7.0 from 6.1,
    when loading the database schema, would get the new precision value, which would not match
    the production schema.

    To avoid this the schema dumper will generate the new format which will include the Rails
    version and will look like this:

    ```
    ActiveRecord::Schema[7.0].define
    ```

    When upgrading from Rails 6.1 to Rails 7.0, you can run the `rails app:update` task that will
    set the current schema version to 6.1.

    *Rafael Mendonça França*

*   Fix parsing expression for PostgreSQL generated column.

    *fatkodima*

*   Fix `Mysql2::Error: Commands out of sync; you can't run this command now`
    when bulk-inserting fixtures that exceed `max_allowed_packet` configuration.

    *Nikita Vasilevsky*

*   Fix error when saving an association with a relation named `record`.

    *Dorian Marié*

*   Fix `MySQL::SchemaDumper` behavior about datetime precision value.

    *y0t4*

*   Improve associated with no reflection error.

    *Nikolai*

*   Fix PG.connect keyword arguments deprecation warning on ruby 2.7.

    Fixes #44307.

    *Nikita Vasilevsky*

*   Fix passing options to `check_constraint` from `change_table`.

    *Frederick Cheung*


## Rails 7.0.1 (January 06, 2022) ##


*   Change `QueryMethods#in_order_of` to drop records not listed in values.

    `in_order_of` now filters down to the values provided, to match the behavior of the `Enumerable` version.

    *Kevin Newton*

*   Allow named expression indexes to be revertible.

    Previously, the following code would raise an error in a reversible migration executed while rolling back, due to the index name not being used in the index removal.

    ```ruby
    add_index(:settings, "(data->'property')", using: :gin, name: :index_settings_data_property)
    ```

    Fixes #43331.

    *Oliver Günther*

*   Better error messages when association name is invalid in the argument of `ActiveRecord::QueryMethods::WhereChain#missing`.

    *ykpythemind*

*   Fix ordered migrations for single db in multi db environment.

    *Himanshu*

*   Extract `on update CURRENT_TIMESTAMP` for mysql2 adapter.

    *Kazuhiro Masuda*

*   Fix incorrect argument in PostgreSQL structure dump tasks.

    Updating the `--no-comment` argument added in Rails 7 to the correct `--no-comments` argument.

    *Alex Dent*

*   Fix schema dumping column default SQL values for sqlite3.

    *fatkodima*

*   Correctly parse complex check constraint expressions for PostgreSQL.

    *fatkodima*

*   Fix `timestamptz` attributes on PostgreSQL handle blank inputs.

    *Alex Ghiculescu*

*   Fix migration compatibility to create SQLite references/belongs_to column as integer when migration version is 6.0.

    Reference/belongs_to in migrations with version 6.0 were creating columns as
    bigint instead of integer for the SQLite Adapter.

    *Marcelo Lauxen*

*   Fix joining through a polymorphic association.

    *Alexandre Ruban*

*   Fix `QueryMethods#in_order_of` to handle empty order list.

    ```ruby
    Post.in_order_of(:id, []).to_a
    ```

    Also more explicitly set the column as secondary order, so that any other
    value is still ordered.

    *Jean Boussier*

*   Fix `rails dbconsole` for 3-tier config.

    *Eileen M. Uchitelle*

*   Fix quoting of column aliases generated by calculation methods.

    Since the alias is derived from the table name, we can't assume the result
    is a valid identifier.

    ```ruby
    class Test < ActiveRecord::Base
      self.table_name = '1abc'
    end
    Test.group(:id).count
    # syntax error at or near "1" (ActiveRecord::StatementInvalid)
    # LINE 1: SELECT COUNT(*) AS count_all, "1abc"."id" AS 1abc_id FROM "1...
    ```

    *Jean Boussier*


## Rails 7.0.0 (December 15, 2021) ##

*   Better handle SQL queries with invalid encoding.

    ```ruby
    Post.create(name: "broken \xC8 UTF-8")
    ```

    Would cause all adapters to fail in a non controlled way in the code
    responsible to detect write queries.

    The query is now properly passed to the database connection, which might or might
    not be able to handle it, but will either succeed or failed in a more correct way.

    *Jean Boussier*

*   Move database and shard selection config options to a generator.

    Rather than generating the config options in `production.rb` when applications are created, applications can now run a generator to create an initializer and uncomment / update options as needed. All multi-db configuration can be implemented in this initializer.

    *Eileen M. Uchitelle*


## Rails 7.0.0.rc3 (December 14, 2021) ##

*   No changes.


## Rails 7.0.0.rc2 (December 14, 2021) ##

*   No changes.


## Rails 7.0.0.rc1 (December 06, 2021) ##

*   Remove deprecated `ActiveRecord::DatabaseConfigurations::DatabaseConfig#spec_name`.

    *Rafael Mendonça França*

*   Remove deprecated `ActiveRecord::Connection#in_clause_length`.

    *Rafael Mendonça França*

*   Remove deprecated `ActiveRecord::Connection#allowed_index_name_length`.

    *Rafael Mendonça França*

*   Remove deprecated `ActiveRecord::Base#remove_connection`.

    *Rafael Mendonça França*

*   Load STI Models in fixtures

    Data from Fixtures now loads based on the specific class for models with
    Single Table Inheritance. This affects enums defined in subclasses, previously
    the value of these fields was not parsed and remained `nil`

    *Andres Howard*

*   `#authenticate` returns false when the password is blank instead of raising an error.

    *Muhammad Muhammad Ibrahim*

*   Fix `ActiveRecord::QueryMethods#in_order_of` behavior for integer enums.

    `ActiveRecord::QueryMethods#in_order_of` didn't work as expected for enums stored as integers in the database when passing an array of strings or symbols as the order argument. This unexpected behavior occurred because the string or symbol values were not casted to match the integers in the database.

    The following example now works as expected:

    ```ruby
    class Book < ApplicationRecord
      enum status: [:proposed, :written, :published]
    end

    Book.in_order_of(:status, %w[written published proposed])
    ```

    *Alexandre Ruban*

*   Ignore persisted in-memory records when merging target lists.

    *Kevin Sjöberg*

*   Add a new option `:update_only` to `upsert_all` to configure the list of columns to update in case of conflict.

    Before, you could only customize the update SQL sentence via `:on_duplicate`. There is now a new option `:update_only` that lets you provide a list of columns to update in case of conflict:

    ```ruby
    Commodity.upsert_all(
      [
        { id: 2, name: "Copper", price: 4.84 },
        { id: 4, name: "Gold", price: 1380.87 },
        { id: 6, name: "Aluminium", price: 0.35 }
      ],
      update_only: [:price] # Only prices will be updated
    )
    ```

    *Jorge Manrubia*

*   Remove deprecated `ActiveRecord::Result#map!` and `ActiveRecord::Result#collect!`.

    *Rafael Mendonça França*

*   Remove deprecated `ActiveRecord::Base.configurations.to_h`.

    *Rafael Mendonça França*

*   Remove deprecated `ActiveRecord::Base.configurations.default_hash`.

    *Rafael Mendonça França*

*   Remove deprecated `ActiveRecord::Base.arel_attribute`.

    *Rafael Mendonça França*

*   Remove deprecated `ActiveRecord::Base.connection_config`.

    *Rafael Mendonça França*

*   Filter attributes in SQL logs

    Previously, SQL queries in logs containing `ActiveRecord::Base.filter_attributes` were not filtered.

    Now, the filter attributes will be masked `[FILTERED]` in the logs when `prepared_statement` is enabled.

    ```
    # Before:
      Foo Load (0.2ms)  SELECT "foos".* FROM "foos" WHERE "foos"."passw" = ? LIMIT ?  [["passw", "hello"], ["LIMIT", 1]]

    # After:
      Foo Load (0.5ms)  SELECT "foos".* FROM "foos" WHERE "foos"."passw" = ? LIMIT ?  [["passw", "[FILTERED]"], ["LIMIT", 1]]
    ```

    *Aishwarya Subramanian*

*   Remove deprecated `Tasks::DatabaseTasks.spec`.

    *Rafael Mendonça França*

*   Remove deprecated `Tasks::DatabaseTasks.current_config`.

    *Rafael Mendonça França*

*   Deprecate `Tasks::DatabaseTasks.schema_file_type`.

    *Rafael Mendonça França*

*   Remove deprecated `Tasks::DatabaseTasks.dump_filename`.

    *Rafael Mendonça França*

*   Remove deprecated `Tasks::DatabaseTasks.schema_file`.

    *Rafael Mendonça França*

*   Remove deprecated `environment` and `name` arguments from `Tasks::DatabaseTasks.schema_up_to_date?`.

    *Rafael Mendonça França*

*   Merging conditions on the same column no longer maintain both conditions,
    and will be consistently replaced by the latter condition.

    ```ruby
    # Rails 6.1 (IN clause is replaced by merger side equality condition)
    Author.where(id: [david.id, mary.id]).merge(Author.where(id: bob)) # => [bob]
    # Rails 6.1 (both conflict conditions exists, deprecated)
    Author.where(id: david.id..mary.id).merge(Author.where(id: bob)) # => []
    # Rails 6.1 with rewhere to migrate to Rails 7.0's behavior
    Author.where(id: david.id..mary.id).merge(Author.where(id: bob), rewhere: true) # => [bob]
    # Rails 7.0 (same behavior with IN clause, mergee side condition is consistently replaced)
    Author.where(id: [david.id, mary.id]).merge(Author.where(id: bob)) # => [bob]
    Author.where(id: david.id..mary.id).merge(Author.where(id: bob)) # => [bob]

    *Rafael Mendonça França*

*   Remove deprecated support to `Model.reorder(nil).first` to search using non-deterministic order.

    *Rafael Mendonça França*

*   Remove deprecated rake tasks:

    * `db:schema:load_if_ruby`
    * `db:structure:dump`
    * `db:structure:load`
    * `db:structure:load_if_sql`
    * `db:structure:dump:#{name}`
    * `db:structure:load:#{name}`
    * `db:test:load_structure`
    * `db:test:load_structure:#{name}`

    *Rafael Mendonça França*

*   Remove deprecated `DatabaseConfig#config` method.

    *Rafael Mendonça França*

*   Rollback transactions when the block returns earlier than expected.

    Before this change, when a transaction block returned early, the transaction would be committed.

    The problem is that timeouts triggered inside the transaction block was also making the incomplete transaction
    to be committed, so in order to avoid this mistake, the transaction block is rolled back.

    *Rafael Mendonça França*

*   Add middleware for automatic shard swapping.

    Provides a basic middleware to perform automatic shard swapping. Applications will provide a resolver which will determine for an individual request which shard should be used. Example:

    ```ruby
    config.active_record.shard_resolver = ->(request) {
      subdomain = request.subdomain
      tenant = Tenant.find_by_subdomain!(subdomain)
      tenant.shard
    }
    ```

    See guides for more details.

    *Eileen M. Uchitelle*, *John Crepezzi*

*   Remove deprecated support to pass a column to `type_cast`.

    *Rafael Mendonça França*

*   Remove deprecated support to type cast to database values `ActiveRecord::Base` objects.

    *Rafael Mendonça França*

*   Remove deprecated support to quote `ActiveRecord::Base` objects.

    *Rafael Mendonça França*

*   Remove deprecacated support to resolve connection using `"primary"` as connection specification name.

    *Rafael Mendonça França*

*   Remove deprecation warning when using `:interval` column is used in PostgreSQL database.

    Now, interval columns will return `ActiveSupport::Duration` objects instead of strings.

    To keep the old behavior, you can add this line to your model:

    ```ruby
    attribute :column, :string
    ```

    *Rafael Mendonça França*

*   Remove deprecated support to YAML load `ActiveRecord::Base` instance in the Rails 4.2 and 4.1 formats.

    *Rafael Mendonça França*

*   Remove deprecated option `:spec_name` in the `configs_for` method.

    *Rafael Mendonça França*

*   Remove deprecated  `ActiveRecord::Base.allow_unsafe_raw_sql`.

    *Rafael Mendonça França*

*   Fix regression bug that caused ignoring additional conditions for preloading has_many-through relations.

    Fixes #43132

    *Alexander Pauly*

*   Fix `has_many` inversing recursion on models with recursive associations.

    *Gannon McGibbon*

*   Add `accepts_nested_attributes_for` support for `delegated_type`

    ```ruby
    class Entry < ApplicationRecord
      delegated_type :entryable, types: %w[ Message Comment ]
      accepts_nested_attributes_for :entryable
    end

    entry = Entry.create(entryable_type: 'Message', entryable_attributes: { content: 'Hello world' })
    # => #<Entry:0x00>
    # id: 1
    # entryable_id: 1,
    # entryable_type: 'Message'
    # ...>

    entry.entryable
    # => #<Message:0x01>
    # id: 1
    # content: 'Hello world'
    # ...>
    ```

    Previously it would raise an error:

    ```ruby
    Entry.create(entryable_type: 'Message', entryable_attributes: { content: 'Hello world' })
    # ArgumentError: Cannot build association `entryable'. Are you trying to build a polymorphic one-to-one association?
    ```

    *Sjors Baltus*

*   Use subquery for DELETE with GROUP_BY and HAVING clauses.

    Prior to this change, deletes with GROUP_BY and HAVING were returning an error.

    After this change, GROUP_BY and HAVING are valid clauses in DELETE queries, generating the following query:

    ```sql
    DELETE FROM "posts" WHERE "posts"."id" IN (
        SELECT "posts"."id" FROM "posts" INNER JOIN "comments" ON "comments"."post_id" = "posts"."id" GROUP BY "posts"."id" HAVING (count(comments.id) >= 2))
    )  [["flagged", "t"]]
    ```

    *Ignacio Chiazzo Cardarello*

*   Use subquery for UPDATE with GROUP_BY and HAVING clauses.

    Prior to this change, updates with GROUP_BY and HAVING were being ignored, generating a SQL like this:

    ```sql
    UPDATE "posts" SET "flagged" = ? WHERE "posts"."id" IN (
        SELECT "posts"."id" FROM "posts" INNER JOIN "comments" ON "comments"."post_id" = "posts"."id"
    )  [["flagged", "t"]]
    ```

    After this change, GROUP_BY and HAVING clauses are used as a subquery in updates, like this:

    ```sql
    UPDATE "posts" SET "flagged" = ? WHERE "posts"."id" IN (
        SELECT "posts"."id" FROM "posts" INNER JOIN "comments" ON "comments"."post_id" = "posts"."id"
        GROUP BY posts.id HAVING (count(comments.id) >= 2)
    )  [["flagged", "t"]]
    ```

    *Ignacio Chiazzo Cardarello*

*   Add support for setting the filename of the schema or structure dump in the database config.

    Applications may now set their the filename or path of the schema / structure dump file in their database configuration.

    ```yaml
    production:
      primary:
        database: my_db
        schema_dump: my_schema_dump_filename.rb
      animals:
        database: animals_db
        schema_dump: false
    ```

    The filename set in `schema_dump` will be used by the application. If set to `false` the schema will not be dumped. The database tasks are responsible for adding the database directory to the filename. If a full path is provided, the Rails tasks will use that instead of `ActiveRecord::DatabaseTasks.db_dir`.

    *Eileen M. Uchitelle*, *Ryan Kerr*

*   Add `ActiveRecord::Base.prohibit_shard_swapping` to prevent attempts to change the shard within a block.

    *John Crepezzi*, *Eileen M. Uchitelle*

*   Filter unchanged attributes with default function from insert query when `partial_inserts` is disabled.

    *Akshay Birajdar*, *Jacopo Beschi*

*   Add support for FILTER clause (SQL:2003) to Arel.

    Currently supported by PostgreSQL 9.4+ and SQLite 3.30+.

    *Andrey Novikov*

*   Automatically set timestamps on record creation during bulk insert/upsert

    Prior to this change, only updates during an upsert operation (e.g. `upsert_all`) would touch timestamps (`updated_{at,on}`). Now, record creations also touch timestamp columns (`{created,updated}_{at,on}`).

    This behaviour is controlled by the `<model>.record_timestamps` config, matching the behaviour of `create`, `update`, etc. It can also be overridden by using the `record_timestamps:` keyword argument.

    Note that this means `upsert_all` on models with `record_timestamps = false` will no longer touch `updated_{at,on}` automatically.

    *Sam Bostock*

*   Don't require `role` when passing `shard` to `connected_to`.

    `connected_to` can now be called with a `shard` only. Note that `role` is still inherited if `connected_to` calls are nested.

    *Eileen M. Uchitelle*

*   Add option to lazily load the schema cache on the connection.

    Previously, the only way to load the schema cache in Active Record was through the Railtie on boot. This option provides the ability to load the schema cache on the connection after it's been established. Loading the cache lazily on the connection can be beneficial for Rails applications that use multiple databases because it will load the cache at the time the connection is established. Currently Railties doesn't have access to the connections before boot.

    To use the cache, set `config.active_record.lazily_load_schema_cache = true` in your application configuration. In addition a `schema_cache_path` should be set in your database configuration if you don't want to use the default "db/schema_cache.yml" path.

    *Eileen M. Uchitelle*

*   Allow automatic `inverse_of` detection for associations with scopes.

    Automatic `inverse_of` detection now works for associations with scopes. For
    example, the `comments` association here now automatically detects
    `inverse_of: :post`, so we don't need to pass that option:

    ```ruby
    class Post < ActiveRecord::Base
      has_many :comments, -> { visible }
    end

    class Comment < ActiveRecord::Base
      belongs_to :post
    end
    ```

    Note that the automatic detection still won't work if the inverse
    association has a scope. In this example a scope on the `post` association
    would still prevent Rails from finding the inverse for the `comments`
    association.

    This will be the default for new apps in Rails 7. To opt in:

    ```ruby
    config.active_record.automatic_scope_inversing = true
    ```

    *Daniel Colson*, *Chris Bloom*

*   Accept optional transaction args to `ActiveRecord::Locking::Pessimistic#with_lock`

    `#with_lock` now accepts transaction options like `requires_new:`,
    `isolation:`, and `joinable:`

    *John Mileham*

*   Adds support for deferrable foreign key constraints in PostgreSQL.

    By default, foreign key constraints in PostgreSQL are checked after each statement. This works for most use cases,
    but becomes a major limitation when creating related records before the parent record is inserted into the database.
    One example of this is looking up / creating a person via one or more unique alias.

    ```ruby
    Person.transaction do
      alias = Alias
        .create_with(user_id: SecureRandom.uuid)
        .create_or_find_by(name: "DHH")

      person = Person
        .create_with(name: "David Heinemeier Hansson")
        .create_or_find_by(id: alias.user_id)
    end
    ```

    Using the default behavior, the transaction would fail when executing the first `INSERT` statement.

    By passing the `:deferrable` option to the `add_foreign_key` statement in migrations, it's possible to defer this
    check.

    ```ruby
    add_foreign_key :aliases, :person, deferrable: true
    ```

    Passing `deferrable: true` doesn't change the default behavior, but allows manually deferring the check using
    `SET CONSTRAINTS ALL DEFERRED` within a transaction. This will cause the foreign keys to be checked after the
    transaction.

    It's also possible to adjust the default behavior from an immediate check (after the statement), to a deferred check
    (after the transaction):

    ```ruby
    add_foreign_key :aliases, :person, deferrable: :deferred
    ```

    *Benedikt Deicke*

*   Allow configuring Postgres password through the socket URL.

    For example:
    ```ruby
    ActiveRecord::DatabaseConfigurations::UrlConfig.new(
      :production, :production, 'postgres:///?user=user&password=secret&dbname=app', {}
    ).configuration_hash
    ```

    will now return,

    ```ruby
    { :user=>"user", :password=>"secret", :dbname=>"app", :adapter=>"postgresql" }
    ```

    *Abeid Ahmed*

*   PostgreSQL: support custom enum types

    In migrations, use `create_enum` to add a new enum type, and `t.enum` to add a column.

    ```ruby
    def up
      create_enum :mood, ["happy", "sad"]

      change_table :cats do |t|
        t.enum :current_mood, enum_type: "mood", default: "happy", null: false
      end
    end
    ```

    Enums will be presented correctly in `schema.rb`. Note that this is only supported by
    the PostgreSQL adapter.

    *Alex Ghiculescu*

*   Avoid COMMENT statements in PostgreSQL structure dumps

    COMMENT statements are now omitted from the output of `db:structure:dump` when using PostgreSQL >= 11.
    This allows loading the dump without a pgsql superuser account.

    Fixes #36816, #43107.

    *Janosch Müller*

*   Add support for generated columns in PostgreSQL adapter

    Generated columns are supported since version 12.0 of PostgreSQL. This adds
    support of those to the PostgreSQL adapter.

    ```ruby
    create_table :users do |t|
      t.string :name
      t.virtual :name_upcased, type: :string, as: 'upper(name)', stored: true
    end
    ```

    *Michał Begejowicz*


## Rails 7.0.0.alpha2 (September 15, 2021) ##

*   No changes.


## Rails 7.0.0.alpha1 (September 15, 2021) ##

*   Remove warning when overwriting existing scopes

    Removes the following unnecessary warning message that appeared when overwriting existing scopes

    ```
    Creating scope :my_scope_name. Overwriting existing method "MyClass.my_scope_name" when overwriting existing scopes
    ```

     *Weston Ganger*

*   Use full precision for `updated_at` in `insert_all`/`upsert_all`

    `CURRENT_TIMESTAMP` provides differing precision depending on the database,
    and not all databases support explicitly specifying additional precision.

    Instead, we delegate to the new `connection.high_precision_current_timestamp`
    for the SQL to produce a high precision timestamp on the current database.

    Fixes #42992

    *Sam Bostock*

*   Add ssl support for postgresql database tasks

    Add `PGSSLMODE`, `PGSSLCERT`, `PGSSLKEY` and `PGSSLROOTCERT` to pg_env from database config
    when running postgresql database tasks.

    ```yaml
    # config/database.yml

    production:
      sslmode: verify-full
      sslcert: client.crt
      sslkey: client.key
      sslrootcert: ca.crt
    ```

    Environment variables

    ```
    PGSSLMODE=verify-full
    PGSSLCERT=client.crt
    PGSSLKEY=client.key
    PGSSLROOTCERT=ca.crt
    ```

    Fixes #42994

    *Michael Bayucot*

*   Avoid scoping update callbacks in `ActiveRecord::Relation#update!`.

    Making it consistent with how scoping is applied only to the query in `ActiveRecord::Relation#update`
    and not also to the callbacks from the update itself.

    *Dylan Thacker-Smith*

*   Fix 2 cases that inferred polymorphic class from the association's `foreign_type`
    using `String#constantize` instead of the model's `polymorphic_class_for`.

    When updating a polymorphic association, the old `foreign_type` was not inferred correctly when:
    1. `touch`ing the previously associated record
    2. updating the previously associated record's `counter_cache`

    *Jimmy Bourassa*

*   Add config option for ignoring tables when dumping the schema cache.

    Applications can now be configured to ignore certain tables when dumping the schema cache.

    The configuration option can table an array of tables:

    ```ruby
    config.active_record.schema_cache_ignored_tables = ["ignored_table", "another_ignored_table"]
    ```

    Or a regex:

    ```ruby
    config.active_record.schema_cache_ignored_tables = [/^_/]
    ```

    *Eileen M. Uchitelle*

*   Make schema cache methods return consistent results.

    Previously the schema cache methods `primary_keys`, `columns`, `columns_hash`, and `indexes`
    would behave differently than one another when a table didn't exist and differently across
    database adapters. This change unifies the behavior so each method behaves the same regardless
    of adapter.

    The behavior now is:

    `columns`: (unchanged) raises a db error if the table does not exist.
    `columns_hash`: (unchanged) raises a db error if the table does not exist.
    `primary_keys`: (unchanged) returns `nil` if the table does not exist.
    `indexes`: (changed for mysql2) returns `[]` if the table does not exist.

    *Eileen M. Uchitelle*

*   Reestablish connection to previous database after after running `db:schema:load:name`

    After running `db:schema:load:name` the previous connection is restored.

    *Jacopo Beschi*

*   Add database config option `database_tasks`

    If you would like to connect to an external database without any database
    management tasks such as schema management, migrations, seeds, etc. you can set
    the per database config option `database_tasks: false`

    ```yaml
    # config/database.yml

    production:
      primary:
        database: my_database
        adapter: mysql2
      animals:
        database: my_animals_database
        adapter: mysql2
        database_tasks: false
    ```

    *Weston Ganger*

*   Fix `ActiveRecord::InternalMetadata` to not be broken by `config.active_record.record_timestamps = false`

    Since the model always create the timestamp columns, it has to set them, otherwise it breaks
    various DB management tasks.

    Fixes #42983

*   Add `ActiveRecord::QueryLogs`.

    Configurable tags can be automatically added to all SQL queries generated by Active Record.

    ```ruby
    # config/application.rb
    module MyApp
      class Application < Rails::Application
        config.active_record.query_log_tags_enabled = true
      end
    end
    ```

    By default the application, controller and action details are added to the query tags:

    ```ruby
    class BooksController < ApplicationController
      def index
        @books = Book.all
      end
    end
    ```

    ```ruby
    GET /books
    # SELECT * FROM books /*application:MyApp;controller:books;action:index*/
    ```

    Custom tags containing static values and Procs can be defined in the application configuration:

    ```ruby
    config.active_record.query_log_tags = [
      :application,
      :controller,
      :action,
      {
        custom_static: "foo",
        custom_dynamic: -> { Time.now }
      }
    ]
    ```

    *Keeran Raj Hawoldar*, *Eileen M. Uchitelle*, *Kasper Timm Hansen*

*   Added support for multiple databases to `rails db:setup` and `rails db:reset`.

    *Ryan Hall*

*   Add `ActiveRecord::Relation#structurally_compatible?`.

    Adds a query method by which a user can tell if the relation that they're
    about to use for `#or` or `#and` is structurally compatible with the
    receiver.

    *Kevin Newton*

*   Add `ActiveRecord::QueryMethods#in_order_of`.

    This allows you to specify an explicit order that you'd like records
    returned in based on a SQL expression. By default, this will be accomplished
    using a case statement, as in:

    ```ruby
    Post.in_order_of(:id, [3, 5, 1])
    ```

    will generate the SQL:

    ```sql
    SELECT "posts".* FROM "posts" ORDER BY CASE "posts"."id" WHEN 3 THEN 1 WHEN 5 THEN 2 WHEN 1 THEN 3 ELSE 4 END ASC
    ```

    However, because this functionality is built into MySQL in the form of the
    `FIELD` function, that connection adapter will generate the following SQL
    instead:

    ```sql
    SELECT "posts".* FROM "posts" ORDER BY FIELD("posts"."id", 1, 5, 3) DESC
    ```

    *Kevin Newton*

*   Fix `eager_loading?` when ordering with `Symbol`.

    `eager_loading?` is triggered correctly when using `order` with symbols.

    ```ruby
    scope = Post.includes(:comments).order(:"comments.label")
    => true
    ```

    *Jacopo Beschi*

*   Two change tracking methods are added for `belongs_to` associations.

    The `association_changed?` method (assuming an association named `:association`) returns true
    if a different associated object has been assigned and the foreign key will be updated in the
    next save.

    The `association_previously_changed?` method returns true if the previous save updated the
    association to reference a different associated object.

    *George Claghorn*

*   Add option to disable schema dump per-database.

    Dumping the schema is on by default for all databases in an application. To turn it off for a
    specific database, use the `schema_dump` option:

    ```yaml
    # config/database.yml

    production:
      schema_dump: false
    ```

    *Luis Vasconcellos*, *Eileen M. Uchitelle*

*   Fix `eager_loading?` when ordering with `Hash` syntax.

    `eager_loading?` is triggered correctly when using `order` with hash syntax
    on an outer table.

    ```ruby
    Post.includes(:comments).order({ "comments.label": :ASC }).eager_loading?
    # => true
    ```

    *Jacopo Beschi*

*   Move the forcing of clear text encoding to the `ActiveRecord::Encryption::Encryptor`.

    Fixes #42699.

    *J Smith*

*   `partial_inserts` is now disabled by default in new apps.

    This will be the default for new apps in Rails 7. To opt in:

    ```ruby
    config.active_record.partial_inserts = true
    ```

    If a migration removes the default value of a column, this option
    would cause old processes to no longer be able to create new records.

    If you need to remove a column, you should first use `ignored_columns`
    to stop using it.

    *Jean Boussier*

*   Rails can now verify foreign keys after loading fixtures in tests.

    This will be the default for new apps in Rails 7. To opt in:

    ```ruby
    config.active_record.verify_foreign_keys_for_fixtures = true
    ```

    Tests will not run if there is a foreign key constraint violation in your fixture data.

    The feature is supported by SQLite and PostgreSQL, other adapters can also add support for it.

    *Alex Ghiculescu*

*   Clear cached `has_one` association after setting `belongs_to` association to `nil`.

    After setting a `belongs_to` relation to `nil` and updating an unrelated attribute on the owner,
    the owner should still return `nil` on the `has_one` relation.

    Fixes #42597.

    *Michiel de Mare*

*   OpenSSL constants are now used for Digest computations.

    *Dirkjan Bussink*

*   Adds support for `if_not_exists` to `add_foreign_key` and `if_exists` to `remove_foreign_key`.

    Applications can set their migrations to ignore exceptions raised when adding a foreign key
    that already exists or when removing a foreign key that does not exist.

    Example Usage:

    ```ruby
    class AddAuthorsForeignKeyToArticles < ActiveRecord::Migration[7.0]
      def change
        add_foreign_key :articles, :authors, if_not_exists: true
      end
    end
    ```

    ```ruby
    class RemoveAuthorsForeignKeyFromArticles < ActiveRecord::Migration[7.0]
      def change
        remove_foreign_key :articles, :authors, if_exists: true
      end
    end
    ```

    *Roberto Miranda*

*   Prevent polluting ENV during postgresql structure dump/load.

    Some configuration parameters were provided to pg_dump / psql via
    environment variables which persisted beyond the command being run, and may
    have caused subsequent commands and connections to fail. Tasks running
    across multiple postgresql databases like `rails db:test:prepare` may have
    been affected.

    *Samuel Cochran*

*   Set precision 6 by default for `datetime` columns.

    By default, datetime columns will have microseconds precision instead of seconds precision.

    *Roberto Miranda*

*   Allow preloading of associations with instance dependent scopes.

    *John Hawthorn*, *John Crepezzi*, *Adam Hess*, *Eileen M. Uchitelle*, *Dinah Shi*

*   Do not try to rollback transactions that failed due to a `ActiveRecord::TransactionRollbackError`.

    *Jamie McCarthy*

*   Active Record Encryption will now encode values as UTF-8 when using deterministic
    encryption. The encoding is part of the encrypted payload, so different encodings for
    different values result in different ciphertexts. This can break unique constraints and
    queries.

    The new behavior is configurable via `active_record.encryption.forced_encoding_for_deterministic_encryption`
    that is `Encoding::UTF_8` by default. It can be disabled by setting it to `nil`.

    *Jorge Manrubia*

*   The MySQL adapter now cast numbers and booleans bind parameters to string for safety reasons.

    When comparing a string and a number in a query, MySQL converts the string to a number. So for
    instance `"foo" = 0`, will implicitly cast `"foo"` to `0` and will evaluate to `TRUE` which can
    lead to security vulnerabilities.

    Active Record already protect against that vulnerability when it knows the type of the column
    being compared, however until now it was still vulnerable when using bind parameters:

    ```ruby
    User.where("login_token = ?", 0).first
    ```

    Would perform:

    ```sql
    SELECT * FROM `users` WHERE `login_token` = 0 LIMIT 1;
    ```

    Now it will perform:

    ```sql
    SELECT * FROM `users` WHERE `login_token` = '0' LIMIT 1;
    ```

    *Jean Boussier*

*   Fixture configurations (`_fixture`) are now strictly validated.

    If an error will be raised if that entry contains unknown keys while previously it
    would silently have no effects.

    *Jean Boussier*

*   Add `ActiveRecord::Base.update!` that works like `ActiveRecord::Base.update` but raises exceptions.

    This allows for the same behavior as the instance method `#update!` at a class level.

    ```ruby
    Person.update!(:all, state: "confirmed")
    ```

    *Dorian Marié*

*   Add `ActiveRecord::Base#attributes_for_database`.

    Returns attributes with values for assignment to the database.

    *Chris Salzberg*

*   Use an empty query to check if the PostgreSQL connection is still active.

    An empty query is faster than `SELECT 1`.

    *Heinrich Lee Yu*

*   Add `ActiveRecord::Base#previously_persisted?`.

    Returns `true` if the object has been previously persisted but now it has been deleted.

*   Deprecate `partial_writes` in favor of `partial_inserts` and `partial_updates`.

    This allows to have a different behavior on update and create.

    *Jean Boussier*

*   Fix compatibility with `psych >= 4`.

    Starting in Psych 4.0.0 `YAML.load` behaves like `YAML.safe_load`. To preserve compatibility,
    Active Record's schema cache loader and `YAMLColumn` now uses `YAML.unsafe_load` if available.

    *Jean Boussier*

*   `ActiveRecord::Base.logger` is now a `class_attribute`.

    This means it can no longer be accessed directly through `@@logger`, and that setting `logger =`
    on a subclass won't change the parent's logger.

    *Jean Boussier*

*   Add `.asc.nulls_first` for all databases. Unfortunately MySQL still doesn't like `nulls_last`.

    *Keenan Brock*

*   Improve performance of `one?` and `many?` by limiting the generated count query to 2 results.

    *Gonzalo Riestra*

*   Don't check type when using `if_not_exists` on `add_column`.

    Previously, if a migration called `add_column` with the `if_not_exists` option set to true
    the `column_exists?` check would look for a column with the same name and type as the migration.

    Recently it was discovered that the type passed to the migration is not always the same type
    as the column after migration. For example a column set to `:mediumblob` in the migration will
    be casted to `binary` when calling `column.type`. Since there is no straightforward way to cast
    the type to the database type without running the migration, we opted to drop the type check from
    `add_column`. This means that migrations adding a duplicate column with a different type will no
    longer raise an error.

    *Eileen M. Uchitelle*

*   Log a warning message when running SQLite in production.

    Using SQLite in production ENV is generally discouraged. SQLite is also the default adapter
    in a new Rails application.
    For the above reasons log a warning message when running SQLite in production.

    The warning can be disabled by setting `config.active_record.sqlite3_production_warning=false`.

    *Jacopo Beschi*

*   Add option to disable joins for `has_one` associations.

    In a multiple database application, associations can't join across
    databases. When set, this option instructs Rails to generate 2 or
    more queries rather than generating joins for `has_one` associations.

    Set the option on a has one through association:

    ```ruby
    class Person
      has_one :dog
      has_one :veterinarian, through: :dog, disable_joins: true
    end
    ```

    Then instead of generating join SQL, two queries are used for `@person.veterinarian`:

    ```
    SELECT "dogs"."id" FROM "dogs" WHERE "dogs"."person_id" = ?  [["person_id", 1]]
    SELECT "veterinarians".* FROM "veterinarians" WHERE "veterinarians"."dog_id" = ?  [["dog_id", 1]]
    ```

    *Sarah Vessels*, *Eileen M. Uchitelle*

*   `Arel::Visitors::Dot` now renders a complete set of properties when visiting
    `Arel::Nodes::SelectCore`, `SelectStatement`, `InsertStatement`, `UpdateStatement`, and
    `DeleteStatement`, which fixes #42026. Previously, some properties were omitted.

    *Mike Dalessio*

*   `Arel::Visitors::Dot` now supports `Arel::Nodes::Bin`, `Case`, `CurrentRow`, `Distinct`,
    `DistinctOn`, `Else`, `Except`, `InfixOperation`, `Intersect`, `Lock`, `NotRegexp`, `Quoted`,
    `Regexp`, `UnaryOperation`, `Union`, `UnionAll`, `When`, and `With`. Previously, these node
    types caused an exception to be raised by `Arel::Visitors::Dot#accept`.

    *Mike Dalessio*

*   Optimize `remove_columns` to use a single SQL statement.

    ```ruby
    remove_columns :my_table, :col_one, :col_two
    ```

    Now results in the following SQL:

    ```sql
    ALTER TABLE "my_table" DROP COLUMN "col_one", DROP COLUMN "col_two"
    ```

    *Jon Dufresne*

*   Ensure `has_one` autosave association callbacks get called once.

    Change the `has_one` autosave callback to be non cyclic as well.
    By doing this the autosave callback are made more consistent for
    all 3 cases: `has_many`, `has_one`, and `belongs_to`.

    *Petrik de Heus*

*   Add option to disable joins for associations.

    In a multiple database application, associations can't join across
    databases. When set, this option instructs Rails to generate 2 or
    more queries rather than generating joins for associations.

    Set the option on a has many through association:

    ```ruby
    class Dog
      has_many :treats, through: :humans, disable_joins: true
      has_many :humans
    end
    ```

    Then instead of generating join SQL, two queries are used for `@dog.treats`:

    ```
    SELECT "humans"."id" FROM "humans" WHERE "humans"."dog_id" = ?  [["dog_id", 1]]
    SELECT "treats".* FROM "treats" WHERE "treats"."human_id" IN (?, ?, ?)  [["human_id", 1], ["human_id", 2], ["human_id", 3]]
    ```

    *Eileen M. Uchitelle*, *Aaron Patterson*, *Lee Quarella*

*   Add setting for enumerating column names in SELECT statements.

    Adding a column to a PostgreSQL database, for example, while the application is running can
    change the result of wildcard `SELECT *` queries, which invalidates the result
    of cached prepared statements and raises a `PreparedStatementCacheExpired` error.

    When enabled, Active Record will avoid wildcards and always include column names
    in `SELECT` queries, which will return consistent results and avoid prepared
    statement errors.

    Before:

    ```ruby
    Book.limit(5)
    # SELECT * FROM books LIMIT 5
    ```

    After:

    ```ruby
    # config/application.rb
    module MyApp
      class Application < Rails::Application
        config.active_record.enumerate_columns_in_select_statements = true
      end
    end

    # or, configure per-model
    class Book < ApplicationRecord
      self.enumerate_columns_in_select_statements = true
    end
    ```

    ```ruby
    Book.limit(5)
    # SELECT id, author_id, name, format, status, language, etc FROM books LIMIT 5
    ```

    *Matt Duszynski*

*   Allow passing SQL as `on_duplicate` value to `#upsert_all` to make it possible to use raw SQL to update columns on conflict:

    ```ruby
    Book.upsert_all(
      [{ id: 1, status: 1 }, { id: 2, status: 1 }],
      on_duplicate: Arel.sql("status = GREATEST(books.status, EXCLUDED.status)")
    )
    ```

    *Vladimir Dementyev*

*   Allow passing SQL as `returning` statement to `#upsert_all`:

    ```ruby
    Article.insert_all(
      [
        { title: "Article 1", slug: "article-1", published: false },
        { title: "Article 2", slug: "article-2", published: false }
      ],
      returning: Arel.sql("id, (xmax = '0') as inserted, name as new_name")
    )
    ```

    *Vladimir Dementyev*

*   Deprecate `legacy_connection_handling`.

    *Eileen M. Uchitelle*

*   Add attribute encryption support.

    Encrypted attributes are declared at the model level. These
    are regular Active Record attributes backed by a column with
    the same name. The system will transparently encrypt these
    attributes before saving them into the database and will
    decrypt them when retrieving their values.


    ```ruby
    class Person < ApplicationRecord
      encrypts :name
      encrypts :email_address, deterministic: true
    end
    ```

    You can learn more in the [Active Record Encryption
    guide](https://edgeguides.rubyonrails.org/active_record_encryption.html).

    *Jorge Manrubia*

*   Changed Arel predications `contains` and `overlaps` to use
    `quoted_node` so that PostgreSQL arrays are quoted properly.

    *Bradley Priest*

*   Add mode argument to record level `strict_loading!`.

    This argument can be used when enabling strict loading for a single record
    to specify that we only want to raise on n plus one queries.

    ```ruby
    developer.strict_loading!(mode: :n_plus_one_only)

    developer.projects.to_a # Does not raise
    developer.projects.first.client # Raises StrictLoadingViolationError
    ```

    Previously, enabling strict loading would cause any lazily loaded
    association to raise an error. Using `n_plus_one_only` mode allows us to
    lazily load belongs_to, has_many, and other associations that are fetched
    through a single query.

    *Dinah Shi*

*   Fix Float::INFINITY assignment to datetime column with postgresql adapter.

    Before:

    ```ruby
    # With this config
    ActiveRecord::Base.time_zone_aware_attributes = true

    # and the following schema:
    create_table "postgresql_infinities" do |t|
      t.datetime "datetime"
    end

    # This test fails
    record = PostgresqlInfinity.create!(datetime: Float::INFINITY)
    assert_equal Float::INFINITY, record.datetime # record.datetime gets nil
    ```

    After this commit, `record.datetime` gets `Float::INFINITY` as expected.

    *Shunichi Ikegami*

*   Type cast enum values by the original attribute type.

    The notable thing about this change is that unknown labels will no longer match 0 on MySQL.

    ```ruby
    class Book < ActiveRecord::Base
      enum :status, { proposed: 0, written: 1, published: 2 }
    end
    ```

    Before:

    ```ruby
    # SELECT `books`.* FROM `books` WHERE `books`.`status` = 'prohibited' LIMIT 1
    Book.find_by(status: :prohibited)
    # => #<Book id: 1, status: "proposed", ...> (for mysql2 adapter)
    # => ActiveRecord::StatementInvalid: PG::InvalidTextRepresentation: ERROR:  invalid input syntax for type integer: "prohibited" (for postgresql adapter)
    # => nil (for sqlite3 adapter)
    ```

    After:

    ```ruby
    # SELECT `books`.* FROM `books` WHERE `books`.`status` IS NULL LIMIT 1
    Book.find_by(status: :prohibited)
    # => nil (for all adapters)
    ```

    *Ryuta Kamizono*

*   Fixtures for `has_many :through` associations now load timestamps on join tables.

    Given this fixture:

    ```yml
    ### monkeys.yml
    george:
      name: George the Monkey
      fruits: apple

    ### fruits.yml
    apple:
      name: apple
    ```

    If the join table (`fruit_monkeys`) contains `created_at` or `updated_at` columns,
    these will now be populated when loading the fixture. Previously, fixture loading
    would crash if these columns were required, and leave them as null otherwise.

    *Alex Ghiculescu*

*   Allow applications to configure the thread pool for async queries.

    Some applications may want one thread pool per database whereas others want to use
    a single global thread pool for all queries. By default, Rails will set `async_query_executor`
    to `nil` which will not initialize any executor. If `load_async` is called and no executor
    has been configured, the query will be executed in the foreground.

    To create one thread pool for all database connections to use applications can set
    `config.active_record.async_query_executor` to `:global_thread_pool` and optionally define
    `config.active_record.global_executor_concurrency`. This defaults to 4. For applications that want
    to have a thread pool for each database connection, `config.active_record.async_query_executor` can
    be set to `:multi_thread_pool`. The configuration for each thread pool is set in the database
    configuration.

    *Eileen M. Uchitelle*

*   Allow new syntax for `enum` to avoid leading `_` from reserved options.

    Before:

    ```ruby
    class Book < ActiveRecord::Base
      enum status: [ :proposed, :written ], _prefix: true, _scopes: false
      enum cover: [ :hard, :soft ], _suffix: true, _default: :hard
    end
    ```

    After:

    ```ruby
    class Book < ActiveRecord::Base
      enum :status, [ :proposed, :written ], prefix: true, scopes: false
      enum :cover, [ :hard, :soft ], suffix: true, default: :hard
    end
    ```

    *Ryuta Kamizono*

*   Add `ActiveRecord::Relation#load_async`.

    This method schedules the query to be performed asynchronously from a thread pool.

    If the result is accessed before a background thread had the opportunity to perform
    the query, it will be performed in the foreground.

    This is useful for queries that can be performed long enough before their result will be
    needed, or for controllers which need to perform several independent queries.

    ```ruby
    def index
      @categories = Category.some_complex_scope.load_async
      @posts = Post.some_complex_scope.load_async
    end
    ```

    Active Record logs will also include timing info for the duration of how long
    the main thread had to wait to access the result. This timing is useful to know
    whether or not it's worth to load the query asynchronously.

    ```
    DEBUG -- :   Category Load (62.1ms)  SELECT * FROM `categories` LIMIT 50
    DEBUG -- :   ASYNC Post Load (64ms) (db time 126.1ms)  SELECT * FROM `posts` LIMIT 100
    ```

    The duration in the first set of parens is how long the main thread was blocked
    waiting for the results, and the second set of parens with "db time" is how long
    the entire query took to execute.

    *Jean Boussier*

*   Implemented `ActiveRecord::Relation#excluding` method.

    This method excludes the specified record (or collection of records) from
    the resulting relation:

    ```ruby
    Post.excluding(post)
    Post.excluding(post_one, post_two)
    ```

    Also works on associations:

    ```ruby
    post.comments.excluding(comment)
    post.comments.excluding(comment_one, comment_two)
    ```

    This is short-hand for `Post.where.not(id: post.id)` (for a single record)
    and `Post.where.not(id: [post_one.id, post_two.id])` (for a collection).

    *Glen Crawford*

*   Skip optimised #exist? query when #include? is called on a relation
    with a having clause.

    Relations that have aliased select values AND a having clause that
    references an aliased select value would generate an error when
    #include? was called, due to an optimisation that would generate
    call #exists? on the relation instead, which effectively alters
    the select values of the query (and thus removes the aliased select
    values), but leaves the having clause intact. Because the having
    clause is then referencing an aliased column that is no longer
    present in the simplified query, an ActiveRecord::InvalidStatement
    error was raised.

    A sample query affected by this problem:

    ```ruby
    Author.select('COUNT(*) as total_posts', 'authors.*')
          .joins(:posts)
          .group(:id)
          .having('total_posts > 2')
          .include?(Author.first)
    ```

    This change adds an addition check to the condition that skips the
    simplified #exists? query, which simply checks for the presence of
    a having clause.

    Fixes #41417.

    *Michael Smart*

*   Increment postgres prepared statement counter before making a prepared statement, so if the statement is aborted
    without Rails knowledge (e.g., if app gets killed during long-running query or due to Rack::Timeout), app won't end
    up in perpetual crash state for being inconsistent with PostgreSQL.

    *wbharding*, *Martin Tepper*

*   Add ability to apply `scoping` to `all_queries`.

    Some applications may want to use the `scoping` method but previously it only
    worked on certain types of queries. This change allows the `scoping` method to apply
    to all queries for a model in a block.

    ```ruby
    Post.where(blog_id: post.blog_id).scoping(all_queries: true) do
      post.update(title: "a post title") # adds `posts.blog_id = 1` to the query
    end
    ```

    *Eileen M. Uchitelle*

*   `ActiveRecord::Calculations.calculate` called with `:average`
    (aliased as `ActiveRecord::Calculations.average`) will now use column-based
    type casting. This means that floating-point number columns will now be
    aggregated as `Float` and decimal columns will be aggregated as `BigDecimal`.

    Integers are handled as a special case returning `BigDecimal` always
    (this was the case before already).

    ```ruby
    # With the following schema:
    create_table "measurements" do |t|
      t.float "temperature"
    end

    # Before:
    Measurement.average(:temperature).class
    # => BigDecimal

    # After:
    Measurement.average(:temperature).class
    # => Float
    ```

    Before this change, Rails just called `to_d` on average aggregates from the
    database adapter. This is not the case anymore. If you relied on that kind
    of magic, you now need to register your own `ActiveRecord::Type`
    (see `ActiveRecord::Attributes::ClassMethods` for documentation).

    *Josua Schmid*

*   PostgreSQL: introduce `ActiveRecord::ConnectionAdapters::PostgreSQLAdapter.datetime_type`.

    This setting controls what native type Active Record should use when you call `datetime` in
    a migration or schema. It takes a symbol which must correspond to one of the configured
    `NATIVE_DATABASE_TYPES`. The default is `:timestamp`, meaning `t.datetime` in a migration
    will create a "timestamp without time zone" column. To use "timestamp with time zone",
    change this to `:timestamptz` in an initializer.

    You should run `bin/rails db:migrate` to rebuild your schema.rb if you change this.

    *Alex Ghiculescu*

*   PostgreSQL: handle `timestamp with time zone` columns correctly in `schema.rb`.

    Previously they dumped as `t.datetime :column_name`, now they dump as `t.timestamptz :column_name`,
    and are created as `timestamptz` columns when the schema is loaded.

    *Alex Ghiculescu*

*   Removing trailing whitespace when matching columns in
    `ActiveRecord::Sanitization.disallow_raw_sql!`.

    *Gannon McGibbon*, *Adrian Hirt*

*   Expose a way for applications to set a `primary_abstract_class`.

    Multiple database applications that use a primary abstract class that is not
    named `ApplicationRecord` can now set a specific class to be the `primary_abstract_class`.

    ```ruby
    class PrimaryApplicationRecord
      self.primary_abstract_class
    end
    ```

    When an application boots it automatically connects to the primary or first database in the
    database configuration file. In a multiple database application that then call `connects_to`
    needs to know that the default connection is the same as the `ApplicationRecord` connection.
    However, some applications have a differently named `ApplicationRecord`. This prevents Active
    Record from opening duplicate connections to the same database.

    *Eileen M. Uchitelle*, *John Crepezzi*

*   Support hash config for `structure_dump_flags` and `structure_load_flags` flags.
    Now that Active Record supports multiple databases configuration,
    we need a way to pass specific flags for dump/load databases since
    the options are not the same for different adapters.
    We can use in the original way:

    ```ruby
    ActiveRecord::Tasks::DatabaseTasks.structure_dump_flags = ['--no-defaults', '--skip-add-drop-table']
    # or
    ActiveRecord::Tasks::DatabaseTasks.structure_dump_flags = '--no-defaults --skip-add-drop-table'
    ```

    And also use it passing a hash, with one or more keys, where the key
    is the adapter

    ```ruby
    ActiveRecord::Tasks::DatabaseTasks.structure_dump_flags = {
      mysql2: ['--no-defaults', '--skip-add-drop-table'],
      postgres: '--no-tablespaces'
    }
    ```

    *Gustavo Gonzalez*

*   Connection specification now passes the "url" key as a configuration for the
    adapter if the "url" protocol is "jdbc", "http", or "https". Previously only
    urls with the "jdbc" prefix were passed to the Active Record Adapter, others
    are assumed to be adapter specification urls.

    Fixes #41137.

    *Jonathan Bracy*

*   Allow to opt-out of `strict_loading` mode on a per-record base.

    This is useful when strict loading is enabled application wide or on a
    model level.

    ```ruby
    class User < ApplicationRecord
      has_many :bookmarks
      has_many :articles, strict_loading: true
    end

    user = User.first
    user.articles                        # => ActiveRecord::StrictLoadingViolationError
    user.bookmarks                       # => #<ActiveRecord::Associations::CollectionProxy>

    user.strict_loading!(true)           # => true
    user.bookmarks                       # => ActiveRecord::StrictLoadingViolationError

    user.strict_loading!(false)          # => false
    user.bookmarks                       # => #<ActiveRecord::Associations::CollectionProxy>
    user.articles.strict_loading!(false) # => #<ActiveRecord::Associations::CollectionProxy>
    ```

    *Ayrton De Craene*

*   Add `FinderMethods#sole` and `#find_sole_by` to find and assert the
    presence of exactly one record.

    Used when you need a single row, but also want to assert that there aren't
    multiple rows matching the condition; especially for when database
    constraints aren't enough or are impractical.

    ```ruby
    Product.where(["price = %?", price]).sole
    # => ActiveRecord::RecordNotFound      (if no Product with given price)
    # => #<Product ...>                    (if one Product with given price)
    # => ActiveRecord::SoleRecordExceeded  (if more than one Product with given price)

    user.api_keys.find_sole_by(key: key)
    # as above
    ```

    *Asherah Connor*

*   Makes `ActiveRecord::AttributeMethods::Query` respect the getter overrides defined in the model.

    Before:

    ```ruby
    class User
      def admin
        false # Overriding the getter to always return false
      end
    end

    user = User.first
    user.update(admin: true)

    user.admin # false (as expected, due to the getter overwrite)
    user.admin? # true (not expected, returned the DB column value)
    ```

    After this commit, `user.admin?` above returns false, as expected.

    Fixes #40771.

    *Felipe*

*   Allow delegated_type to be specified primary_key and foreign_key.

    Since delegated_type assumes that the foreign_key ends with `_id`,
    `singular_id` defined by it does not work when the foreign_key does
    not end with `id`. This change fixes it by taking into account
    `primary_key` and `foreign_key` in the options.

    *Ryota Egusa*

*   Expose an `invert_where` method that will invert all scope conditions.

    ```ruby
    class User
      scope :active, -> { where(accepted: true, locked: false) }
    end

    User.active
    # ... WHERE `accepted` = 1 AND `locked` = 0

    User.active.invert_where
    # ... WHERE NOT (`accepted` = 1 AND `locked` = 0)
    ```

    *Kevin Deisz*

*   Restore possibility of passing `false` to :polymorphic option of `belongs_to`.

    Previously, passing `false` would trigger the option validation logic
    to throw an error saying :polymorphic would not be a valid option.

    *glaszig*

*   Remove deprecated `database` kwarg from `connected_to`.

    *Eileen M. Uchitelle*, *John Crepezzi*

*   Allow adding nonnamed expression indexes to be revertible.

    Previously, the following code would raise an error, when executed while rolling back,
    and the index name should be specified explicitly. Now, the index name is inferred
    automatically.

    ```ruby
    add_index(:items, "to_tsvector('english', description)")
    ```

    Fixes #40732.

    *fatkodima*

*   Only warn about negative enums if a positive form that would cause conflicts exists.

    Fixes #39065.

    *Alex Ghiculescu*

*   Add option to run `default_scope` on all queries.

    Previously, a `default_scope` would only run on select or insert queries. In some cases, like non-Rails tenant sharding solutions, it may be desirable to run `default_scope` on all queries in order to ensure queries are including a foreign key for the shard (i.e. `blog_id`).

    Now applications can add an option to run on all queries including select, insert, delete, and update by adding an `all_queries` option to the default scope definition.

    ```ruby
    class Article < ApplicationRecord
      default_scope -> { where(blog_id: Current.blog.id) }, all_queries: true
    end
    ```

    *Eileen M. Uchitelle*

*   Add `where.associated` to check for the presence of an association.

    ```ruby
    # Before:
    account.users.joins(:contact).where.not(contact_id: nil)

    # After:
    account.users.where.associated(:contact)
    ```

    Also mirrors `where.missing`.

    *Kasper Timm Hansen*

*   Allow constructors (`build_association` and `create_association`) on
    `has_one :through` associations.

    *Santiago Perez Perret*


Please check [6-1-stable](https://github.com/rails/rails/blob/6-1-stable/activerecord/CHANGELOG.md) for previous changes.<|MERGE_RESOLUTION|>--- conflicted
+++ resolved
@@ -1,4 +1,3 @@
-<<<<<<< HEAD
 *   Fix where on association with has_one/has_many polymorphic relations.
 
     Before:
@@ -18,12 +17,11 @@
 *   Fix decrementing counter caches on optimistically locked record deletion
 
     *fatkodima*
-=======
+
+
 ## Rails 7.0.5.1 (June 26, 2023) ##
 
 *   No changes.
-
->>>>>>> cdd14ce1
 
 ## Rails 7.0.5 (May 24, 2023) ##
 
