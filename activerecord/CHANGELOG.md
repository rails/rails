--- conflicted
+++ resolved
@@ -1,8 +1,7 @@
-<<<<<<< HEAD
 *   Allow per attribute setting of YAML permitted classes (safe load) and unsafe load.
 
     *Carlos Palhares*
-=======
+
 *   Allow ActiveRecord::QueryMethods#select to receive hash values.
 
     Currently, `select` might receive only raw sql and symbols to define columns and aliases to select.
@@ -19,7 +18,6 @@
     #    FROM \"posts\" INNER JOIN \"comments\" ON \"comments\".\"post_id\" = \"posts\".\"id\""
     ```
     *Oleksandr Holubenko*, *Josef Šimánek*, *Jean Boussier*
->>>>>>> 4d4f0b2a
 
 *   Adapts virtual attributes on `ActiveRecord::Persistence#becomes`.
 
