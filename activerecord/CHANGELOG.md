<<<<<<< HEAD
*   Add `down_only` migration helper to execute a block only when reverting.

    *Goulven Champenois*
=======
*   Allow to save records with polymorphic join tables that have inverse of specified.

    *Markus Doits*

*   Fix association scopes applying on the incorrect join when using a polymorphic `has_many through:`.

    *Joshua Young*
>>>>>>> a2f2dc8a

*   Allow `ActiveRecord::Base#pluck` to accept hash arguments with symbol and string values.

    ```ruby
    Post.joins(:comments).pluck(:id, comments: :id)
    Post.joins(:comments).pluck("id", "comments" => "id")
    ```

    *Joshua Young*

*   Make Float distinguish between `float4` and `float8` in PostgreSQL.

    Fixes #52742

    *Ryota Kitazawa*, *Takayuki Nagatomi*

## Rails 8.0.0.beta1 (September 26, 2024) ##

*   Allow `drop_table` to accept an array of table names.

    This will let you to drop multiple tables in a single call.

    ```ruby
    ActiveRecord::Base.lease_connection.drop_table(:users, :posts)
    ```

    *Gabriel Sobrinho*

*   Add support for PostgreSQL `IF NOT EXISTS` via the `:if_not_exists` option
    on the `add_enum_value` method.

    *Ariel Rzezak*

*   When running `db:migrate` on a fresh database, load the database schema before running migrations.

    *Andrew Novoselac*

*   Fix an issue where `.left_outer_joins` used with multiple associations that have
    the same child association but different parents does not join all parents.

    Previously, using `.left_outer_joins` with the same child association would only join one of the parents.

    Now it will correctly join both parents.

    Fixes #41498.

    *Garrett Blehm*

*   Deprecate `unsigned_float` and `unsigned_decimal` short-hand column methods.

    As of MySQL 8.0.17, the UNSIGNED attribute is deprecated for columns of type FLOAT, DOUBLE,
    and DECIMAL. Consider using a simple CHECK constraint instead for such columns.

    https://dev.mysql.com/doc/refman/8.0/en/numeric-type-syntax.html

    *Ryuta Kamizono*

*   Drop MySQL 5.5 support.

    MySQL 5.5 is the only version that does not support datetime with precision,
    which we have supported in the core. Now we support MySQL 5.6.4 or later, which
    is the first version to support datetime with precision.

    *Ryuta Kamizono*

*   Make Active Record asynchronous queries compatible with transactional fixtures.

    Previously transactional fixtures would disable asynchronous queries, because transactional
    fixtures impose all queries use the same connection.

    Now asynchronous queries will use the connection pinned by transactional fixtures, and behave
    much closer to production.

    *Jean Boussier*

*   Deserialize binary data before decrypting

    This ensures that we call `PG::Connection.unescape_bytea` on PostgreSQL before decryption.

    *Donal McBreen*

*   Ensure `ActiveRecord::Encryption.config` is always ready before access.

    Previously, `ActiveRecord::Encryption` configuration was deferred until `ActiveRecord::Base`
    was loaded. Therefore, accessing `ActiveRecord::Encryption.config` properties before
    `ActiveRecord::Base` was loaded would give incorrect results.

    `ActiveRecord::Encryption` now has its own loading hook so that its configuration is set as
    soon as needed.

    When `ActiveRecord::Base` is loaded, even lazily, it in turn triggers the loading of
    `ActiveRecord::Encryption`, thus preserving the original behavior of having its config ready
    before any use of `ActiveRecord::Base`.

    *Maxime Réty*

*   Add `TimeZoneConverter#==` method, so objects will be properly compared by
    their type, scale, limit & precision.

    Address #52699.

    *Ruy Rocha*

*   Add support for SQLite3 full-text-search and other virtual tables.

    Previously, adding sqlite3 virtual tables messed up `schema.rb`.

    Now, virtual tables can safely be added using `create_virtual_table`.

    *Zacharias Knudsen*

*   Support use of alternative database interfaces via the `database_cli` ActiveRecord configuration option.

    ```ruby
    Rails.application.configure do
      config.active_record.database_cli = { postgresql: "pgcli" }
    end
    ```

    *T S Vallender*

*   Add support for dumping table inheritance and native partitioning table definitions for PostgeSQL adapter

    *Justin Talbott*

*   Add support for `ActiveRecord::Point` type casts using `Hash` values

    This allows `ActiveRecord::Point` to be cast or serialized from a hash
    with `:x` and `:y` keys of numeric values, mirroring the functionality of
    existing casts for string and array values. Both string and symbol keys are
    supported.

    ```ruby
    class PostgresqlPoint < ActiveRecord::Base
      attribute :x, :point
      attribute :y, :point
      attribute :z, :point
    end

    val = PostgresqlPoint.new({
      x: '(12.34, -43.21)',
      y: [12.34, '-43.21'],
      z: {x: '12.34', y: -43.21}
    })
    ActiveRecord::Point.new(12.32, -43.21) == val.x == val.y == val.z
    ```

    *Stephen Drew*

*   Replace `SQLite3::Database#busy_timeout` with `#busy_handler_timeout=`.

    Provides a non-GVL-blocking, fair retry interval busy handler implementation.

    *Stephen Margheim*

*   SQLite3Adapter: Translate `SQLite3::BusyException` into `ActiveRecord::StatementTimeout`.

    *Matthew Nguyen*

*   Include schema name in `enable_extension` statements in `db/schema.rb`.

    The schema dumper will now include the schema name in generated
    `enable_extension` statements if they differ from the current schema.

    For example, if you have a migration:

    ```ruby
    enable_extension "heroku_ext.pgcrypto"
    enable_extension "pg_stat_statements"
    ```

    then the generated schema dump will also contain:

    ```ruby
    enable_extension "heroku_ext.pgcrypto"
    enable_extension "pg_stat_statements"
    ```

    *Tony Novak*

*   Fix `ActiveRecord::Encryption::EncryptedAttributeType#type` to return
    actual cast type.

    *Vasiliy Ermolovich*

*   SQLite3Adapter: Bulk insert fixtures.

    Previously one insert command was executed for each fixture, now they are
    aggregated in a single bulk insert command.

    *Lázaro Nixon*

*   PostgreSQLAdapter: Allow `disable_extension` to be called with schema-qualified name.

    For parity with `enable_extension`, the `disable_extension` method can be called with a schema-qualified
    name (e.g. `disable_extension "myschema.pgcrypto"`). Note that PostgreSQL's `DROP EXTENSION` does not
    actually take a schema name (unlike `CREATE EXTENSION`), so the resulting SQL statement will only name
    the extension, e.g. `DROP EXTENSION IF EXISTS "pgcrypto"`.

    *Tony Novak*

*   Make `create_schema` / `drop_schema` reversible in migrations.

    Previously, `create_schema` and `drop_schema` were irreversible migration operations.

    *Tony Novak*

*   Support batching using custom columns.

    ```ruby
    Product.in_batches(cursor: [:shop_id, :id]) do |relation|
      # do something with relation
    end
    ```

    *fatkodima*

*   Use SQLite `IMMEDIATE` transactions when possible.

    Transactions run against the SQLite3 adapter default to IMMEDIATE mode to improve concurrency support and avoid busy exceptions.

    *Stephen Margheim*

*   Raise specific exception when a connection is not defined.

    The new `ConnectionNotDefined` exception provides connection name, shard and role accessors indicating the details of the connection that was requested.

    *Hana Harencarova*, *Matthew Draper*

*   Delete the deprecated constant `ActiveRecord::ImmutableRelation`.

    *Xavier Noria*

*   Fix duplicate callback execution when child autosaves parent with `has_one` and `belongs_to`.

    Before, persisting a new child record with a new associated parent record would run `before_validation`,
    `after_validation`, `before_save` and `after_save` callbacks twice.

    Now, these callbacks are only executed once as expected.

    *Joshua Young*

*   `ActiveRecord::Encryption::Encryptor` now supports a `:compressor` option to customize the compression algorithm used.

    ```ruby
    module ZstdCompressor
      def self.deflate(data)
        Zstd.compress(data)
      end

      def self.inflate(data)
        Zstd.decompress(data)
      end
    end

    class User
      encrypts :name, compressor: ZstdCompressor
    end
    ```

    You disable compression by passing `compress: false`.

    ```ruby
    class User
      encrypts :name, compress: false
    end
    ```

    *heka1024*

*   Add condensed `#inspect` for `ConnectionPool`, `AbstractAdapter`, and
    `DatabaseConfig`.

    *Hartley McGuire*

*   Add `.shard_keys`, `.sharded?`, & `.connected_to_all_shards` methods.

    ```ruby
    class ShardedBase < ActiveRecord::Base
        self.abstract_class = true

        connects_to shards: {
          shard_one: { writing: :shard_one },
          shard_two: { writing: :shard_two }
        }
    end

    class ShardedModel < ShardedBase
    end

    ShardedModel.shard_keys => [:shard_one, :shard_two]
    ShardedModel.sharded? => true
    ShardedBase.connected_to_all_shards { ShardedModel.current_shard } => [:shard_one, :shard_two]
    ```

    *Nony Dutton*

*   Add a `filter` option to `in_order_of` to prioritize certain values in the sorting without filtering the results
    by these values.

    *Igor Depolli*

*   Fix an issue where the IDs reader method did not return expected results
    for preloaded associations in models using composite primary keys.

    *Jay Ang*

*   Allow to configure `strict_loading_mode` globally or within a model.

    Defaults to `:all`, can be changed to `:n_plus_one_only`.

    *Garen Torikian*

*   Add `ActiveRecord::Relation#readonly?`.

    Reflects if the relation has been marked as readonly.

    *Theodor Tonum*

*   Improve `ActiveRecord::Store` to raise a descriptive exception if the column is not either
    structured (e.g., PostgreSQL +hstore+/+json+, or MySQL +json+) or declared serializable via
    `ActiveRecord.store`.

    Previously, a `NoMethodError` would be raised when the accessor was read or written:

        NoMethodError: undefined method `accessor' for an instance of ActiveRecord::Type::Text

    Now, a descriptive `ConfigurationError` is raised:

        ActiveRecord::ConfigurationError: the column 'metadata' has not been configured as a store.
          Please make sure the column is declared serializable via 'ActiveRecord.store' or, if your
          database supports it, use a structured column type like hstore or json.

    *Mike Dalessio*

*   Fix inference of association model on nested models with the same demodularized name.

    E.g. with the following setup:

    ```ruby
    class Nested::Post < ApplicationRecord
      has_one :post, through: :other
    end
    ```

    Before, `#post` would infer the model as `Nested::Post`, but now it correctly infers `Post`.

    *Joshua Young*

*   Add public method for checking if a table is ignored by the schema cache.

    Previously, an application would need to reimplement `ignored_table?` from the schema cache class to check if a table was set to be ignored. This adds a public method to support this and updates the schema cache to use that directly.

    ```ruby
    ActiveRecord.schema_cache_ignored_tables = ["developers"]
    ActiveRecord.schema_cache_ignored_table?("developers")
    => true
    ```

    *Eileen M. Uchitelle*

Please check [7-2-stable](https://github.com/rails/rails/blob/7-2-stable/activerecord/CHANGELOG.md) for previous changes.<|MERGE_RESOLUTION|>--- conflicted
+++ resolved
@@ -1,8 +1,7 @@
-<<<<<<< HEAD
 *   Add `down_only` migration helper to execute a block only when reverting.
 
     *Goulven Champenois*
-=======
+
 *   Allow to save records with polymorphic join tables that have inverse of specified.
 
     *Markus Doits*
@@ -10,7 +9,6 @@
 *   Fix association scopes applying on the incorrect join when using a polymorphic `has_many through:`.
 
     *Joshua Young*
->>>>>>> a2f2dc8a
 
 *   Allow `ActiveRecord::Base#pluck` to accept hash arguments with symbol and string values.
 
