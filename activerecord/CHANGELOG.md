--- conflicted
+++ resolved
@@ -1,11 +1,10 @@
-<<<<<<< HEAD
 *   PostgreSQL adapter method `enable_extension` now allows parameter to be `[schema_name.]<extension_name>`
     if the extension must be installed on another schema.
 
     Example: `enable_extension('heroku_ext.hstore')`
 
     *Leonardo Luarte*
-=======
+
 *   Optimize `add_timestamps` to use a single SQL statement.
 
     ```ruby
@@ -19,7 +18,6 @@
     ```
 
     *Iliana Hadzhiatanasova*
->>>>>>> 08af60e0
 
 *   Add `drop_enum` migration command for PostgreSQL
 
