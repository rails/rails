<<<<<<< HEAD
*   Better error message when assigning a non-model to a polymorphic association.

    *Christian Schmidt*
=======
*   Fix bug when `current_transaction.isolation` would not have been reset in test env.

    Additionally, extending the change in [#55549](https://github.com/rails/rails/pull/55549)
    to handle `requires_new: true`.

    *Kir Shatrov*

*   Allow `schema_dump` configuration to be an absolute path.

    Previously, the `schema_dump` configuration was always joined with the
    `db_dir` path. Now, if an absolute path is provided, it will be used as-is.

    *Mike Dalessio*

*   Decode PostgreSQL bytea and money columns when they appear in direct
    query results.

    bytea columns are now decoded to binary-encoded Strings, and money columns
    are decoded to BigDecimal instead of String.

    ```ruby
    ActiveRecord::Base.connection
         .select_value("select '\\x48656c6c6f'::bytea").encoding #=> Encoding::BINARY

    ActiveRecord::Base.connection
         .select_value("select '12.34'::money").class #=> BigDecimal
    ```

    *Matthew Draper*
>>>>>>> a04d5fd7

*   Add support for configuring migration strategy on a per-adapter basis.

    `migration_strategy` can now be set on individual adapter classes, overriding
    the global `ActiveRecord.migration_strategy`. This allows individual databases to
    customize migration execution logic:

    ```ruby
    class CustomPostgresStrategy < ActiveRecord::Migration::DefaultStrategy
      def drop_table(*)
        # Custom logic specific to PostgreSQL
      end
    end

    ActiveRecord::ConnectionAdapters::PostgreSQLAdapter.migration_strategy = CustomPostgresStrategy
    ```

    *Adrianna Chang*

*   Allow either explain format syntax for EXPLAIN queries.

    MySQL uses FORMAT=JSON whereas Postgres uses FORMAT JSON. We should be
    able to accept both formats as options.

    *Gannon McGibbon*

*   On MySQL parallel test database table reset to use `DELETE` instead of `TRUNCATE`.

    Truncating on MySQL is very slow even on empty or nearly empty tables.

    As a result of this change auto increment counters are now no longer reset between test
    runs on MySQL and the `SKIP_TEST_DATABASE_TRUNCATE` environment variable no longer has
    any effect.

    *Donal McBreen*

*   Fix inconsistency in PostgreSQL handling of unbounded time range types

    Use `-infinity` rather than `NULL` for the lower value of PostgreSQL time
    ranges when saving records with a Ruby range that begins with `nil`.

    ```ruby
    create_table :products do |t|
      t.tsrange :period
    end
    class Product < ActiveRecord::Base; end

    t = Time.utc(2000)

    Product.create(period: t...nil)
    Product.create(period: nil...t)
    ```

    Previously this would create two records using different values to represent
    lower-unbounded and upper-unbounded ranges.

    ```
    ["2000-01-01 00:00:00",infinity)
    (NULL,"2000-01-01 00:00:00")
    ```

    Now both will use `-infinity`/`infinity` which are handled differently than
    `NULL` by some PostgreSQL range operators (e.g., `lower_inf`) and support
    both exclusive and inclusive bounds.

    ```
    ["2000-01-01 00:00:00",infinity)
    [-infinity,"2000-01-01 00:00:00")
    ```

    *Martin-Alexander*

*   Database-specific shard swap prohibition

    In #43485 (v7.0.0), shard swapping prohibition was introduced as a global
    switch that applied to all databases.

    For the use case of a multi-database application, the global prohibition is
    overly broad, and so with this change the method `prohibit_shard_swapping`
    will scope the prohibition to the same connection class (i.e.,
    `connection_specification_name`). This allows an application to prohibit
    shard swapping on a specific database while allowing it on all others.

    *Mike Dalessio*

*   Fix upsert_all when using repeated timestamp attributes.

    *Gannon McGibbon*

*   PostgreSQL enable drop database FORCE option.

    One of the benefits of developing with MySQL is that it allows dropping the
    current database without first disconnecting clients. As a result developers
    can use `bin/rails db:reset` and similar, without first shutting down
    instances of the app, Rails consoles, background workers, etc. By default
    PostgreSQL fails to drop a database when clients are connected and displays
    the following error:

      > PG::ObjectInUse: ERROR:  database "xyz" is being accessed by other users (PG::ObjectInUse)

    This is frustrating when working in development where the database may be
    dropped frequently.

    PostgreSQL 13 added the `FORCE` option to the `DROP DATABASE` statement
    ([PostgreSQL docs](https://www.postgresql.org/docs/current/sql-dropdatabase.html))
    which automatically disconnects clients before dropping the database.
    This option is automatically enabled for supported PostgreSQL versions.

    *Steven Webb*

*   Raise specific exception when a prohibited shard change is attempted.

    The new `ShardSwapProhibitedError` exception allows applications and
    connection-related libraries to more easily recover from this specific
    scenario. Previously an `ArgumentError` was raised, so the new exception
    subclasses `ArgumentError` for backwards compatibility.

    *Mike Dalessio*

*   Fix SQLite3 data loss during table alterations with CASCADE foreign keys.

    When altering a table in SQLite3 that is referenced by child tables with
    `ON DELETE CASCADE` foreign keys, ActiveRecord would silently delete all
    data from the child tables. This occurred because SQLite requires table
    recreation for schema changes, and during this process the original table
    is temporarily dropped, triggering CASCADE deletes on child tables.

    The root cause was incorrect ordering of operations. The original code
    wrapped `disable_referential_integrity` inside a transaction, but
    `PRAGMA foreign_keys` cannot be modified inside a transaction in SQLite -
    attempting to do so simply has no effect. This meant foreign keys remained
    enabled during table recreation, causing CASCADE deletes to fire.

    The fix reverses the order to follow the official SQLite 12-step ALTER TABLE
    procedure: `disable_referential_integrity` now wraps the transaction instead
    of being wrapped by it. This ensures foreign keys are properly disabled
    before the transaction starts and re-enabled after it commits, preventing
    CASCADE deletes while maintaining data integrity through atomic transactions.

    *Ruy Rocha*

*   Fix negative scopes for enums to include records with `nil` values.

    *fatkodima*

*   Improve support for SQLite database URIs.

    The `db:create` and `db:drop` tasks now correctly handle SQLite database URIs, and the
    SQLite3Adapter will create the parent directory if it does not exist.

    *Mike Dalessio*

Please check [8-1-stable](https://github.com/rails/rails/blob/8-1-stable/activerecord/CHANGELOG.md) for previous changes.<|MERGE_RESOLUTION|>--- conflicted
+++ resolved
@@ -1,8 +1,7 @@
-<<<<<<< HEAD
 *   Better error message when assigning a non-model to a polymorphic association.
 
     *Christian Schmidt*
-=======
+
 *   Fix bug when `current_transaction.isolation` would not have been reset in test env.
 
     Additionally, extending the change in [#55549](https://github.com/rails/rails/pull/55549)
@@ -32,7 +31,6 @@
     ```
 
     *Matthew Draper*
->>>>>>> a04d5fd7
 
 *   Add support for configuring migration strategy on a per-adapter basis.
 
