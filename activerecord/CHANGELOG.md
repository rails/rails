--- conflicted
+++ resolved
@@ -1,11 +1,8 @@
-<<<<<<< HEAD
 *   Add a `filter` option to `in_order_of` to prioritize certain values in the sorting without filtering the results
     by these values.
 
     *Igor Depolli*
 
-*   Add `ActiveRecord::Relation.readonly?`
-=======
 *   Fix an issue where the IDs reader method did not return expected results
     for preloaded associations in models using composite primary keys.
 
@@ -18,7 +15,6 @@
     *Garen Torikian*
 
 *   Add `ActiveRecord::Relation#readonly?`.
->>>>>>> e3ea4c74
 
     Reflects if the relation has been marked as readonly.
 
