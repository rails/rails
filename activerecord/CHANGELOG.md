<<<<<<< HEAD
*   Fix incorrect SQL query when passing an empty hash to `ActiveRecord::Base.insert`.

    *David Stosik*

*   Allow to save records with polymorphic join tables that have `inverse_of`
    specified.

    *Markus Doits*

*   Fix association scopes applying on the incorrect join when using a polymorphic `has_many through:`.

    *Joshua Young*

*   Fix `dependent: :destroy` for bi-directional has one through association.

    Fixes #50948.

    ```ruby
    class Left < ActiveRecord::Base
      has_one :middle, dependent: :destroy
      has_one :right, through: :middle
    end

    class Middle < ActiveRecord::Base
      belongs_to :left, dependent: :destroy
      belongs_to :right, dependent: :destroy
    end

    class Right < ActiveRecord::Base
      has_one :middle, dependent: :destroy
      has_one :left, through: :middle
    end
    ```
    In the above example `left.destroy` wouldn't destroy its associated `Right`
    record.

    *Andy Stewart*

*   Properly handle lazily pinned connection pools.

    Fixes #53147.

    When using transactional fixtures with system tests to similar tools
    such as capybara, it could happen that a connection end up pinned by the
    server thread rather than the test thread, causing
    `"Cannot expire connection, it is owned by a different thread"` errors.

    *Jean Boussier*

*   Fix `ActiveRecord::Base.with` to accept more than two sub queries.

    Fixes #53110.

    ```ruby
    User.with(foo: [User.select(:id), User.select(:id), User.select(:id)]).to_sql
    undefined method `union' for an instance of Arel::Nodes::UnionAll (NoMethodError)
    ```

    The above now works as expected.

    *fatkodima*

*   Properly release pinned connections with non joinable connections.

    Fixes #52973

    When running system tests with transactional fixtures on, it could happen that
    the connection leased by the Puma thread wouldn't be properly released back to the pool,
    causing "Cannot expire connection, it is owned by a different thread" errors in later tests.

    *Jean Boussier*

*   Make Float distinguish between `float4` and `float8` in PostgreSQL.

    Fixes #52742

    *Ryota Kitazawa*, *Takayuki Nagatomi*

*   Fix an issue where `.left_outer_joins` used with multiple associations that have
    the same child association but different parents does not join all parents.

    Previously, using `.left_outer_joins` with the same child association would only join one of the parents.

    Now it will correctly join both parents.

    Fixes #41498.

    *Garrett Blehm*

*   Ensure `ActiveRecord::Encryption.config` is always ready before access.

    Previously, `ActiveRecord::Encryption` configuration was deferred until `ActiveRecord::Base`
    was loaded. Therefore, accessing `ActiveRecord::Encryption.config` properties before
    `ActiveRecord::Base` was loaded would give incorrect results.

    `ActiveRecord::Encryption` now has its own loading hook so that its configuration is set as
    soon as needed.

    When `ActiveRecord::Base` is loaded, even lazily, it in turn triggers the loading of
    `ActiveRecord::Encryption`, thus preserving the original behavior of having its config ready
    before any use of `ActiveRecord::Base`.

    *Maxime Réty*

*   Add `TimeZoneConverter#==` method, so objects will be properly compared by
    their type, scale, limit & precision.

    Address #52699.

    *Ruy Rocha*
=======
## Rails 7.2.1.1 (October 15, 2024) ##

*   No changes.
>>>>>>> a1f6a13f


## Rails 7.2.1 (August 22, 2024) ##

*   Fix detection for `enum` columns with parallelized tests and PostgreSQL.

    *Rafael Mendonça França*

*   Allow to eager load nested nil associations.

    *fatkodima*

*   Fix swallowing ignore order warning when batching using `BatchEnumerator`.

    *fatkodima*

*   Fix memory bloat on the connection pool when using the Fiber `IsolatedExecutionState`.

    *Jean Boussier*

*   Restore inferred association class with the same modularized name.

    *Justin Ko*

*   Fix `ActiveRecord::Base.inspect` to properly explain how to load schema information.

    *Jean Boussier*

*   Check invalid `enum` options for the new syntax.

    The options using `_` prefix in the old syntax are invalid in the new syntax.

    *Rafael Mendonça França*

*   Fix `ActiveRecord::Encryption::EncryptedAttributeType#type` to return
    actual cast type.

    *Vasiliy Ermolovich*

*   Fix `create_table` with `:auto_increment` option for MySQL adapter.

    *fatkodima*


## Rails 7.2.0 (August 09, 2024) ##

*   Handle commas in Sqlite3 default function definitions.

    *Stephen Margheim*

*   Fixes `validates_associated` raising an exception when configured with a
    singular association and having `index_nested_attribute_errors` enabled.

    *Martin Spickermann*

*   The constant `ActiveRecord::ImmutableRelation` has been deprecated because
    we want to reserve that name for a stronger sense of "immutable relation".
    Please use `ActiveRecord::UnmodifiableRelation` instead.

    *Xavier Noria*

*   Add condensed `#inspect` for `ConnectionPool`, `AbstractAdapter`, and
    `DatabaseConfig`.

    *Hartley McGuire*

*   Fixed a memory performance issue in Active Record attribute methods definition.

    *Jean Boussier*

*   Define the new Active Support notification event `start_transaction.active_record`.

    This event is fired when database transactions or savepoints start, and
    complements `transaction.active_record`, which is emitted when they finish.

    The payload has the transaction (`:transaction`) and the connection (`:connection`).

    *Xavier Noria*

*   Fix an issue where the IDs reader method did not return expected results
    for preloaded associations in models using composite primary keys.

    *Jay Ang*

*   The payload of `sql.active_record` Active Support notifications now has the current transaction in the `:transaction` key.

    *Xavier Noria*

*   The payload of `transaction.active_record` Active Support notifications now has the transaction the event is related to in the `:transaction` key.

    *Xavier Noria*

*   Define `ActiveRecord::Transaction#uuid`, which returns a UUID for the database transaction. This may be helpful when tracing database activity. These UUIDs are generated only on demand.

    *Xavier Noria*

*   Fix inference of association model on nested models with the same demodularized name.

    E.g. with the following setup:

    ```ruby
    class Nested::Post < ApplicationRecord
      has_one :post, through: :other
    end
    ```

    Before, `#post` would infer the model as `Nested::Post`, but now it correctly infers `Post`.

    *Joshua Young*

*   PostgreSQL `Cidr#change?` detects the address prefix change.

    *Taketo Takashima*

*   Change `BatchEnumerator#destroy_all` to return the total number of affected rows.

    Previously, it always returned `nil`.

    *fatkodima*

*   Support `touch_all` in batches.

    ```ruby
    Post.in_batches.touch_all
    ```

    *fatkodima*

*   Add support for `:if_not_exists` and `:force` options to `create_schema`.

    *fatkodima*

*   Fix `index_errors` having incorrect index in association validation errors.

    *lulalala*

*   Add `index_errors: :nested_attributes_order` mode.

    This indexes the association validation errors based on the order received by nested attributes setter, and respects the `reject_if` configuration. This enables API to provide enough information to the frontend to map the validation errors back to their respective form fields.

    *lulalala*

*   Add `Rails.application.config.active_record.postgresql_adapter_decode_dates` to opt out of decoding dates automatically with the postgresql adapter. Defaults to true.

    *Joé Dupuis*

*   Association option `query_constraints` is deprecated in favor of `foreign_key`.

    *Nikita Vasilevsky*

*   Add `ENV["SKIP_TEST_DATABASE_TRUNCATE"]` flag to speed up multi-process test runs on large DBs when all tests run within default transaction.

    This cuts ~10s from the test run of HEY when run by 24 processes against the 178 tables, since ~4,000 table truncates can then be skipped.

    *DHH*

*   Added support for recursive common table expressions.

    ```ruby
    Post.with_recursive(
      post_and_replies: [
        Post.where(id: 42),
        Post.joins('JOIN post_and_replies ON posts.in_reply_to_id = post_and_replies.id'),
      ]
    )
    ```

    Generates the following SQL:

    ```sql
    WITH RECURSIVE "post_and_replies" AS (
      (SELECT "posts".* FROM "posts" WHERE "posts"."id" = 42)
      UNION ALL
      (SELECT "posts".* FROM "posts" JOIN post_and_replies ON posts.in_reply_to_id = post_and_replies.id)
    )
    SELECT "posts".* FROM "posts"
    ```

    *ClearlyClaire*

*   `validate_constraint` can be called in a `change_table` block.

    ex:
    ```ruby
    change_table :products do |t|
      t.check_constraint "price > discounted_price", name: "price_check", validate: false
      t.validate_check_constraint "price_check"
    end
    ```

    *Cody Cutrer*

*   `PostgreSQLAdapter` now decodes columns of type date to `Date` instead of string.

    Ex:
    ```ruby
    ActiveRecord::Base.connection
         .select_value("select '2024-01-01'::date").class #=> Date
    ```

    *Joé Dupuis*

*   Strict loading using `:n_plus_one_only` does not eagerly load child associations.

    With this change, child associations are no longer eagerly loaded, to
    match intended behavior and to prevent non-deterministic order issues caused
    by calling methods like `first` or `last`. As `first` and `last` don't cause
    an N+1 by themselves, calling child associations will no longer raise.
    Fixes #49473.

    Before:

    ```ruby
    person = Person.find(1)
    person.strict_loading!(mode: :n_plus_one_only)
    person.posts.first
    # SELECT * FROM posts WHERE person_id = 1; -- non-deterministic order
    person.posts.first.firm # raises ActiveRecord::StrictLoadingViolationError
    ```

    After:

    ```ruby
    person = Person.find(1)
    person.strict_loading!(mode: :n_plus_one_only)
    person.posts.first # this is 1+1, not N+1
    # SELECT * FROM posts WHERE person_id = 1 ORDER BY id LIMIT 1;
    person.posts.first.firm # no longer raises
    ```

    *Reid Lynch*

*   Allow `Sqlite3Adapter` to use `sqlite3` gem version `2.x`.

    *Mike Dalessio*

*   Allow `ActiveRecord::Base#pluck` to accept hash values.

    ```ruby
    # Before
    Post.joins(:comments).pluck("posts.id", "comments.id", "comments.body")

    # After
    Post.joins(:comments).pluck(posts: [:id], comments: [:id, :body])
    ```

    *fatkodima*

*   Raise an `ActiveRecord::ActiveRecordError` error when the MySQL database returns an invalid version string.

    *Kevin McPhillips*

*   `ActiveRecord::Base.transaction` now yields an `ActiveRecord::Transaction` object.

    This allows to register callbacks on it.

    ```ruby
    Article.transaction do |transaction|
      article.update(published: true)
      transaction.after_commit do
        PublishNotificationMailer.with(article: article).deliver_later
      end
    end
    ```

    *Jean Boussier*

*   Add `ActiveRecord::Base.current_transaction`.

    Returns the current transaction, to allow registering callbacks on it.

    ```ruby
    Article.current_transaction.after_commit do
      PublishNotificationMailer.with(article: article).deliver_later
    end
    ```

    *Jean Boussier*

*   Add `ActiveRecord.after_all_transactions_commit` callback.

    Useful for code that may run either inside or outside a transaction and needs
    to perform work after the state changes have been properly persisted.

    ```ruby
    def publish_article(article)
      article.update(published: true)
      ActiveRecord.after_all_transactions_commit do
        PublishNotificationMailer.with(article: article).deliver_later
      end
    end
    ```

    In the above example, the block is either executed immediately if called outside
    of a transaction, or called after the open transaction is committed.

    If the transaction is rolled back, the block isn't called.

    *Jean Boussier*

*   Add the ability to ignore counter cache columns until they are backfilled.

    Starting to use counter caches on existing large tables can be troublesome, because the column
    values must be backfilled separately of the column addition (to not lock the table for too long)
    and before the use of `:counter_cache` (otherwise methods like `size`/`any?`/etc, which use
    counter caches internally, can produce incorrect results). People usually use database triggers
    or callbacks on child associations while backfilling before introducing a counter cache
    configuration to the association.

    Now, to safely backfill the column, while keeping the column updated with child records added/removed, use:

    ```ruby
    class Comment < ApplicationRecord
      belongs_to :post, counter_cache: { active: false }
    end
    ```

    While the counter cache is not "active", the methods like `size`/`any?`/etc will not use it,
    but get the results directly from the database. After the counter cache column is backfilled, simply
    remove the `{ active: false }` part from the counter cache definition, and it will now be used by the
    mentioned methods.

    *fatkodima*

*   Retry known idempotent SELECT queries on connection-related exceptions.

    SELECT queries we construct by walking the Arel tree and / or with known model attributes
    are idempotent and can safely be retried in the case of a connection error. Previously,
    adapters such as `TrilogyAdapter` would raise `ActiveRecord::ConnectionFailed: Trilogy::EOFError`
    when encountering a connection error mid-request.

    *Adrianna Chang*

*   Allow association's `foreign_key` to be composite.

    `query_constraints` option was the only way to configure a composite foreign key by passing an `Array`.
    Now it's possible to pass an Array value as `foreign_key` to achieve the same behavior of an association.

    *Nikita Vasilevsky*

*   Allow association's `primary_key` to be composite.

    Association's `primary_key` can be composite when derived from associated model `primary_key` or `query_constraints`.
    Now it's possible to explicitly set it as composite on the association.

    *Nikita Vasilevsky*

*   Add `config.active_record.permanent_connection_checkout` setting.

    Controls whether `ActiveRecord::Base.connection` raises an error, emits a deprecation warning, or neither.

    `ActiveRecord::Base.connection` checkouts a database connection from the pool and keeps it leased until the end of
    the request or job. This behavior can be undesirable in environments that use many more threads or fibers than there
    is available connections.

    This configuration can be used to track down and eliminate code that calls `ActiveRecord::Base.connection` and
    migrate it to use `ActiveRecord::Base.with_connection` instead.

    The default behavior remains unchanged, and there is currently no plans to change the default.

    *Jean Boussier*

*   Add dirties option to uncached.

    This adds a `dirties` option to `ActiveRecord::Base.uncached` and
    `ActiveRecord::ConnectionAdapters::ConnectionPool#uncached`.

    When set to `true` (the default), writes will clear all query caches belonging to the current thread.
    When set to `false`, writes to the affected connection pool will not clear any query cache.

    This is needed by Solid Cache so that cache writes do not clear query caches.

    *Donal McBreen*

*   Deprecate `ActiveRecord::Base.connection` in favor of `.lease_connection`.

    The method has been renamed as `lease_connection` to better reflect that the returned
    connection will be held for the duration of the request or job.

    This deprecation is a soft deprecation, no warnings will be issued and there is no
    current plan to remove the method.

    *Jean Boussier*

*   Deprecate `ActiveRecord::ConnectionAdapters::ConnectionPool#connection`.

    The method has been renamed as `lease_connection` to better reflect that the returned
    connection will be held for the duration of the request or job.

    *Jean Boussier*

*   Expose a generic fixture accessor for fixture names that may conflict with Minitest.

    ```ruby
    assert_equal "Ruby on Rails", web_sites(:rubyonrails).name
    assert_equal "Ruby on Rails", fixture(:web_sites, :rubyonrails).name
    ```

    *Jean Boussier*

*   Using `Model.query_constraints` with a single non-primary-key column used to raise as expected, but with an
    incorrect error message.

    This has been fixed to raise with a more appropriate error message.

    *Joshua Young*

*   Fix `has_one` association autosave setting the foreign key attribute when it is unchanged.

    This behavior is also inconsistent with autosaving `belongs_to` and can have unintended side effects like raising
    an `ActiveRecord::ReadonlyAttributeError` when the foreign key attribute is marked as read-only.

    *Joshua Young*

*   Remove deprecated behavior that would rollback a transaction block when exited using `return`, `break` or `throw`.

    *Rafael Mendonça França*

*   Deprecate `Rails.application.config.active_record.commit_transaction_on_non_local_return`.

    *Rafael Mendonça França*

*   Remove deprecated support to pass `rewhere` to `ActiveRecord::Relation#merge`.

    *Rafael Mendonça França*

*   Remove deprecated support to pass `deferrable: true` to `add_foreign_key`.

    *Rafael Mendonça França*

*   Remove deprecated support to quote `ActiveSupport::Duration`.

    *Rafael Mendonça França*

*   Remove deprecated `#quote_bound_value`.

    *Rafael Mendonça França*

*   Remove deprecated `ActiveRecord::ConnectionAdapters::ConnectionPool#connection_klass`.

    *Rafael Mendonça França*

*   Remove deprecated support to apply `#connection_pool_list`, `#active_connections?`, `#clear_active_connections!`,
    `#clear_reloadable_connections!`, `#clear_all_connections!` and `#flush_idle_connections!` to the connections pools
    for the current role when the `role` argument isn't provided.

    *Rafael Mendonça França*

*   Remove deprecated `#all_connection_pools`.

    *Rafael Mendonça França*

*   Remove deprecated `ActiveRecord::ConnectionAdapters::SchemaCache#data_sources`.

    *Rafael Mendonça França*

*   Remove deprecated `ActiveRecord::ConnectionAdapters::SchemaCache.load_from`.

    *Rafael Mendonça França*

*   Remove deprecated `#all_foreign_keys_valid?` from database adapters.

    *Rafael Mendonça França*

*   Remove deprecated support to passing coder and class as second argument to `serialize`.

    *Rafael Mendonça França*

*   Remove deprecated support to `ActiveRecord::Base#read_attribute(:id)` to return the custom primary key value.

    *Rafael Mendonça França*

*   Remove deprecated `TestFixtures.fixture_path`.

    *Rafael Mendonça França*

*   Remove deprecated behavior to support referring to a singular association by its plural name.

    *Rafael Mendonça França*

*   Deprecate `Rails.application.config.active_record.allow_deprecated_singular_associations_name`.

    *Rafael Mendonça França*

*   Remove deprecated support to passing `SchemaMigration` and `InternalMetadata` classes as arguments to
    `ActiveRecord::MigrationContext`.

    *Rafael Mendonça França*

*   Remove deprecated `ActiveRecord::Migration.check_pending!` method.

    *Rafael Mendonça França*

*   Remove deprecated `ActiveRecord::LogSubscriber.runtime` method.

    *Rafael Mendonça França*

*   Remove deprecated `ActiveRecord::LogSubscriber.runtime=` method.

    *Rafael Mendonça França*

*   Remove deprecated `ActiveRecord::LogSubscriber.reset_runtime` method.

    *Rafael Mendonça França*

*   Remove deprecated support to define `explain` in the connection adapter with 2 arguments.

    *Rafael Mendonça França*

*   Remove deprecated `ActiveRecord::ActiveJobRequiredError`.

    *Rafael Mendonça França*

*   Remove deprecated `ActiveRecord::Base.clear_active_connections!`.

    *Rafael Mendonça França*

*   Remove deprecated `ActiveRecord::Base.clear_reloadable_connections!`.

    *Rafael Mendonça França*

*   Remove deprecated `ActiveRecord::Base.clear_all_connections!`.

    *Rafael Mendonça França*

*   Remove deprecated `ActiveRecord::Base.flush_idle_connections!`.

    *Rafael Mendonça França*

*   Remove deprecated `name` argument from `ActiveRecord::Base.remove_connection`.

    *Rafael Mendonça França*

*   Remove deprecated support to call `alias_attribute` with non-existent attribute names.

    *Rafael Mendonça França*

*   Remove deprecated `Rails.application.config.active_record.suppress_multiple_database_warning`.

    *Rafael Mendonça França*

*   Add `ActiveRecord::Encryption::MessagePackMessageSerializer`.

    Serialize data to the MessagePack format, for efficient storage in binary columns.

    The binary encoding requires around 30% less space than the base64 encoding
    used by the default serializer.

    *Donal McBreen*

*   Add support for encrypting binary columns.

    Ensure encryption and decryption pass `Type::Binary::Data` around for binary data.

    Previously encrypting binary columns with the `ActiveRecord::Encryption::MessageSerializer`
    incidentally worked for MySQL and SQLite, but not PostgreSQL.

    *Donal McBreen*

*   Deprecated `ENV["SCHEMA_CACHE"]` in favor of `schema_cache_path` in the database configuration.

    *Rafael Mendonça França*

*   Add `ActiveRecord::Base.with_connection` as a shortcut for leasing a connection for a short duration.

    The leased connection is yielded, and for the duration of the block, any call to `ActiveRecord::Base.connection`
    will yield that same connection.

    This is useful to perform a few database operations without causing a connection to be leased for the
    entire duration of the request or job.

    *Jean Boussier*

*   Deprecate `config.active_record.warn_on_records_fetched_greater_than` now that `sql.active_record`
    notification includes `:row_count` field.

    *Jason Nochlin*

*   The fix ensures that the association is joined using the appropriate join type
    (either inner join or left outer join) based on the existing joins in the scope.

    This prevents unintentional overrides of existing join types and ensures consistency in the generated SQL queries.

    Example:



    ```ruby
    # `associated` will use `LEFT JOIN` instead of using `JOIN`
    Post.left_joins(:author).where.associated(:author)
    ```

    *Saleh Alhaddad*

*   Fix an issue where `ActiveRecord::Encryption` configurations are not ready before the loading
    of Active Record models, when an application is eager loaded. As a result, encrypted attributes
    could be misconfigured in some cases.

    *Maxime Réty*

*   Deprecate defining an `enum` with keyword arguments.

    ```ruby
    class Function > ApplicationRecord
      # BAD
      enum color: [:red, :blue],
           type: [:instance, :class]

      # GOOD
      enum :color, [:red, :blue]
      enum :type, [:instance, :class]
    end
    ```

    *Hartley McGuire*

*   Add `config.active_record.validate_migration_timestamps` option for validating migration timestamps.

    When set, validates that the timestamp prefix for a migration is no more than a day ahead of
    the timestamp associated with the current time. This is designed to prevent migrations prefixes
    from being hand-edited to future timestamps, which impacts migration generation and other
    migration commands.

    *Adrianna Chang*

*   Properly synchronize `Mysql2Adapter#active?` and `TrilogyAdapter#active?`.

    As well as `disconnect!` and `verify!`.

    This generally isn't a big problem as connections must not be shared between
    threads, but is required when running transactional tests or system tests
    and could lead to a SEGV.

    *Jean Boussier*

*   Support `:source_location` tag option for query log tags.

    ```ruby
    config.active_record.query_log_tags << :source_location
    ```

    Calculating the caller location is a costly operation and should be used primarily in development
    (note, there is also a `config.active_record.verbose_query_logs` that serves the same purpose)
    or occasionally on production for debugging purposes.

    *fatkodima*

*   Add an option to `ActiveRecord::Encryption::Encryptor` to disable compression.

    Allow compression to be disabled by setting `compress: false`

    ```ruby
      class User
        encrypts :name, encryptor: ActiveRecord::Encryption::Encryptor.new(compress: false)
      end
    ```

    *Donal McBreen*

*   Deprecate passing strings to `ActiveRecord::Tasks::DatabaseTasks.cache_dump_filename`.

    A `ActiveRecord::DatabaseConfigurations::DatabaseConfig` object should be passed instead.

    *Rafael Mendonça França*

*   Add `row_count` field to `sql.active_record` notification.

    This field returns the amount of rows returned by the query that emitted the notification.

    This metric is useful in cases where one wants to detect queries with big result sets.

    *Marvin Bitterlich*

*   Consistently raise an `ArgumentError` when passing an invalid argument to a nested attributes association writer.

    Previously, this would only raise on collection associations and produce a generic error on singular associations.

    Now, it will raise on both collection and singular associations.

    *Joshua Young*

*   Fix single quote escapes on default generated MySQL columns.

    MySQL 5.7.5+ supports generated columns, which can be used to create a column that is computed from an expression.

    Previously, the schema dump would output a string with double escapes for generated columns with single quotes in the default expression.

    This would result in issues when importing the schema on a fresh instance of a MySQL database.

    Now, the string will not be escaped and will be valid Ruby upon importing of the schema.

    *Yash Kapadia*

*   Fix Migrations with versions older than 7.1 validating options given to
    `add_reference` and `t.references`.

    *Hartley McGuire*

*   Add `<role>_types` class method to `ActiveRecord::DelegatedType` so that the delegated types can be introspected.

    *JP Rosevear*

*   Make `schema_dump`, `query_cache`, `replica` and `database_tasks` configurable via `DATABASE_URL`.

    This wouldn't always work previously because boolean values would be interpreted as strings.

    e.g. `DATABASE_URL=postgres://localhost/foo?schema_dump=false` now properly disable dumping the schema
    cache.

    *Mike Coutermarsh*, *Jean Boussier*

*   Introduce `ActiveRecord::Transactions::ClassMethods#set_callback`.

     It is identical to `ActiveSupport::Callbacks::ClassMethods#set_callback`
     but with support for `after_commit` and `after_rollback` callback options.

    *Joshua Young*

*   Make `ActiveRecord::Encryption::Encryptor` agnostic of the serialization format used for encrypted data.

    Previously, the encryptor instance only allowed an encrypted value serialized as a `String` to be passed to the message serializer.

    Now, the encryptor lets the configured `message_serializer` decide which types of serialized encrypted values are supported. A custom serialiser is therefore allowed to serialize `ActiveRecord::Encryption::Message` objects using a type other than `String`.

    The default `ActiveRecord::Encryption::MessageSerializer` already ensures that only `String` objects are passed for deserialization.

    *Maxime Réty*

*   Fix `encrypted_attribute?` to take into account context properties passed to `encrypts`.

    *Maxime Réty*

*   The object returned by `explain` now responds to `pluck`, `first`,
    `last`, `average`, `count`, `maximum`, `minimum`, and `sum`. Those
    new methods run `EXPLAIN` on the corresponding queries:

    ```ruby
    User.all.explain.count
    # EXPLAIN SELECT COUNT(*) FROM `users`
    # ...

    User.all.explain.maximum(:id)
    # EXPLAIN SELECT MAX(`users`.`id`) FROM `users`
    # ...
    ```

    *Petrik de Heus*

*   Fixes an issue where `validates_associated` `:on`  option wasn't respected
    when validating associated records.

    *Austen Madden*, *Alex Ghiculescu*, *Rafał Brize*

*   Allow overriding SQLite defaults from `database.yml`.

    Any PRAGMA configuration set under the `pragmas` key in the configuration
    file takes precedence over Rails' defaults, and additional PRAGMAs can be
    set as well.

    ```yaml
    database: storage/development.sqlite3
    timeout: 5000
    pragmas:
      journal_mode: off
      temp_store: memory
    ```

    *Stephen Margheim*

*   Remove warning message when running SQLite in production, but leave it unconfigured.

    There are valid use cases for running SQLite in production. However, it must be done
    with care, so instead of a warning most users won't see anyway, it's preferable to
    leave the configuration commented out to force them to think about having the database
    on a persistent volume etc.

    *Jacopo Beschi*, *Jean Boussier*

*   Add support for generated columns to the SQLite3 adapter.

    Generated columns (both stored and dynamic) are supported since version 3.31.0 of SQLite.
    This adds support for those to the SQLite3 adapter.

    ```ruby
    create_table :users do |t|
      t.string :name
      t.virtual :name_upper, type: :string, as: 'UPPER(name)'
      t.virtual :name_lower, type: :string, as: 'LOWER(name)', stored: true
    end
    ```

    *Stephen Margheim*

*   TrilogyAdapter: ignore `host` if `socket` parameter is set.

    This allows to configure a connection on a UNIX socket via `DATABASE_URL`:

    ```
    DATABASE_URL=trilogy://does-not-matter/my_db_production?socket=/var/run/mysql.sock
    ```

    *Jean Boussier*

*   Make `assert_queries_count`, `assert_no_queries`, `assert_queries_match`, and
    `assert_no_queries_match` assertions public.

    To assert the expected number of queries are made, Rails internally uses `assert_queries_count` and
    `assert_no_queries`. To assert that specific SQL queries are made, `assert_queries_match` and
    `assert_no_queries_match` are used. These assertions can now be used in applications as well.

    ```ruby
    class ArticleTest < ActiveSupport::TestCase
      test "queries are made" do
        assert_queries_count(1) { Article.first }
      end

      test "creates a foreign key" do
        assert_queries_match(/ADD FOREIGN KEY/i, include_schema: true) do
          @connection.add_foreign_key(:comments, :posts)
        end
      end
    end
    ```

    *Petrik de Heus*, *fatkodima*

*   Fix `has_secure_token` calls the setter method on initialize.

    *Abeid Ahmed*

*   When using a `DATABASE_URL`, allow for a configuration to map the protocol in the URL to a specific database
    adapter. This allows decoupling the adapter the application chooses to use from the database connection details
    set in the deployment environment.

    ```ruby
    # ENV['DATABASE_URL'] = "mysql://localhost/example_database"
    config.active_record.protocol_adapters.mysql = "trilogy"
    # will connect to MySQL using the trilogy adapter
    ```

    *Jean Boussier*, *Kevin McPhillips*

*   In cases where MySQL returns `warning_count` greater than zero, but returns no warnings when
    the `SHOW WARNINGS` query is executed, `ActiveRecord.db_warnings_action` proc will still be
    called with a generic warning message rather than silently ignoring the warning(s).

    *Kevin McPhillips*

*   `DatabaseConfigurations#configs_for` accepts a symbol in the `name` parameter.

    *Andrew Novoselac*

*   Fix `where(field: values)` queries when `field` is a serialized attribute
    (for example, when `field` uses `ActiveRecord::Base.serialize` or is a JSON
    column).

    *João Alves*

*   Make the output of `ActiveRecord::Core#inspect` configurable.

    By default, calling `inspect` on a record will yield a formatted string including just the `id`.

    ```ruby
    Post.first.inspect #=> "#<Post id: 1>"
    ```

    The attributes to be included in the output of `inspect` can be configured with
    `ActiveRecord::Core#attributes_for_inspect`.

    ```ruby
    Post.attributes_for_inspect = [:id, :title]
    Post.first.inspect #=> "#<Post id: 1, title: "Hello, World!">"
    ```

    With `attributes_for_inspect` set to `:all`, `inspect` will list all the record's attributes.

    ```ruby
    Post.attributes_for_inspect = :all
    Post.first.inspect #=> "#<Post id: 1, title: "Hello, World!", published_at: "2023-10-23 14:28:11 +0000">"
    ```

    In `development` and `test` mode, `attributes_for_inspect` will be set to `:all` by default.

    You can also call `full_inspect` to get an inspection with all the attributes.

    The attributes in `attribute_for_inspect` will also be used for `pretty_print`.

    *Andrew Novoselac*

*   Don't mark attributes as changed when reassigned to `Float::INFINITY` or
    `-Float::INFINITY`.

    *Maicol Bentancor*

*   Support the `RETURNING` clause for MariaDB.

    *fatkodima*, *Nikolay Kondratyev*

*   The SQLite3 adapter now implements the `supports_deferrable_constraints?` contract.

    Allows foreign keys to be deferred by adding the `:deferrable` key to the `foreign_key` options.

    ```ruby
    add_reference :person, :alias, foreign_key: { deferrable: :deferred }
    add_reference :alias, :person, foreign_key: { deferrable: :deferred }
    ```

    *Stephen Margheim*

*   Add the `set_constraints` helper to PostgreSQL connections.

    ```ruby
    Post.create!(user_id: -1) # => ActiveRecord::InvalidForeignKey

    Post.transaction do
      Post.connection.set_constraints(:deferred)
      p = Post.create!(user_id: -1)
      u = User.create!
      p.user = u
      p.save!
    end
    ```

    *Cody Cutrer*

*   Include `ActiveModel::API` in `ActiveRecord::Base`.

    *Sean Doyle*

*   Ensure `#signed_id` outputs `url_safe` strings.

    *Jason Meller*

*   Add `nulls_last` and working `desc.nulls_first` for MySQL.

    *Tristan Fellows*

*   Allow for more complex hash arguments for `order` which mimics `where` in `ActiveRecord::Relation`.

    ```ruby
    Topic.includes(:posts).order(posts: { created_at: :desc })
    ```

    *Myles Boone*

Please check [7-1-stable](https://github.com/rails/rails/blob/7-1-stable/activerecord/CHANGELOG.md) for previous changes.<|MERGE_RESOLUTION|>--- conflicted
+++ resolved
@@ -1,4 +1,3 @@
-<<<<<<< HEAD
 *   Fix incorrect SQL query when passing an empty hash to `ActiveRecord::Base.insert`.
 
     *David Stosik*
@@ -109,11 +108,11 @@
     Address #52699.
 
     *Ruy Rocha*
-=======
+
+
 ## Rails 7.2.1.1 (October 15, 2024) ##
 
 *   No changes.
->>>>>>> a1f6a13f
 
 
 ## Rails 7.2.1 (August 22, 2024) ##
