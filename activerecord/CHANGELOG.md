<<<<<<< HEAD
*   Fix association scopes applying on the incorrect join when using a polymorphic `has_many through:`.

    *Joshua Young*
=======
*   Allow to save records with polymorphic join tables that have inverse of specified.

    *Markus Doits*
>>>>>>> 36685b19

*   Allow `ActiveRecord::Base#pluck` to accept hash arguments with symbol and string values.

    ```ruby
    Post.joins(:comments).pluck(:id, comments: :id)
    Post.joins(:comments).pluck("id", "comments" => "id")
    ```

    *Joshua Young*

*   Make Float distinguish between `float4` and `float8` in PostgreSQL.

    Fixes #52742

    *Ryota Kitazawa*, *Takayuki Nagatomi*

## Rails 8.0.0.beta1 (September 26, 2024) ##

*   Allow `drop_table` to accept an array of table names.

    This will let you to drop multiple tables in a single call.

    ```ruby
    ActiveRecord::Base.lease_connection.drop_table(:users, :posts)
    ```

    *Gabriel Sobrinho*

*   Add support for PostgreSQL `IF NOT EXISTS` via the `:if_not_exists` option
    on the `add_enum_value` method.

    *Ariel Rzezak*

*   When running `db:migrate` on a fresh database, load the database schema before running migrations.

    *Andrew Novoselac*

*   Fix an issue where `.left_outer_joins` used with multiple associations that have
    the same child association but different parents does not join all parents.

    Previously, using `.left_outer_joins` with the same child association would only join one of the parents.

    Now it will correctly join both parents.

    Fixes #41498.

    *Garrett Blehm*

*   Deprecate `unsigned_float` and `unsigned_decimal` short-hand column methods.

    As of MySQL 8.0.17, the UNSIGNED attribute is deprecated for columns of type FLOAT, DOUBLE,
    and DECIMAL. Consider using a simple CHECK constraint instead for such columns.

    https://dev.mysql.com/doc/refman/8.0/en/numeric-type-syntax.html

    *Ryuta Kamizono*

*   Drop MySQL 5.5 support.

    MySQL 5.5 is the only version that does not support datetime with precision,
    which we have supported in the core. Now we support MySQL 5.6.4 or later, which
    is the first version to support datetime with precision.

    *Ryuta Kamizono*

*   Make Active Record asynchronous queries compatible with transactional fixtures.

    Previously transactional fixtures would disable asynchronous queries, because transactional
    fixtures impose all queries use the same connection.

    Now asynchronous queries will use the connection pinned by transactional fixtures, and behave
    much closer to production.

    *Jean Boussier*

*   Deserialize binary data before decrypting

    This ensures that we call `PG::Connection.unescape_bytea` on PostgreSQL before decryption.

    *Donal McBreen*

*   Ensure `ActiveRecord::Encryption.config` is always ready before access.

    Previously, `ActiveRecord::Encryption` configuration was deferred until `ActiveRecord::Base`
    was loaded. Therefore, accessing `ActiveRecord::Encryption.config` properties before
    `ActiveRecord::Base` was loaded would give incorrect results.

    `ActiveRecord::Encryption` now has its own loading hook so that its configuration is set as
    soon as needed.

    When `ActiveRecord::Base` is loaded, even lazily, it in turn triggers the loading of
    `ActiveRecord::Encryption`, thus preserving the original behavior of having its config ready
    before any use of `ActiveRecord::Base`.

    *Maxime Réty*

*   Add `TimeZoneConverter#==` method, so objects will be properly compared by
    their type, scale, limit & precision.

    Address #52699.

    *Ruy Rocha*

*   Add support for SQLite3 full-text-search and other virtual tables.

    Previously, adding sqlite3 virtual tables messed up `schema.rb`.

    Now, virtual tables can safely be added using `create_virtual_table`.

    *Zacharias Knudsen*

*   Support use of alternative database interfaces via the `database_cli` ActiveRecord configuration option.

    ```ruby
    Rails.application.configure do
      config.active_record.database_cli = { postgresql: "pgcli" }
    end
    ```

    *T S Vallender*

*   Add support for dumping table inheritance and native partitioning table definitions for PostgeSQL adapter

    *Justin Talbott*

*   Add support for `ActiveRecord::Point` type casts using `Hash` values

    This allows `ActiveRecord::Point` to be cast or serialized from a hash
    with `:x` and `:y` keys of numeric values, mirroring the functionality of
    existing casts for string and array values. Both string and symbol keys are
    supported.

    ```ruby
    class PostgresqlPoint < ActiveRecord::Base
      attribute :x, :point
      attribute :y, :point
      attribute :z, :point
    end

    val = PostgresqlPoint.new({
      x: '(12.34, -43.21)',
      y: [12.34, '-43.21'],
      z: {x: '12.34', y: -43.21}
    })
    ActiveRecord::Point.new(12.32, -43.21) == val.x == val.y == val.z
    ```

    *Stephen Drew*

*   Replace `SQLite3::Database#busy_timeout` with `#busy_handler_timeout=`.

    Provides a non-GVL-blocking, fair retry interval busy handler implementation.

    *Stephen Margheim*

*   SQLite3Adapter: Translate `SQLite3::BusyException` into `ActiveRecord::StatementTimeout`.

    *Matthew Nguyen*

*   Include schema name in `enable_extension` statements in `db/schema.rb`.

    The schema dumper will now include the schema name in generated
    `enable_extension` statements if they differ from the current schema.

    For example, if you have a migration:

    ```ruby
    enable_extension "heroku_ext.pgcrypto"
    enable_extension "pg_stat_statements"
    ```

    then the generated schema dump will also contain:

    ```ruby
    enable_extension "heroku_ext.pgcrypto"
    enable_extension "pg_stat_statements"
    ```

    *Tony Novak*

*   Fix `ActiveRecord::Encryption::EncryptedAttributeType#type` to return
    actual cast type.

    *Vasiliy Ermolovich*

*   SQLite3Adapter: Bulk insert fixtures.

    Previously one insert command was executed for each fixture, now they are
    aggregated in a single bulk insert command.

    *Lázaro Nixon*

*   PostgreSQLAdapter: Allow `disable_extension` to be called with schema-qualified name.

    For parity with `enable_extension`, the `disable_extension` method can be called with a schema-qualified
    name (e.g. `disable_extension "myschema.pgcrypto"`). Note that PostgreSQL's `DROP EXTENSION` does not
    actually take a schema name (unlike `CREATE EXTENSION`), so the resulting SQL statement will only name
    the extension, e.g. `DROP EXTENSION IF EXISTS "pgcrypto"`.

    *Tony Novak*

*   Make `create_schema` / `drop_schema` reversible in migrations.

    Previously, `create_schema` and `drop_schema` were irreversible migration operations.

    *Tony Novak*

*   Support batching using custom columns.

    ```ruby
    Product.in_batches(cursor: [:shop_id, :id]) do |relation|
      # do something with relation
    end
    ```

    *fatkodima*

*   Use SQLite `IMMEDIATE` transactions when possible.

    Transactions run against the SQLite3 adapter default to IMMEDIATE mode to improve concurrency support and avoid busy exceptions.

    *Stephen Margheim*

*   Raise specific exception when a connection is not defined.

    The new `ConnectionNotDefined` exception provides connection name, shard and role accessors indicating the details of the connection that was requested.

    *Hana Harencarova*, *Matthew Draper*

*   Delete the deprecated constant `ActiveRecord::ImmutableRelation`.

    *Xavier Noria*

*   Fix duplicate callback execution when child autosaves parent with `has_one` and `belongs_to`.

    Before, persisting a new child record with a new associated parent record would run `before_validation`,
    `after_validation`, `before_save` and `after_save` callbacks twice.

    Now, these callbacks are only executed once as expected.

    *Joshua Young*

*   `ActiveRecord::Encryption::Encryptor` now supports a `:compressor` option to customize the compression algorithm used.

    ```ruby
    module ZstdCompressor
      def self.deflate(data)
        Zstd.compress(data)
      end

      def self.inflate(data)
        Zstd.decompress(data)
      end
    end

    class User
      encrypts :name, compressor: ZstdCompressor
    end
    ```

    You disable compression by passing `compress: false`.

    ```ruby
    class User
      encrypts :name, compress: false
    end
    ```

    *heka1024*

*   Add condensed `#inspect` for `ConnectionPool`, `AbstractAdapter`, and
    `DatabaseConfig`.

    *Hartley McGuire*

*   Add `.shard_keys`, `.sharded?`, & `.connected_to_all_shards` methods.

    ```ruby
    class ShardedBase < ActiveRecord::Base
        self.abstract_class = true

        connects_to shards: {
          shard_one: { writing: :shard_one },
          shard_two: { writing: :shard_two }
        }
    end

    class ShardedModel < ShardedBase
    end

    ShardedModel.shard_keys => [:shard_one, :shard_two]
    ShardedModel.sharded? => true
    ShardedBase.connected_to_all_shards { ShardedModel.current_shard } => [:shard_one, :shard_two]
    ```

    *Nony Dutton*

*   Add a `filter` option to `in_order_of` to prioritize certain values in the sorting without filtering the results
    by these values.

    *Igor Depolli*

*   Fix an issue where the IDs reader method did not return expected results
    for preloaded associations in models using composite primary keys.

    *Jay Ang*

*   Allow to configure `strict_loading_mode` globally or within a model.

    Defaults to `:all`, can be changed to `:n_plus_one_only`.

    *Garen Torikian*

*   Add `ActiveRecord::Relation#readonly?`.

    Reflects if the relation has been marked as readonly.

    *Theodor Tonum*

*   Improve `ActiveRecord::Store` to raise a descriptive exception if the column is not either
    structured (e.g., PostgreSQL +hstore+/+json+, or MySQL +json+) or declared serializable via
    `ActiveRecord.store`.

    Previously, a `NoMethodError` would be raised when the accessor was read or written:

        NoMethodError: undefined method `accessor' for an instance of ActiveRecord::Type::Text

    Now, a descriptive `ConfigurationError` is raised:

        ActiveRecord::ConfigurationError: the column 'metadata' has not been configured as a store.
          Please make sure the column is declared serializable via 'ActiveRecord.store' or, if your
          database supports it, use a structured column type like hstore or json.

    *Mike Dalessio*

*   Fix inference of association model on nested models with the same demodularized name.

    E.g. with the following setup:

    ```ruby
    class Nested::Post < ApplicationRecord
      has_one :post, through: :other
    end
    ```

    Before, `#post` would infer the model as `Nested::Post`, but now it correctly infers `Post`.

    *Joshua Young*

*   Add public method for checking if a table is ignored by the schema cache.

    Previously, an application would need to reimplement `ignored_table?` from the schema cache class to check if a table was set to be ignored. This adds a public method to support this and updates the schema cache to use that directly.

    ```ruby
    ActiveRecord.schema_cache_ignored_tables = ["developers"]
    ActiveRecord.schema_cache_ignored_table?("developers")
    => true
    ```

    *Eileen M. Uchitelle*

Please check [7-2-stable](https://github.com/rails/rails/blob/7-2-stable/activerecord/CHANGELOG.md) for previous changes.<|MERGE_RESOLUTION|>--- conflicted
+++ resolved
@@ -1,12 +1,10 @@
-<<<<<<< HEAD
+*   Allow to save records with polymorphic join tables that have inverse of specified.
+
+    *Markus Doits*
+
 *   Fix association scopes applying on the incorrect join when using a polymorphic `has_many through:`.
 
     *Joshua Young*
-=======
-*   Allow to save records with polymorphic join tables that have inverse of specified.
-
-    *Markus Doits*
->>>>>>> 36685b19
 
 *   Allow `ActiveRecord::Base#pluck` to accept hash arguments with symbol and string values.
 
