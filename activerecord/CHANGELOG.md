--- conflicted
+++ resolved
@@ -1,4 +1,3 @@
-<<<<<<< HEAD
 *   Aggregate `saved_changes` across multiple updates within a transaction.
 
     When updating different fields of the same record multiple times inside a single transaction, Rails previously reset the dirty fields on each update. As a result, the `saved_changes` hash available in `after_commit` only reflected the *last* update, even if multiple attributes had been changed during the transaction.
@@ -74,7 +73,7 @@
     Fixes #51046, #49898, #45280
 
     *Kazakbai Bolotbek_uulu*
-=======
+
 *   Move `LIMIT` validation from query generation to when `limit()` is called.
 
     *Hartley McGuire*, *Shuyang*
@@ -94,7 +93,6 @@
     foreign key constraint violations.
 
     *Ryuta Kamizono*
->>>>>>> 1ced2264
 
 *   Attributes filtered by `filter_attributes` will now also be filtered by `filter_parameters`
     so sensitive information is not leaked.
