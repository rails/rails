<<<<<<< HEAD
*   Add `#only_up` to database migrations for code that is only relevant when
    migrating up, e.g. populating a new column.

    *Rich Daley*
=======
*   Require raw SQL fragments to be explicitly marked when used in
    relation query methods.

    Before:
    ```
    Article.order("LENGTH(title)")
    ```

    After:
    ```
    Article.order(Arel.sql("LENGTH(title)"))
    ```

    This prevents SQL injection if applications use the [strongly
    discouraged] form `Article.order(params[:my_order])`, under the
    mistaken belief that only column names will be accepted.

    Raw SQL strings will now cause a deprecation warning, which will
    become an UnknownAttributeReference error in Rails 6.0. Applications
    can opt in to the future behavior by setting `allow_unsafe_raw_sql`
    to `:disabled`.

    Common and judged-safe string values (such as simple column
    references) are unaffected:
    ```
    Article.order("title DESC")
    ```

    *Ben Toews*

*   `update_all` will now pass its values to `Type#cast` before passing them to
    `Type#serialize`. This means that `update_all(foo: 'true')` will properly
    persist a boolean.

    *Sean Griffin*

*   Add new error class `StatementTimeout` which will be raised
    when statement timeout exceeded.

    *Ryuta Kamizono*
>>>>>>> 53574ff9

*   Fix `bin/rails db:migrate` with specified `VERSION`.
    `bin/rails db:migrate` with empty VERSION behaves as without `VERSION`.
    Check a format of `VERSION`: Allow a migration version number
    or name of a migration file. Raise error if format of `VERSION` is invalid.
    Raise error if target migration doesn't exist.

    *bogdanvlviv*

*   Fixed a bug where column orders for an index weren't written to
    db/schema.rb when using the sqlite adapter.

    Fixes #30902.

    *Paul Kuruvilla*

*   Remove deprecated method `#sanitize_conditions`.

    *Rafael Mendonça França*

*   Remove deprecated method `#scope_chain`.

    *Rafael Mendonça França*

*   Remove deprecated configuration `.error_on_ignored_order_or_limit`.

    *Rafael Mendonça França*

*   Remove deprecated arguments from `#verify!`.

    *Rafael Mendonça França*

*   Remove deprecated argument `name` from `#indexes`.

    *Rafael Mendonça França*

*   Remove deprecated method `ActiveRecord::Migrator.schema_migrations_table_name`.

    *Rafael Mendonça França*

*   Remove deprecated method `supports_primary_key?`.

    *Rafael Mendonça França*

*   Remove deprecated method `supports_migrations?`.

    *Rafael Mendonça França*

*   Remove deprecated methods `initialize_schema_migrations_table` and `initialize_internal_metadata_table`.

    *Rafael Mendonça França*

*   Raises when calling `lock!` in a dirty record.

    *Rafael Mendonça França*

*   Remove deprecated support to passing a class to `:class_name` on associations.

    *Rafael Mendonça França*

*   Remove deprecated argument `default` from `index_name_exists?`.

    *Rafael Mendonça França*

*   Remove deprecated support to `quoted_id` when typecasting an Active Record object.

    *Rafael Mendonça França*

*   Fix `bin/rails db:setup` and `bin/rails db:test:prepare` create  wrong
    ar_internal_metadata's data for a test database.

    Before:
    ```
    $ RAILS_ENV=test rails dbconsole
    > SELECT * FROM ar_internal_metadata;
    key|value|created_at|updated_at
    environment|development|2017-09-11 23:14:10.815679|2017-09-11 23:14:10.815679
    ```

    After:
    ```
    $ RAILS_ENV=test rails dbconsole
    > SELECT * FROM ar_internal_metadata;
    key|value|created_at|updated_at
    environment|test|2017-09-11 23:14:10.815679|2017-09-11 23:14:10.815679
    ```

    Fixes #26731.

    *bogdanvlviv*

*   Fix longer sequence name detection for serial columns.

    Fixes #28332.

    *Ryuta Kamizono*

*   MySQL: Don't lose `auto_increment: true` in the `db/schema.rb`.

    Fixes #30894.

    *Ryuta Kamizono*

*   Fix `COUNT(DISTINCT ...)` for `GROUP BY` with `ORDER BY` and `LIMIT`.

    Fixes #30886.

    *Ryuta Kamizono*

*   PostgreSQL `tsrange` now preserves subsecond precision.

    PostgreSQL 9.1+ introduced range types, and Rails added support for using
    this datatype in Active Record. However, the serialization of
    `PostgreSQL::OID::Range` was incomplete, because it did not properly
    cast the bounds that make up the range. This led to subseconds being
    dropped in SQL commands:

    Before:

        connection.type_cast(tsrange.serialize(range_value))
        # => "[2010-01-01 13:30:00 UTC,2011-02-02 19:30:00 UTC)"

    Now:

        connection.type_cast(tsrange.serialize(range_value))
        # => "[2010-01-01 13:30:00.670277,2011-02-02 19:30:00.745125)"

    *Thomas Cannon*

*   Passing a `Set` to `Relation#where` now behaves the same as passing an
    array.

    *Sean Griffin*

*   Use given algorithm while removing index from database.

    Fixes #24190.

    *Mehmet Emin İNAÇ*

*   Update payload names for `sql.active_record` instrumentation to be
    more descriptive.

    Fixes #30586.

    *Jeremy Green*

*   Add new error class `TransactionTimeout` which will be raised
    when lock wait timeout exceeded.

    *Gabriel Courtemanche*

*   Remove deprecated `#migration_keys`.

    *Ryuta Kamizono*

*   Automatically guess the inverse associations for STI.

    *Yuichiro Kaneko*

*   Ensure `sum` honors `distinct` on `has_many :through` associations

    Fixes #16791.

    *Aaron Wortham*

*   Add `binary` fixture helper method.

    *Atsushi Yoshida*

*   When using `Relation#or`, extract the common conditions and put them before the OR condition.

    *Maxime Handfield Lapointe*

*   `Relation#or` now accepts two relations who have different values for
    `references` only, as `references` can be implicitly called by `where`.

    Fixes #29411.

    *Sean Griffin*

*   `ApplicationRecord` is no longer generated when generating models. If you
    need to generate it, it can be created with `rails g application_record`.

    *Lisa Ugray*

*   Fix `COUNT(DISTINCT ...)` with `ORDER BY` and `LIMIT` to keep the existing select list.

    *Ryuta Kamizono*

*   When a `has_one` association is destroyed by `dependent: destroy`,
    `destroyed_by_association` will now be set to the reflection, matching the
    behaviour of `has_many` associations.

    *Lisa Ugray*

*   Fix `unscoped(where: [columns])` removing the wrong bind values

    When the `where` is called on a relation after a `or`, unscoping the column of that later `where` removed
    bind values used by the `or` instead. (possibly other cases too)

    ```
    Post.where(id: 1).or(Post.where(id: 2)).where(foo: 3).unscope(where: :foo).to_sql
    # Currently:
    #     SELECT "posts".* FROM "posts" WHERE ("posts"."id" = 2 OR "posts"."id" = 3)
    # With fix:
    #     SELECT "posts".* FROM "posts" WHERE ("posts"."id" = 1 OR "posts"."id" = 2)
    ```

    *Maxime Handfield Lapointe*

*   Values constructed using multi-parameter assignment will now use the
    post-type-cast value for rendering in single-field form inputs.

    *Sean Griffin*

*   `Relation#joins` is no longer affected by the target model's
    `current_scope`, with the exception of `unscoped`.

    Fixes #29338.

    *Sean Griffin*

*   Change sqlite3 boolean serialization to use 1 and 0

    SQLite natively recognizes 1 and 0 as true and false, but does not natively
    recognize 't' and 'f' as was previously serialized.

    This change in serialization requires a migration of stored boolean data
    for SQLite databases, so it's implemented behind a configuration flag
    whose default false value is deprecated.

    *Lisa Ugray*

*   Skip query caching when working with batches of records (`find_each`, `find_in_batches`,
    `in_batches`).

    Previously, records would be fetched in batches, but all records would be retained in memory
    until the end of the request or job.

    *Eugene Kenny*

*   Prevent errors raised by `sql.active_record` notification subscribers from being converted into
    `ActiveRecord::StatementInvalid` exceptions.

    *Dennis Taylor*

*   Fix eager loading/preloading association with scope including joins.

    Fixes #28324.

    *Ryuta Kamizono*

*   Fix transactions to apply state to child transactions

    Previously, if you had a nested transaction and the outer transaction was rolledback, the record from the
    inner transaction would still be marked as persisted.

    This change fixes that by applying the state of the parent transaction to the child transaction when the
    parent transaction is rolledback. This will correctly mark records from the inner transaction as not persisted.

    *Eileen M. Uchitelle*, *Aaron Patterson*

*   Deprecate `set_state` method in `TransactionState`

    Deprecated the `set_state` method in favor of setting the state via specific methods. If you need to mark the
    state of the transaction you can now use `rollback!`, `commit!` or `nullify!` instead of
    `set_state(:rolledback)`, `set_state(:committed)`, or `set_state(nil)`.

    *Eileen M. Uchitelle*, *Aaron Patterson*

*   Deprecate delegating to `arel` in `Relation`.

    *Ryuta Kamizono*

*   Fix eager loading to respect `store_full_sti_class` setting.

    *Ryuta Kamizono*

*   Query cache was unavailable when entering the `ActiveRecord::Base.cache` block
    without being connected.

    *Tsukasa Oishi*

*   Previously, when building records using a `has_many :through` association,
    if the child records were deleted before the parent was saved, they would
    still be persisted. Now, if child records are deleted before the parent is saved
    on a `has_many :through` association, the child records will not be persisted.

    *Tobias Kraze*

*   Merging two relations representing nested joins no longer transforms the joins of
    the merged relation into LEFT OUTER JOIN. Example to clarify:

    ```
    Author.joins(:posts).merge(Post.joins(:comments))
    # Before the change:
    #=> SELECT ... FROM authors INNER JOIN posts ON ... LEFT OUTER JOIN comments ON...

    # After the change:
    #=> SELECT ... FROM authors INNER JOIN posts ON ... INNER JOIN comments ON...
    ```

    TODO: Add to the Rails 5.2 upgrade guide

    *Maxime Handfield Lapointe*

*   `ActiveRecord::Persistence#touch` does not work well when optimistic locking enabled and
    `locking_column`, without default value, is null in the database.

    *bogdanvlviv*

*   Fix destroying existing object does not work well when optimistic locking enabled and
    `locking_column` is null in the database.

    *bogdanvlviv*

*   Use bulk INSERT to insert fixtures for better performance.

    *Kir Shatrov*

*   Prevent creation of bind param if casted value is nil.

    *Ryuta Kamizono*

*   Deprecate passing arguments and block at the same time to `count` and `sum` in `ActiveRecord::Calculations`.

    *Ryuta Kamizono*

*   Loading model schema from database is now thread-safe.

    Fixes #28589.

    *Vikrant Chaudhary*, *David Abdemoulaie*

*   Add `ActiveRecord::Base#cache_version` to support recyclable cache keys via the new versioned entries
    in `ActiveSupport::Cache`. This also means that `ActiveRecord::Base#cache_key` will now return a stable key
    that does not include a timestamp any more.

    NOTE: This feature is turned off by default, and `#cache_key` will still return cache keys with timestamps
    until you set `ActiveRecord::Base.cache_versioning = true`. That's the setting for all new apps on Rails 5.2+

    *DHH*

*   Respect `SchemaDumper.ignore_tables` in rake tasks for databases structure dump

    *Rusty Geldmacher*, *Guillermo Iguaran*

*   Add type caster to `RuntimeReflection#alias_name`

    Fixes #28959.

    *Jon Moss*

*   Deprecate `supports_statement_cache?`.

    *Ryuta Kamizono*

*   Raise error `UnknownMigrationVersionError` on the movement of migrations
    when the current migration does not exist.

    *bogdanvlviv*

*   Fix `bin/rails db:forward` first migration.

    *bogdanvlviv*

*   Support Descending Indexes for MySQL.

    MySQL 8.0.1 and higher supports descending indexes: `DESC` in an index definition is no longer ignored.
    See https://dev.mysql.com/doc/refman/8.0/en/descending-indexes.html.

    *Ryuta Kamizono*

*   Fix inconsistency with changed attributes when overriding AR attribute reader.

    *bogdanvlviv*

*   When calling the dynamic fixture accessor method with no arguments, it now returns all fixtures of this type.
    Previously this method always returned an empty array.

    *Kevin McPhillips*


Please check [5-1-stable](https://github.com/rails/rails/blob/5-1-stable/activerecord/CHANGELOG.md) for previous changes.<|MERGE_RESOLUTION|>--- conflicted
+++ resolved
@@ -1,9 +1,8 @@
-<<<<<<< HEAD
 *   Add `#only_up` to database migrations for code that is only relevant when
     migrating up, e.g. populating a new column.
 
     *Rich Daley*
-=======
+
 *   Require raw SQL fragments to be explicitly marked when used in
     relation query methods.
 
@@ -44,7 +43,6 @@
     when statement timeout exceeded.
 
     *Ryuta Kamizono*
->>>>>>> 53574ff9
 
 *   Fix `bin/rails db:migrate` with specified `VERSION`.
     `bin/rails db:migrate` with empty VERSION behaves as without `VERSION`.
