--- conflicted
+++ resolved
@@ -1,6 +1,5 @@
 ## Rails 4.0.0 (unreleased) ##
 
-<<<<<<< HEAD
 *   Add `find_or_create_by`, `find_or_create_by!` and
     `find_or_initialize_by` methods to `Relation`.
 
@@ -43,7 +42,7 @@
     when the association was blank. Bug introduced in 1fab518c6a75dac5773654646eb724a59741bc13.
 
     *Scott Willson*
-=======
+
 *   PostgreSQL ranges type support. Includes: int4range, int8range,
     numrange, tsrange, tstzrange, daterange
 
@@ -62,7 +61,6 @@
     bound.
 
     *Alexander Grebennik*
->>>>>>> 5a076d64
 
 *   Fix bug where sum(expression) returns string '0' for no matching records
     Fixes #7439
