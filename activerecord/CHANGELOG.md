<<<<<<< HEAD
*   Automatically set timestamps on hm:t join table fixtures when no YAML file for the join model exists.

    *Eric Hayes*

*   ActiveRecord::Base.configurations now returns an object.
=======
*   Don't update counter cache unless the record is actually saved.
>>>>>>> 0a829f7d

    Fixes #31493, #33113, #33117.

    *Ryuta Kamizono*

*   Deprecate `ActiveRecord::Result#to_hash` in favor of `ActiveRecord::Result#to_a`.

    *Gannon McGibbon*, *Kevin Cheng*

*   SQLite3 adapter supports expression indexes.

    ```
    create_table :users do |t|
      t.string :email
    end

    add_index :users, 'lower(email)', name: 'index_users_on_email', unique: true
    ```

    *Gray Kemmey*

*   Allow subclasses to redefine autosave callbacks for associated records.

    Fixes #33305.

    *Andrey Subbota*

*   Bump minimum MySQL version to 5.5.8.

    *Yasuo Honda*

*   Use MySQL utf8mb4 character set by default.

    `utf8mb4` character set with 4-Byte encoding supports supplementary characters including emoji.
    The previous default 3-Byte encoding character set `utf8` is not enough to support them.

    *Yasuo Honda*

*   Fix duplicated record creation when using nested attributes with `create_with`.

    *Darwin Wu*

*   Configuration item `config.filter_parameters` could also filter out
    sensitive values of database columns when call `#inspect`.
    We also added `ActiveRecord::Base::filter_attributes`/`=` in order to
    specify sensitive attributes to specific model.

    ```
    Rails.application.config.filter_parameters += [:credit_card_number]
    Account.last.inspect # => #<Account id: 123, name: "DHH", credit_card_number: [FILTERED] ...>
    SecureAccount.filter_attributes += [:name]
    SecureAccount.last.inspect # => #<SecureAccount id: 42, name: [FILTERED], credit_card_number: [FILTERED] ...>
    ```

    *Zhang Kang*

*   Deprecate `column_name_length`, `table_name_length`, `columns_per_table`,
    `indexes_per_table`, `columns_per_multicolumn_index`, `sql_query_length`,
    and `joins_per_query` methods in `DatabaseLimits`.

    *Ryuta Kamizono*

*   `ActiveRecord::Base.configurations` now returns an object.

    `ActiveRecord::Base.configurations` used to return a hash, but this
    is an inflexible data model. In order to improve multiple-database
    handling in Rails, we've changed this to return an object. Some methods
    are provided to make the object behave hash-like in order to ease the
    transition process. Since most applications don't manipulate the hash
    we've decided to add backwards-compatible functionality that will throw
    a deprecation warning if used, however calling `ActiveRecord::Base.configurations`
    will use the new version internally and externally.

    For example, the following `database.yml`:

    ```
    development:
      adapter: sqlite3
      database: db/development.sqlite3
    ```

    Used to become a hash:

    ```
    { "development" => { "adapter" => "sqlite3", "database" => "db/development.sqlite3" } }
    ```

    Is now converted into the following object:

    ```
    #<ActiveRecord::DatabaseConfigurations:0x00007fd1acbdf800 @configurations=[
      #<ActiveRecord::DatabaseConfigurations::HashConfig:0x00007fd1acbded10 @env_name="development",
        @spec_name="primary", @config={"adapter"=>"sqlite3", "database"=>"db/development.sqlite3"}>
      ]
    ```

    Iterating over the database configurations has also changed. Instead of
    calling hash methods on the `configurations` hash directly, a new method `configs_for` has
    been provided that allows you to select the correct configuration. `env_name`, and
    `spec_name` arguments are optional. For example these return an array of
    database config objects for the requested environment and a single database config object
    will be returned for the requested environment and specification name respectively.

    ```
    ActiveRecord::Base.configurations.configs_for(env_name: "development")
    ActiveRecord::Base.configurations.configs_for(env_name: "development", spec_name: "primary")
    ```

    *Eileen M. Uchitelle*, *Aaron Patterson*

*   Add database configuration to disable advisory locks.

    ```
    production:
      adapter: postgresql
      advisory_locks: false
    ```

    *Guo Xiang*

*   SQLite3 adapter `alter_table` method restores foreign keys.

    *Yasuo Honda*

*   Allow `:to_table` option to `invert_remove_foreign_key`.

    Example:

       remove_foreign_key :accounts, to_table: :owners

    *Nikolay Epifanov*, *Rich Chen*

*   Add environment & load_config dependency to `bin/rake db:seed` to enable
    seed load in environments without Rails and custom DB configuration

    *Tobias Bielohlawek*

*   Fix default value for mysql time types with specified precision.

    *Nikolay Kondratyev*

*   Fix `touch` option to behave consistently with `Persistence#touch` method.

    *Ryuta Kamizono*

*   Migrations raise when duplicate column definition.

    Fixes #33024.

    *Federico Martinez*

*   Bump minimum SQLite version to 3.8

    *Yasuo Honda*

*   Fix parent record should not get saved with duplicate children records.

    Fixes #32940.

    *Santosh Wadghule*

*   Fix logic on disabling commit callbacks so they are not called unexpectedly when errors occur.

    *Brian Durand*

*   Ensure `Associations::CollectionAssociation#size` and `Associations::CollectionAssociation#empty?`
    use loaded association ids if present.

    *Graham Turner*

*   Add support to preload associations of polymorphic associations when not all the records have the requested associations.

    *Dana Sherson*

*   Add `touch_all` method to `ActiveRecord::Relation`.

    Example:

        Person.where(name: "David").touch_all(time: Time.new(2020, 5, 16, 0, 0, 0))

    *fatkodima*, *duggiefresh*

*   Add `ActiveRecord::Base.base_class?` predicate.

    *Bogdan Gusiev*

*   Add custom prefix/suffix options to `ActiveRecord::Store.store_accessor`.

    *Tan Huynh*, *Yukio Mizuta*

*   Rails 6 requires Ruby 2.4.1 or newer.

    *Jeremy Daer*

*   Deprecate `update_attributes`/`!` in favor of `update`/`!`.

    *Eddie Lebow*

*   Add `ActiveRecord::Base.create_or_find_by`/`!` to deal with the SELECT/INSERT race condition in
    `ActiveRecord::Base.find_or_create_by`/`!` by leaning on unique constraints in the database.

    *DHH*

*   Add `Relation#pick` as short-hand for single-value plucks.

    *DHH*


Please check [5-2-stable](https://github.com/rails/rails/blob/5-2-stable/activerecord/CHANGELOG.md) for previous changes.<|MERGE_RESOLUTION|>--- conflicted
+++ resolved
@@ -1,12 +1,8 @@
-<<<<<<< HEAD
 *   Automatically set timestamps on hm:t join table fixtures when no YAML file for the join model exists.
 
     *Eric Hayes*
 
-*   ActiveRecord::Base.configurations now returns an object.
-=======
 *   Don't update counter cache unless the record is actually saved.
->>>>>>> 0a829f7d
 
     Fixes #31493, #33113, #33117.
 
