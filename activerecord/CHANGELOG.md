--- conflicted
+++ resolved
@@ -1,4 +1,3 @@
-<<<<<<< HEAD
 *   Add ActiveRecord::Base#cache_version to support recyclable cache keys via the new versioned entries
     in ActiveSupport::Cache. This also means that ActiveRecord::Base#cache_key will now return a stable key
     that does not include a timestamp any more.
@@ -7,11 +6,10 @@
     until you set ActiveRecord::Base.cache_versioning = true. That's the setting for all new apps on Rails 5.2+
     
     *DHH*
-=======
+
 *   Respect 'SchemaDumper.ignore_tables' in rake tasks for databases structure dump
 
     *Rusty Geldmacher*, *Guillermo Iguaran*
->>>>>>> 385d9af2
 
 *   Add type caster to `RuntimeReflection#alias_name`
 
