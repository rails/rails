--- conflicted
+++ resolved
@@ -1,4 +1,3 @@
-<<<<<<< HEAD
 *   Fix handling of expressions in array syntax for `add_index`.
 
     This change allows passing expressions in array syntax for `add_index` method.
@@ -14,7 +13,7 @@
     ```
 
     *Alexandre Camillo*
-=======
+
 *   Implement support for deprecating associations:
 
     ```ruby
@@ -70,7 +69,6 @@
     ```
 
     *Eileen M. Uchitelle*
->>>>>>> 4621f713
 
 *   `:class_name` is now invalid in polymorphic `belongs_to` associations.
 
