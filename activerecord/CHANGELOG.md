<<<<<<< HEAD
*   If an associated record fails validation on auto-save, always add the error to
    the base object using NestedError with an attribute name formatted as
    “relation_name.attribute_name" instead of just “relation_name".

    *Christian Schmidt*

*   Infer `foerign_key` when `inverse_of` is present on `has_one` and `has_many` associations.
=======
*   Infer `foreign_key` when `inverse_of` is present on `has_one` and `has_many` associations.
>>>>>>> c5678504

    ```ruby
    has_many :citations, foreign_key: "book1_id", inverse_of: :book
    ```

    can be simplified to

    ```ruby
    has_many :citations, inverse_of: :book
    ```

    and the foreign_key will be read from the corresponding `belongs_to` association.

    *Daniel Whitney*

*   Limit max length of auto generated index names

    Auto generated index names are now limited to 62 bytes, which fits within
    the default index name length limits for MySQL, Postgres and SQLite.

    Any index name over the limit will fallback to the new short format.

    Before (too long):
    ```
    index_testings_on_foo_and_bar_and_first_name_and_last_name_and_administrator
    ```

    After (short format):
    ```
    idx_on_foo_bar_first_name_last_name_administrator_5939248142
    ```

    The short format includes a hash to ensure the name is unique database-wide.

    *Mike Coutermarsh*

*   Introduce a more stable and optimized Marshal serializer for Active Record models.

    Can be enabled with `config.active_record.marshalling_format_version = 7.1`.

    *Jean Boussier*

*   Allow specifying where clauses with column-tuple syntax.

    Querying through `#where` now accepts a new tuple-syntax which accepts, as
    a key, an array of columns and, as a value, an array of corresponding tuples.
    The key specifies a list of columns, while the value is an array of
    ordered-tuples that conform to the column list.

    For instance:

    ```ruby
    # Cpk::Book => Cpk::Book(author_id: integer, number: integer, title: string, revision: integer)
    # Cpk::Book.primary_key => ["author_id", "number"]

    book = Cpk::Book.create!(author_id: 1, number: 1)
    Cpk::Book.where(Cpk::Book.primary_key => [[1, 2]]) # => [book]

    # Topic => Topic(id: integer, title: string, author_name: string...)

    Topic.where([:title, :author_name] => [["The Alchemist", "Paul Coelho"], ["Harry Potter", "J.K Rowling"]])
    ```

    *Paarth Madan*

*   Allow warning codes to be ignore when reporting SQL warnings.

    Active Record config that can ignore warning codes

    ```ruby
    # Configure allowlist of warnings that should always be ignored
    config.active_record.db_warnings_ignore = [
      "1062", # MySQL Error 1062: Duplicate entry
    ]
    ```

    This is supported for the MySQL and PostgreSQL adapters.

    *Nick Borromeo*

*   Introduce `:active_record_fixtures` lazy load hook.

    Hooks defined with this name will be run whenever `TestFixtures` is included
    in a class.

    ```ruby
    ActiveSupport.on_load(:active_record_fixtures) do
      self.fixture_paths << "test/fixtures"
    end

    klass = Class.new
    klass.include(ActiveRecord::TestFixtures)

    klass.fixture_paths # => ["test/fixtures"]
    ```

    *Andrew Novoselac*

*   Introduce `TestFixtures#fixture_paths`.

    Multiple fixture paths can now be specified using the `#fixture_paths` accessor.
    Apps will continue to have `test/fixtures` as their one fixture path by default,
    but additional fixture paths can be specified.

    ```ruby
    ActiveSupport::TestCase.fixture_paths << "component1/test/fixtures"
    ActiveSupport::TestCase.fixture_paths << "component2/test/fixtures"
    ```

    `TestFixtures#fixture_path` is now deprecated.

    *Andrew Novoselac*

*   Adds support for deferrable exclude constraints in PostgreSQL.

    By default, exclude constraints in PostgreSQL are checked after each statement.
    This works for most use cases, but becomes a major limitation when replacing
    records with overlapping ranges by using multiple statements.

    ```ruby
    exclusion_constraint :users, "daterange(valid_from, valid_to) WITH &&", deferrable: :immediate
    ```

    Passing `deferrable: :immediate` checks constraint after each statement,
    but allows manually deferring the check using `SET CONSTRAINTS ALL DEFERRED`
    within a transaction. This will cause the excludes to be checked after the transaction.

    It's also possible to change the default behavior from an immediate check
    (after the statement), to a deferred check (after the transaction):

    ```ruby
    exclusion_constraint :users, "daterange(valid_from, valid_to) WITH &&", deferrable: :deferred
    ```

    *Hiroyuki Ishii*

*   Respect `foreign_type` option to `delegated_type` for `{role}_class` method.

    Usage of `delegated_type` with non-conventional `{role}_type` column names can now be specified with `foreign_type` option.
    This option is the same as `foreign_type` as forwarded to the underlying `belongs_to` association that `delegated_type` wraps.

    *Jason Karns*

*   Add support for unique constraints (PostgreSQL-only).

    ```ruby
    add_unique_key :sections, [:position], deferrable: :deferred, name: "unique_section_position"
    remove_unique_key :sections, name: "unique_section_position"
    ```

    See PostgreSQL's [Unique Constraints](https://www.postgresql.org/docs/current/ddl-constraints.html#DDL-CONSTRAINTS-UNIQUE-CONSTRAINTS) documentation for more on unique constraints.

    By default, unique constraints in PostgreSQL are checked after each statement.
    This works for most use cases, but becomes a major limitation when replacing
    records with unique column by using multiple statements.

    An example of swapping unique columns between records.

    ```ruby
    # position is unique column
    old_item = Item.create!(position: 1)
    new_item = Item.create!(position: 2)

    Item.transaction do
      old_item.update!(position: 2)
      new_item.update!(position: 1)
    end
    ```

    Using the default behavior, the transaction would fail when executing the
    first `UPDATE` statement.

    By passing the `:deferrable` option to the `add_unique_key` statement in
    migrations, it's possible to defer this check.

    ```ruby
    add_unique_key :items, [:position], deferrable: :immediate
    ```

    Passing `deferrable: :immediate` does not change the behaviour of the previous example,
    but allows manually deferring the check using `SET CONSTRAINTS ALL DEFERRED` within a transaction.
    This will cause the unique constraints to be checked after the transaction.

    It's also possible to adjust the default behavior from an immediate
    check (after the statement), to a deferred check (after the transaction):

    ```ruby
    add_unique_key :items, [:position], deferrable: :deferred
    ```

    PostgreSQL allows users to create a unique constraints on top of the unique
    index that cannot be deferred. In this case, even if users creates deferrable
    unique constraint, the existing unique index does not allow users to violate uniqueness
    within the transaction. If you want to change existing unique index to deferrable,
    you need execute `remove_index` before creating deferrable unique constraints.

    *Hiroyuki Ishii*

*   Remove deprecated `Tasks::DatabaseTasks.schema_file_type`.

    *Rafael Mendonça França*

*   Remove deprecated `config.active_record.partial_writes`.

    *Rafael Mendonça França*

*   Remove deprecated `ActiveRecord::Base` config accessors.

    *Rafael Mendonça França*

*   Remove the `:include_replicas` argument from `configs_for`. Use `:include_hidden` argument instead.

    *Eileen M. Uchitelle*

*   Allow applications to lookup a config via a custom hash key.

    If you have registered a custom config or want to find configs where the hash matches a specific key, now you can pass `config_key` to `configs_for`. For example if you have a `db_config` with the key `vitess` you can look up a database configuration hash by  matching that key.

    ```ruby
    ActiveRecord::Base.configurations.configs_for(env_name: "development", name: "primary", config_key: :vitess)
    ActiveRecord::Base.configurations.configs_for(env_name: "development", config_key: :vitess)
    ```

    *Eileen M. Uchitelle*

*   Allow applications to register a custom database configuration handler.

    Adds a mechanism for registering a custom handler for cases where you want database configurations to respond to custom methods. This is useful for non-Rails database adapters or tools like Vitess that you may want to configure differently from a standard `HashConfig` or `UrlConfig`.

    Given the following database YAML we want the `animals` db to create a `CustomConfig` object instead while the `primary` database will be a `UrlConfig`:

    ```yaml
    development:
      primary:
        url: postgres://localhost/primary
      animals:
        url: postgres://localhost/animals
        custom_config:
          sharded: 1
    ```

    To register a custom handler first make a class that has your custom methods:

    ```ruby
    class CustomConfig < ActiveRecord::DatabaseConfigurations::UrlConfig
      def sharded?
        custom_config.fetch("sharded", false)
      end

      private
        def custom_config
          configuration_hash.fetch(:custom_config)
        end
    end
    ```

    Then register the config in an initializer:

    ```ruby
    ActiveRecord::DatabaseConfigurations.register_db_config_handler do |env_name, name, url, config|
      next unless config.key?(:custom_config)
      CustomConfig.new(env_name, name, url, config)
    end
    ```

    When the application is booted, configuration hashes with the `:custom_config` key will be `CustomConfig` objects and respond to `sharded?`. Applications must handle the condition in which Active Record should use their custom handler.

    *Eileen M. Uchitelle and John Crepezzi*

*   `ActiveRecord::Base.serialize` no longer uses YAML by default.

    YAML isn't particularly performant and can lead to security issues
    if not used carefully.

    Unfortunately there isn't really any good serializers in Ruby's stdlib
    to replace it.

    The obvious choice would be JSON, which is a fine format for this use case,
    however the JSON serializer in Ruby's stdlib isn't strict enough, as it fallback
    to casting unknown types to strings, which could lead to corrupted data.

    Some third party JSON libraries like `Oj` have a suitable strict mode.

    So it's preferable that users choose a serializer based on their own constraints.

    The original default can be restored by setting `config.active_record.default_column_serializer = YAML`.

    *Jean Boussier*

*   `ActiveRecord::Base.serialize` signature changed.

    Rather than a single positional argument that accepts two possible
    types of values, `serialize` now accepts two distinct keyword arguments.

    Before:

    ```ruby
      serialize :content, JSON
      serialize :backtrace, Array
    ```

    After:

    ```ruby
      serialize :content, coder: JSON
      serialize :backtrace, type: Array
    ```

    *Jean Boussier*

*   YAML columns use `YAML.safe_dump` is available.

    As of `psych 5.1.0`, `YAML.safe_dump` can now apply the same permitted
    types restrictions than `YAML.safe_load`.

    It's preferable to ensure the payload only use allowed types when we first
    try to serialize it, otherwise you may end up with invalid records in the
    database.

    *Jean Boussier*

*   `ActiveRecord::QueryLogs` better handle broken encoding.

    It's not uncommon when building queries with BLOB fields to contain
    binary data. Unless the call carefully encode the string in ASCII-8BIT
    it generally end up being encoded in `UTF-8`, and `QueryLogs` would
    end up failing on it.

    `ActiveRecord::QueryLogs` no longer depend on the query to be properly encoded.

    *Jean Boussier*

*   `ActiveRecord::Relation#explain` now accepts options.

    For databases and adapters which support them (currently PostgreSQL
    and MySQL), options can be passed to `explain` to provide more
    detailed query plan analysis:

    ```ruby
    Customer.where(id: 1).joins(:orders).explain(:analyze, :verbose)
    ```

    *Reid Lynch*

*   Multiple `Arel::Nodes::SqlLiteral` nodes can now be added together to
    form `Arel::Nodes::Fragments` nodes. This allows joining several pieces
    of SQL.

    *Matthew Draper*, *Ole Friis*

*   `ActiveRecord::Base#signed_id` raises if called on a new record.

    Previously it would return an ID that was not usable, since it was based on `id = nil`.

    *Alex Ghiculescu*

*   Allow SQL warnings to be reported.

    Active Record configs can be set to enable SQL warning reporting.

    ```ruby
    # Configure action to take when SQL query produces warning
    config.active_record.db_warnings_action = :raise

    # Configure allowlist of warnings that should always be ignored
    config.active_record.db_warnings_ignore = [
      /Invalid utf8mb4 character string/,
      "An exact warning message",
    ]
    ```

    This is supported for the MySQL and PostgreSQL adapters.

    *Adrianna Chang*, *Paarth Madan*

*   Add `#regroup` query method as a short-hand for `.unscope(:group).group(fields)`

    Example:

    ```ruby
    Post.group(:title).regroup(:author)
    # SELECT `posts`.`*` FROM `posts` GROUP BY `posts`.`author`
    ```

    *Danielius Visockas*

*   PostgreSQL adapter method `enable_extension` now allows parameter to be `[schema_name.]<extension_name>`
    if the extension must be installed on another schema.

    Example: `enable_extension('heroku_ext.hstore')`

    *Leonardo Luarte*

*   Add `:include` option to `add_index`.

    Add support for including non-key columns in indexes for PostgreSQL
    with the `INCLUDE` parameter.

    ```ruby
    add_index(:users, :email, include: [:id, :created_at])
    ```

    will result in:

    ```sql
    CREATE INDEX index_users_on_email USING btree (email) INCLUDE (id, created_at)
    ```

    *Steve Abrams*

*   `ActiveRecord::Relation`’s `#any?`, `#none?`, and `#one?` methods take an optional pattern
    argument, more closely matching their `Enumerable` equivalents.

    *George Claghorn*

*   Add `ActiveRecord::Base::normalizes` to declare attribute normalizations.

    A normalization is applied when the attribute is assigned or updated, and
    the normalized value will be persisted to the database.  The normalization
    is also applied to the corresponding keyword argument of finder methods.
    This allows a record to be created and later queried using unnormalized
    values.  For example:

      ```ruby
      class User < ActiveRecord::Base
        normalizes :email, with: -> email { email.strip.downcase }
      end

      user = User.create(email: " CRUISE-CONTROL@EXAMPLE.COM\n")
      user.email                  # => "cruise-control@example.com"

      user = User.find_by(email: "\tCRUISE-CONTROL@EXAMPLE.COM ")
      user.email                  # => "cruise-control@example.com"
      user.email_before_type_cast # => "cruise-control@example.com"

      User.exists?(email: "\tCRUISE-CONTROL@EXAMPLE.COM ")         # => true
      User.exists?(["email = ?", "\tCRUISE-CONTROL@EXAMPLE.COM "]) # => false
      ```

    *Jonathan Hefner*

*   Hide changes to before_committed! callback behaviour behind flag.

    In #46525, behavior around before_committed! callbacks was changed so that callbacks
    would run on every enrolled record in a transaction, not just the first copy of a record.
    This change in behavior is now controlled by a configuration option,
    `config.active_record.before_committed_on_all_records`. It will be enabled by default on Rails 7.1.

    *Adrianna Chang*

*   The `namespaced_controller` Query Log tag now matches the `controller` format

    For example, a request processed by `NameSpaced::UsersController` will now log as:

    ```
    :controller # "users"
    :namespaced_controller # "name_spaced/users"
    ```

    *Alex Ghiculescu*

*   Return only unique ids from ActiveRecord::Calculations#ids

    Updated ActiveRecord::Calculations#ids to only return the unique ids of the base model
    when using eager_load, preload and includes.

    ```ruby
    Post.find_by(id: 1).comments.count
    # => 5
    Post.includes(:comments).where(id: 1).pluck(:id)
    # => [1, 1, 1, 1, 1]
    Post.includes(:comments).where(id: 1).ids
    # => [1]
    ```

    *Joshua Young*

*   Stop using `LOWER()` for case-insensitive queries on `citext` columns

    Previously, `LOWER()` was added for e.g. uniqueness validations with
    `case_sensitive: false`.
    It wasn't mentioned in the documentation that the index without `LOWER()`
    wouldn't be used in this case.

    *Phil Pirozhkov*

*   Extract `#sync_timezone_changes` method in AbstractMysqlAdapter to enable subclasses
    to sync database timezone changes without overriding `#raw_execute`.

    *Adrianna Chang*, *Paarth Madan*

*   Do not write additional new lines when dumping sql migration versions

    This change updates the `insert_versions_sql` function so that the database insert string containing the current database migration versions does not end with two additional new lines.

    *Misha Schwartz*

*   Fix `composed_of` value freezing and duplication.

    Previously composite values exhibited two confusing behaviors:

    - When reading a compositve value it'd _NOT_ be frozen, allowing it to get out of sync with its underlying database
      columns.
    - When writing a compositve value the argument would be frozen, potentially confusing the caller.

    Currently, composite values instantiated based on database columns are frozen (addressing the first issue) and
    assigned compositve values are duplicated and the duplicate is frozen (addressing the second issue).

    *Greg Navis*

*   Fix redundant updates to the column insensitivity cache

    Fixed redundant queries checking column capability for insensitive
    comparison.

    *Phil Pirozhkov*

*   Allow disabling methods generated by `ActiveRecord.enum`.

    *Alfred Dominic*

*   Avoid validating `belongs_to` association if it has not changed.

    Previously, when updating a record, Active Record will perform an extra query to check for the presence of
    `belongs_to` associations (if the presence is configured to be mandatory), even if that attribute hasn't changed.

    Currently, only `belongs_to`-related columns are checked for presence. It is possible to have orphaned records with
    this approach. To avoid this problem, you need to use a foreign key.

    This behavior can be controlled by configuration:

    ```ruby
    config.active_record.belongs_to_required_validates_foreign_key = false
    ```

    and will be disabled by default with `config.load_defaults 7.1`.

    *fatkodima*

*   `has_one` and `belongs_to` associations now define a `reset_association` method
    on the owner model (where `association` is the name of the association). This
    method unloads the cached associate record, if any, and causes the next access
    to query it from the database.

    *George Claghorn*

*   Allow per attribute setting of YAML permitted classes (safe load) and unsafe load.

    *Carlos Palhares*

*   Add a build persistence method

    Provides a wrapper for `new`, to provide feature parity with `create`s
    ability to create multiple records from an array of hashes, using the
    same notation as the `build` method on associations.

    *Sean Denny*

*   Raise on assignment to readonly attributes

    ```ruby
    class Post < ActiveRecord::Base
      attr_readonly :content
    end
    Post.create!(content: "cannot be updated")
    post.content # "cannot be updated"
    post.content = "something else" # => ActiveRecord::ReadonlyAttributeError
    ```

    Previously, assignment would succeed but silently not write to the database.

    This behavior can be controlled by configuration:

    ```ruby
    config.active_record.raise_on_assign_to_attr_readonly = true
    ```

    and will be enabled by default with `config.load_defaults 7.1`.

    *Alex Ghiculescu*, *Hartley McGuire*

*   Allow unscoping of preload and eager_load associations

    Added the ability to unscope preload and eager_load associations just like
    includes, joins, etc. See ActiveRecord::QueryMethods::VALID_UNSCOPING_VALUES
    for the full list of supported unscopable scopes.

    ```ruby
    query.unscope(:eager_load, :preload).group(:id).select(:id)
    ```

    *David Morehouse*

*   Add automatic filtering of encrypted attributes on inspect

    This feature is enabled by default but can be disabled with

    ```ruby
    config.active_record.encryption.add_to_filter_parameters = false
    ```

    *Hartley McGuire*

*   Clear locking column on #dup

    This change fixes not to duplicate locking_column like id and timestamps.

    ```
    car = Car.create!
    car.touch
    car.lock_version #=> 1
    car.dup.lock_version #=> 0
    ```

    *Shouichi Kamiya*, *Seonggi Yang*, *Ryohei UEDA*

*   Invalidate transaction as early as possible

    After rescuing a `TransactionRollbackError` exception Rails invalidates transactions earlier in the flow
    allowing the framework to skip issuing the `ROLLBACK` statement in more cases.
    Only affects adapters that have `savepoint_errors_invalidate_transactions?` configured as `true`,
    which at this point is only applicable to the `mysql2` adapter.

    *Nikita Vasilevsky*

*   Allow configuring columns list to be used in SQL queries issued by an `ActiveRecord::Base` object

    It is now possible to configure columns list that will be used to build an SQL query clauses when
    updating, deleting or reloading an `ActiveRecord::Base` object

    ```ruby
    class Developer < ActiveRecord::Base
      query_constraints :company_id, :id
    end
    developer = Developer.first.update(name: "Bob")
    # => UPDATE "developers" SET "name" = 'Bob' WHERE "developers"."company_id" = 1 AND "developers"."id" = 1
    ```

    *Nikita Vasilevsky*

*   Adds `validate` to foreign keys and check constraints in schema.rb

    Previously, `schema.rb` would not record if `validate: false` had been used when adding a foreign key or check
    constraint, so restoring a database from the schema could result in foreign keys or check constraints being
    incorrectly validated.

    *Tommy Graves*

*   Adapter `#execute` methods now accept an `allow_retry` option. When set to `true`, the SQL statement will be
    retried, up to the database's configured `connection_retries` value, upon encountering connection-related errors.

    *Adrianna Chang*

*   Only trigger `after_commit :destroy` callbacks when a database row is deleted.

    This prevents `after_commit :destroy` callbacks from being triggered again
    when `destroy` is called multiple times on the same record.

    *Ben Sheldon*

*   Fix `ciphertext_for` for yet-to-be-encrypted values.

    Previously, `ciphertext_for` returned the cleartext of values that had not
    yet been encrypted, such as with an unpersisted record:

      ```ruby
      Post.encrypts :body

      post = Post.create!(body: "Hello")
      post.ciphertext_for(:body)
      # => "{\"p\":\"abc..."

      post.body = "World"
      post.ciphertext_for(:body)
      # => "World"
      ```

    Now, `ciphertext_for` will always return the ciphertext of encrypted
    attributes:

      ```ruby
      Post.encrypts :body

      post = Post.create!(body: "Hello")
      post.ciphertext_for(:body)
      # => "{\"p\":\"abc..."

      post.body = "World"
      post.ciphertext_for(:body)
      # => "{\"p\":\"xyz..."
      ```

    *Jonathan Hefner*

*   Fix a bug where using groups and counts with long table names would return incorrect results.

    *Shota Toguchi*, *Yusaku Ono*

*   Fix encryption of column default values.

    Previously, encrypted attributes that used column default values appeared to
    be encrypted on create, but were not:

      ```ruby
      Book.encrypts :name

      book = Book.create!
      book.name
      # => "<untitled>"
      book.name_before_type_cast
      # => "{\"p\":\"abc..."
      book.reload.name_before_type_cast
      # => "<untitled>"
      ```

    Now, attributes with column default values are encrypted:

      ```ruby
      Book.encrypts :name

      book = Book.create!
      book.name
      # => "<untitled>"
      book.name_before_type_cast
      # => "{\"p\":\"abc..."
      book.reload.name_before_type_cast
      # => "{\"p\":\"abc..."
      ```

    *Jonathan Hefner*

*   Deprecate delegation from `Base` to `connection_handler`.

    Calling `Base.clear_all_connections!`, `Base.clear_active_connections!`, `Base.clear_reloadable_connections!` and `Base.flush_idle_connections!` is deprecated. Please call these methods on the connection handler directly. In future Rails versions, the delegation from `Base` to the `connection_handler` will be removed.

    *Eileen M. Uchitelle*

*   Allow ActiveRecord::QueryMethods#reselect to receive hash values, similar to ActiveRecord::QueryMethods#select

    *Sampat Badhe*

*   Validate options when managing columns and tables in migrations.

    If an invalid option is passed to a migration method like `create_table` and `add_column`, an error will be raised
    instead of the option being silently ignored. Validation of the options will only be applied for new migrations
    that are created.

    *Guo Xiang Tan*, *George Wambold*

*   Update query log tags to use the [SQLCommenter](https://open-telemetry.github.io/opentelemetry-sqlcommenter/) format by default. See [#46179](https://github.com/rails/rails/issues/46179)

    To opt out of SQLCommenter-formatted query log tags, set `config.active_record.query_log_tags_format = :legacy`. By default, this is set to `:sqlcommenter`.

    *Modulitos* and *Iheanyi*

*   Allow any ERB in the database.yml when creating rake tasks.

    Any ERB can be used in `database.yml` even if it accesses environment
    configurations.

    Deprecates `config.active_record.suppress_multiple_database_warning`.

    *Eike Send*

*   Add table to error for duplicate column definitions.

    If a migration defines duplicate columns for a table, the error message
    shows which table it concerns.

    *Petrik de Heus*

*   Fix erroneous nil default precision on virtual datetime columns.

    Prior to this change, virtual datetime columns did not have the same
    default precision as regular datetime columns, resulting in the following
    being erroneously equivalent:

        t.virtual :name, type: datetime,                 as: "expression"
        t.virtual :name, type: datetime, precision: nil, as: "expression"

    This change fixes the default precision lookup, so virtual and regular
    datetime column default precisions match.

    *Sam Bostock*

*   Use connection from `#with_raw_connection` in `#quote_string`.

    This ensures that the string quoting is wrapped in the reconnect and retry logic
    that `#with_raw_connection` offers.

    *Adrianna Chang*

*   Add `expires_in` option to `signed_id`.

    *Shouichi Kamiya*

*   Allow applications to set retry deadline for query retries.

    Building on the work done in #44576 and #44591, we extend the logic that automatically
    reconnects database connections to take into account a timeout limit. We won't retry
    a query if a given amount of time has elapsed since the query was first attempted. This
    value defaults to nil, meaning that all retryable queries are retried regardless of time elapsed,
    but this can be changed via the `retry_deadline` option in the database config.

    *Adrianna Chang*

*   Fix a case where the query cache can return wrong values. See #46044

    *Aaron Patterson*

*   Support MySQL's ssl-mode option for MySQLDatabaseTasks.

    Verifying the identity of the database server requires setting the ssl-mode
    option to VERIFY_CA or VERIFY_IDENTITY. This option was previously ignored
    for MySQL database tasks like creating a database and dumping the structure.

    *Petrik de Heus*

*   Move `ActiveRecord::InternalMetadata` to an independent object.

    `ActiveRecord::InternalMetadata` no longer inherits from `ActiveRecord::Base` and is now an independent object that should be instantiated with a `connection`. This class is private and should not be used by applications directly. If you want to interact with the schema migrations table, please access it on the connection directly, for example: `ActiveRecord::Base.connection.schema_migration`.

    *Eileen M. Uchitelle*

*   Deprecate quoting `ActiveSupport::Duration` as an integer

    Using ActiveSupport::Duration as an interpolated bind parameter in a SQL
    string template is deprecated. To avoid this warning, you should explicitly
    convert the duration to a more specific database type. For example, if you
    want to use a duration as an integer number of seconds:
    ```
    Record.where("duration = ?", 1.hour.to_i)
    ```
    If you want to use a duration as an ISO 8601 string:
    ```
    Record.where("duration = ?", 1.hour.iso8601)
    ```

    *Aram Greenman*

*   Allow `QueryMethods#in_order_of` to order by a string column name.

    ```ruby
    Post.in_order_of("id", [4,2,3,1]).to_a
    Post.joins(:author).in_order_of("authors.name", ["Bob", "Anna", "John"]).to_a
    ```

    *Igor Kasyanchuk*

*   Move `ActiveRecord::SchemaMigration` to an independent object.

    `ActiveRecord::SchemaMigration` no longer inherits from `ActiveRecord::Base` and is now an independent object that should be instantiated with a `connection`. This class is private and should not be used by applications directly. If you want to interact with the schema migrations table, please access it on the connection directly, for example: `ActiveRecord::Base.connection.schema_migration`.

    *Eileen M. Uchitelle*

*   Deprecate `all_connection_pools` and make `connection_pool_list` more explicit.

    Following on #45924 `all_connection_pools` is now deprecated. `connection_pool_list` will either take an explicit role or applications can opt into the new behavior by passing `:all`.

    *Eileen M. Uchitelle*

*   Fix connection handler methods to operate on all pools.

    `active_connections?`, `clear_active_connections!`, `clear_reloadable_connections!`, `clear_all_connections!`, and `flush_idle_connections!` now operate on all pools by default. Previously they would default to using the `current_role` or `:writing` role unless specified.

    *Eileen M. Uchitelle*


*   Allow ActiveRecord::QueryMethods#select to receive hash values.

    Currently, `select` might receive only raw sql and symbols to define columns and aliases to select.

    With this change we can provide `hash` as argument, for example:

    ```ruby
    Post.joins(:comments).select(posts: [:id, :title, :created_at], comments: [:id, :body, :author_id])
    #=> "SELECT \"posts\".\"id\", \"posts\".\"title\", \"posts\".\"created_at\", \"comments\".\"id\", \"comments\".\"body\", \"comments\".\"author_id\"
    #   FROM \"posts\" INNER JOIN \"comments\" ON \"comments\".\"post_id\" = \"posts\".\"id\""

    Post.joins(:comments).select(posts: { id: :post_id, title: :post_title }, comments: { id: :comment_id, body: :comment_body })
    #=> "SELECT posts.id as post_id, posts.title as post_title, comments.id as comment_id, comments.body as comment_body
    #    FROM \"posts\" INNER JOIN \"comments\" ON \"comments\".\"post_id\" = \"posts\".\"id\""
    ```
    *Oleksandr Holubenko*, *Josef Šimánek*, *Jean Boussier*

*   Adapts virtual attributes on `ActiveRecord::Persistence#becomes`.

    When source and target classes have a different set of attributes adapts
    attributes such that the extra attributes from target are added.

    ```ruby
    class Person < ApplicationRecord
    end

    class WebUser < Person
      attribute :is_admin, :boolean
      after_initialize :set_admin

      def set_admin
        write_attribute(:is_admin, email =~ /@ourcompany\.com$/)
      end
    end

    person = Person.find_by(email: "email@ourcompany.com")
    person.respond_to? :is_admin
    # => false
    person.becomes(WebUser).is_admin?
    # => true
    ```

    *Jacopo Beschi*, *Sampson Crowley*

*   Fix `ActiveRecord::QueryMethods#in_order_of` to include `nil`s, to match the
    behavior of `Enumerable#in_order_of`.

    For example, `Post.in_order_of(:title, [nil, "foo"])` will now include posts
    with `nil` titles, the same as `Post.all.to_a.in_order_of(:title, [nil, "foo"])`.

    *fatkodima*

*   Optimize `add_timestamps` to use a single SQL statement.

    ```ruby
    add_timestamps :my_table
    ```

    Now results in the following SQL:

    ```sql
    ALTER TABLE "my_table" ADD COLUMN "created_at" datetime(6) NOT NULL, ADD COLUMN "updated_at" datetime(6) NOT NULL
    ```

    *Iliana Hadzhiatanasova*

*   Add `drop_enum` migration command for PostgreSQL

    This does the inverse of `create_enum`. Before dropping an enum, ensure you have
    dropped columns that depend on it.

    *Alex Ghiculescu*

*   Adds support for `if_exists` option when removing a check constraint.

    The `remove_check_constraint` method now accepts an `if_exists` option. If set
    to true an error won't be raised if the check constraint doesn't exist.

    *Margaret Parsa* and *Aditya Bhutani*

*   `find_or_create_by` now try to find a second time if it hits a unicity constraint.

    `find_or_create_by` always has been inherently racy, either creating multiple
    duplicate records or failing with `ActiveRecord::RecordNotUnique` depending on
    whether a proper unicity constraint was set.

    `create_or_find_by` was introduced for this use case, however it's quite wasteful
    when the record is expected to exist most of the time, as INSERT require to send
    more data than SELECT and require more work from the database. Also on some
    databases it can actually consume a primary key increment which is undesirable.

    So for case where most of the time the record is expected to exist, `find_or_create_by`
    can be made race-condition free by re-trying the `find` if the `create` failed
    with `ActiveRecord::RecordNotUnique`. This assumes that the table has the proper
    unicity constraints, if not, `find_or_create_by` will still lead to duplicated records.

    *Jean Boussier*, *Alex Kitchens*

*   Introduce a simpler constructor API for ActiveRecord database adapters.

    Previously the adapter had to know how to build a new raw connection to
    support reconnect, but also expected to be passed an initial already-
    established connection.

    When manually creating an adapter instance, it will now accept a single
    config hash, and only establish the real connection on demand.

    *Matthew Draper*

*   Avoid redundant `SELECT 1` connection-validation query during DB pool
    checkout when possible.

    If the first query run during a request is known to be idempotent, it can be
    used directly to validate the connection, saving a network round-trip.

    *Matthew Draper*

*   Automatically reconnect broken database connections when safe, even
    mid-request.

    When an error occurs while attempting to run a known-idempotent query, and
    not inside a transaction, it is safe to immediately reconnect to the
    database server and try again, so this is now the default behavior.

    This new default should always be safe -- to support that, it's consciously
    conservative about which queries are considered idempotent -- but if
    necessary it can be disabled by setting the `connection_retries` connection
    option to `0`.

    *Matthew Draper*

*   Avoid removing a PostgreSQL extension when there are dependent objects.

    Previously, removing an extension also implicitly removed dependent objects. Now, this will raise an error.

    You can force removing the extension:

    ```ruby
    disable_extension :citext, force: :cascade
    ```

    Fixes #29091.

    *fatkodima*

*   Allow nested functions as safe SQL string

    *Michael Siegfried*

*   Allow `destroy_association_async_job=` to be configured with a class string instead of a constant.

    Defers an autoloading dependency between `ActiveRecord::Base` and `ActiveJob::Base`
    and moves the configuration of `ActiveRecord::DestroyAssociationAsyncJob`
    from ActiveJob to ActiveRecord.

    Deprecates `ActiveRecord::ActiveJobRequiredError` and now raises a `NameError`
    if the job class is unloadable or an `ActiveRecord::ConfigurationError` if
    `dependent: :destroy_async` is declared on an association but there is no job
    class configured.

    *Ben Sheldon*

*   Fix `ActiveRecord::Store` to serialize as a regular Hash

    Previously it would serialize as an `ActiveSupport::HashWithIndifferentAccess`
    which is wasteful and cause problem with YAML safe_load.

    *Jean Boussier*

*   Add `timestamptz` as a time zone aware type for PostgreSQL

    This is required for correctly parsing `timestamp with time zone` values in your database.

    If you don't want this, you can opt out by adding this initializer:

    ```ruby
    ActiveRecord::Base.time_zone_aware_types -= [:timestamptz]
    ```

    *Alex Ghiculescu*

*   Add new `ActiveRecord::Base::generates_token_for` API.

    Currently, `signed_id` fulfills the role of generating tokens for e.g.
    resetting a password.  However, signed IDs cannot reflect record state, so
    if a token is intended to be single-use, it must be tracked in a database at
    least until it expires.

    With `generates_token_for`, a token can embed data from a record.  When
    using the token to fetch the record, the data from the token and the data
    from the record will be compared.  If the two do not match, the token will
    be treated as invalid, the same as if it had expired.  For example:

    ```ruby
    class User < ActiveRecord::Base
      has_secure_password

      generates_token_for :password_reset, expires_in: 15.minutes do
        # A password's BCrypt salt changes when the password is updated.
        # By embedding (part of) the salt in a token, the token will
        # expire when the password is updated.
        BCrypt::Password.new(password_digest).salt[-10..]
      end
    end

    user = User.first
    token = user.generate_token_for(:password_reset)

    User.find_by_token_for(:password_reset, token) # => user

    user.update!(password: "new password")
    User.find_by_token_for(:password_reset, token) # => nil
    ```

    *Jonathan Hefner*

*   Optimize Active Record batching for whole table iterations.

    Previously, `in_batches` got all the ids and constructed an `IN`-based query for each batch.
    When iterating over the whole tables, this approach is not optimal as it loads unneeded ids and
    `IN` queries with lots of items are slow.

    Now, whole table iterations use range iteration (`id >= x AND id <= y`) by default which can make iteration
    several times faster. E.g., tested on a PostgreSQL table with 10 million records: querying (`253s` vs `30s`),
    updating (`288s` vs `124s`), deleting (`268s` vs `83s`).

    Only whole table iterations use this style of iteration by default. You can disable this behavior by passing `use_ranges: false`.
    If you iterate over the table and the only condition is, e.g., `archived_at: nil` (and only a tiny fraction
    of the records are archived), it makes sense to opt in to this approach:

    ```ruby
    Project.where(archived_at: nil).in_batches(use_ranges: true) do |relation|
      # do something
    end
    ```

    See #45414 for more details.

    *fatkodima*

*   `.with` query method added. Construct common table expressions with ease and get `ActiveRecord::Relation` back.

    ```ruby
    Post.with(posts_with_comments: Post.where("comments_count > ?", 0))
    # => ActiveRecord::Relation
    # WITH posts_with_comments AS (SELECT * FROM posts WHERE (comments_count > 0)) SELECT * FROM posts
    ```

    *Vlado Cingel*

*   Don't establish a new connection if an identical pool exists already.

    Previously, if `establish_connection` was called on a class that already had an established connection, the existing connection would be removed regardless of whether it was the same config. Now if a pool is found with the same values as the new connection, the existing connection will be returned instead of creating a new one.

    This has a slight change in behavior if application code is depending on a new connection being established regardless of whether it's identical to an existing connection. If the old behavior is desirable, applications should call `ActiveRecord::Base#remove_connection` before establishing a new one. Calling `establish_connection` with a different config works the same way as it did previously.

    *Eileen M. Uchitelle*

*   Update `db:prepare` task to load schema when an uninitialized database exists, and dump schema after migrations.

    *Ben Sheldon*

*   Fix supporting timezone awareness for `tsrange` and `tstzrange` array columns.

    ```ruby
    # In database migrations
    add_column :shops, :open_hours, :tsrange, array: true
    # In app config
    ActiveRecord::Base.time_zone_aware_types += [:tsrange]
    # In the code times are properly converted to app time zone
    Shop.create!(open_hours: [Time.current..8.hour.from_now])
    ```

    *Wojciech Wnętrzak*

*   Introduce strategy pattern for executing migrations.

    By default, migrations will use a strategy object that delegates the method
    to the connection adapter. Consumers can implement custom strategy objects
    to change how their migrations run.

    *Adrianna Chang*

*   Add adapter option disallowing foreign keys

    This adds a new option to be added to `database.yml` which enables skipping
    foreign key constraints usage even if the underlying database supports them.

    Usage:
    ```yaml
    development:
        <<: *default
        database: storage/development.sqlite3
        foreign_keys: false
    ```

    *Paulo Barros*

*   Add configurable deprecation warning for singular associations

    This adds a deprecation warning when using the plural name of a singular associations in `where`.
    It is possible to opt into the new more performant behavior with `config.active_record.allow_deprecated_singular_associations_name = false`

    *Adam Hess*

*   Run transactional callbacks on the freshest instance to save a given
    record within a transaction.

    When multiple Active Record instances change the same record within a
    transaction, Rails runs `after_commit` or `after_rollback` callbacks for
    only one of them. `config.active_record.run_commit_callbacks_on_first_saved_instances_in_transaction`
    was added to specify how Rails chooses which instance receives the
    callbacks. The framework defaults were changed to use the new logic.

    When `config.active_record.run_commit_callbacks_on_first_saved_instances_in_transaction`
    is `true`, transactional callbacks are run on the first instance to save,
    even though its instance state may be stale.

    When it is `false`, which is the new framework default starting with version
    7.1, transactional callbacks are run on the instances with the freshest
    instance state. Those instances are chosen as follows:

    - In general, run transactional callbacks on the last instance to save a
      given record within the transaction.
    - There are two exceptions:
        - If the record is created within the transaction, then updated by
          another instance, `after_create_commit` callbacks will be run on the
          second instance. This is instead of the `after_update_commit`
          callbacks that would naively be run based on that instance’s state.
        - If the record is destroyed within the transaction, then
          `after_destroy_commit` callbacks will be fired on the last destroyed
          instance, even if a stale instance subsequently performed an update
          (which will have affected 0 rows).

    *Cameron Bothner and Mitch Vollebregt*

*   Enable strict strings mode for `SQLite3Adapter`.

    Configures SQLite with a strict strings mode, which disables double-quoted string literals.

    SQLite has some quirks around double-quoted string literals.
    It first tries to consider double-quoted strings as identifier names, but if they don't exist
    it then considers them as string literals. Because of this, typos can silently go unnoticed.
    For example, it is possible to create an index for a non existing column.
    See [SQLite documentation](https://www.sqlite.org/quirks.html#double_quoted_string_literals_are_accepted) for more details.

    If you don't want this behavior, you can disable it via:

    ```ruby
    # config/application.rb
    config.active_record.sqlite3_adapter_strict_strings_by_default = false
    ```

    Fixes #27782.

    *fatkodima*, *Jean Boussier*

*   Resolve issue where a relation cache_version could be left stale.

    Previously, when `reset` was called on a relation object it did not reset the cache_versions
    ivar. This led to a confusing situation where despite having the correct data the relation
    still reported a stale cache_version.

    Usage:

    ```ruby
    developers = Developer.all
    developers.cache_version

    Developer.update_all(updated_at: Time.now.utc + 1.second)

    developers.cache_version # Stale cache_version
    developers.reset
    developers.cache_version # Returns the current correct cache_version
    ```

    Fixes #45341.

    *Austen Madden*

*   Add support for exclusion constraints (PostgreSQL-only).

    ```ruby
    add_exclusion_constraint :invoices, "daterange(start_date, end_date) WITH &&", using: :gist, name: "invoices_date_overlap"
    remove_exclusion_constraint :invoices, name: "invoices_date_overlap"
    ```

    See PostgreSQL's [`CREATE TABLE ... EXCLUDE ...`](https://www.postgresql.org/docs/12/sql-createtable.html#SQL-CREATETABLE-EXCLUDE) documentation for more on exclusion constraints.

    *Alex Robbin*

*   `change_column_null` raises if a non-boolean argument is provided

    Previously if you provided a non-boolean argument, `change_column_null` would
    treat it as truthy and make your column nullable. This could be surprising, so now
    the input must be either `true` or `false`.

    ```ruby
    change_column_null :table, :column, true # good
    change_column_null :table, :column, false # good
    change_column_null :table, :column, from: true, to: false # raises (previously this made the column nullable)
    ```

    *Alex Ghiculescu*

*   Enforce limit on table names length.

    Fixes #45130.

    *fatkodima*

*   Adjust the minimum MariaDB version for check constraints support.

    *Eddie Lebow*

*   Fix Hstore deserialize regression.

    *edsharp*

*   Add validity for PostgreSQL indexes.

    ```ruby
    connection.index_exists?(:users, :email, valid: true)
    connection.indexes(:users).select(&:valid?)
    ```

    *fatkodima*

*   Fix eager loading for models without primary keys.

    *Anmol Chopra*, *Matt Lawrence*, and *Jonathan Hefner*

*   Avoid validating a unique field if it has not changed and is backed by a unique index.

    Previously, when saving a record, Active Record will perform an extra query to check for the
    uniqueness of each attribute having a `uniqueness` validation, even if that attribute hasn't changed.
    If the database has the corresponding unique index, then this validation can never fail for persisted
    records, and we could safely skip it.

    *fatkodima*

*   Stop setting `sql_auto_is_null`

    Since version 5.5 the default has been off, we no longer have to manually turn it off.

    *Adam Hess*

*   Fix `touch` to raise an error for readonly columns.

    *fatkodima*

*   Add ability to ignore tables by regexp for SQL schema dumps.

    ```ruby
    ActiveRecord::SchemaDumper.ignore_tables = [/^_/]
    ```

    *fatkodima*

*   Avoid queries when performing calculations on contradictory relations.

    Previously calculations would make a query even when passed a
    contradiction, such as `User.where(id: []).count`. We no longer perform a
    query in that scenario.

    This applies to the following calculations: `count`, `sum`, `average`,
    `minimum` and `maximum`

    *Luan Vieira, John Hawthorn and Daniel Colson*

*   Allow using aliased attributes with `insert_all`/`upsert_all`.

    ```ruby
    class Book < ApplicationRecord
      alias_attribute :title, :name
    end

    Book.insert_all [{ title: "Remote", author_id: 1 }], returning: :title
    ```

    *fatkodima*

*   Support encrypted attributes on columns with default db values.

    This adds support for encrypted attributes defined on columns with default values.
    It will encrypt those values at creation time. Before, it would raise an
    error unless `config.active_record.encryption.support_unencrypted_data` was true.

    *Jorge Manrubia* and *Dima Fatko*

*   Allow overriding `reading_request?` in `DatabaseSelector::Resolver`

    The default implementation checks if a request is a `get?` or `head?`,
    but you can now change it to anything you like. If the method returns true,
    `Resolver#read` gets called meaning the request could be served by the
    replica database.

    *Alex Ghiculescu*

*   Remove `ActiveRecord.legacy_connection_handling`.

    *Eileen M. Uchitelle*

*   `rails db:schema:{dump,load}` now checks `ENV["SCHEMA_FORMAT"]` before config

    Since `rails db:structure:{dump,load}` was deprecated there wasn't a simple
    way to dump a schema to both SQL and Ruby formats. You can now do this with
    an environment variable. For example:

    ```
    SCHEMA_FORMAT=sql rake db:schema:dump
    ```

    *Alex Ghiculescu*

*   Fixed MariaDB default function support.

    Defaults would be written wrong in "db/schema.rb" and not work correctly
    if using `db:schema:load`. Further more the function name would be
    added as string content when saving new records.

    *kaspernj*

*   Add `active_record.destroy_association_async_batch_size` configuration

    This allows applications to specify the maximum number of records that will
    be destroyed in a single background job by the `dependent: :destroy_async`
    association option. By default, the current behavior will remain the same:
    when a parent record is destroyed, all dependent records will be destroyed
    in a single background job. If the number of dependent records is greater
    than this configuration, the records will be destroyed in multiple
    background jobs.

    *Nick Holden*

*   Fix `remove_foreign_key` with `:if_exists` option when foreign key actually exists.

    *fatkodima*

*   Remove `--no-comments` flag in structure dumps for PostgreSQL

    This broke some apps that used custom schema comments. If you don't want
    comments in your structure dump, you can use:

    ```ruby
    ActiveRecord::Tasks::DatabaseTasks.structure_dump_flags = ['--no-comments']
    ```

    *Alex Ghiculescu*

*   Reduce the memory footprint of fixtures accessors.

    Until now fixtures accessors were eagerly defined using `define_method`.
    So the memory usage was directly dependent of the number of fixtures and
    test suites.

    Instead fixtures accessors are now implemented with `method_missing`,
    so they incur much less memory and CPU overhead.

    *Jean Boussier*

*   Fix `config.active_record.destroy_association_async_job` configuration

    `config.active_record.destroy_association_async_job` should allow
    applications to specify the job that will be used to destroy associated
    records in the background for `has_many` associations with the
    `dependent: :destroy_async` option. Previously, that was ignored, which
    meant the default `ActiveRecord::DestroyAssociationAsyncJob` always
    destroyed records in the background.

    *Nick Holden*

*   Fix `change_column_comment` to preserve column's AUTO_INCREMENT in the MySQL adapter

    *fatkodima*

*   Fix quoting of `ActiveSupport::Duration` and `Rational` numbers in the MySQL adapter.

    *Kevin McPhillips*

*   Allow column name with COLLATE (e.g., title COLLATE "C") as safe SQL string

    *Shugo Maeda*

*   Permit underscores in the VERSION argument to database rake tasks.

    *Eddie Lebow*

*   Reversed the order of `INSERT` statements in `structure.sql` dumps

    This should decrease the likelihood of merge conflicts. New migrations
    will now be added at the top of the list.

    For existing apps, there will be a large diff the next time `structure.sql`
    is generated.

    *Alex Ghiculescu*, *Matt Larraz*

*   Fix PG.connect keyword arguments deprecation warning on ruby 2.7

    Fixes #44307.

    *Nikita Vasilevsky*

*   Fix dropping DB connections after serialization failures and deadlocks.

    Prior to 6.1.4, serialization failures and deadlocks caused rollbacks to be
    issued for both real transactions and savepoints. This breaks MySQL which
    disallows rollbacks of savepoints following a deadlock.

    6.1.4 removed these rollbacks, for both transactions and savepoints, causing
    the DB connection to be left in an unknown state and thus discarded.

    These rollbacks are now restored, except for savepoints on MySQL.

    *Thomas Morgan*

*   Make `ActiveRecord::ConnectionPool` Fiber-safe

    When `ActiveSupport::IsolatedExecutionState.isolation_level` is set to `:fiber`,
    the connection pool now supports multiple Fibers from the same Thread checking
    out connections from the pool.

    *Alex Matchneer*

*   Add `update_attribute!` to `ActiveRecord::Persistence`

    Similar to `update_attribute`, but raises `ActiveRecord::RecordNotSaved` when a `before_*` callback throws `:abort`.

    ```ruby
    class Topic < ActiveRecord::Base
      before_save :check_title

      def check_title
        throw(:abort) if title == "abort"
      end
    end

    topic = Topic.create(title: "Test Title")
    # #=> #<Topic title: "Test Title">
    topic.update_attribute!(:title, "Another Title")
    # #=> #<Topic title: "Another Title">
    topic.update_attribute!(:title, "abort")
    # raises ActiveRecord::RecordNotSaved
    ```

    *Drew Tempelmeyer*

*   Avoid loading every record in `ActiveRecord::Relation#pretty_print`

    ```ruby
    # Before
    pp Foo.all # Loads the whole table.

    # After
    pp Foo.all # Shows 10 items and an ellipsis.
    ```

    *Ulysse Buonomo*

*   Change `QueryMethods#in_order_of` to drop records not listed in values.

    `in_order_of` now filters down to the values provided, to match the behavior of the `Enumerable` version.

    *Kevin Newton*

*   Allow named expression indexes to be revertible.

    Previously, the following code would raise an error in a reversible migration executed while rolling back, due to the index name not being used in the index removal.

    ```ruby
    add_index(:settings, "(data->'property')", using: :gin, name: :index_settings_data_property)
    ```

    Fixes #43331.

    *Oliver Günther*

*   Fix incorrect argument in PostgreSQL structure dump tasks.

    Updating the `--no-comment` argument added in Rails 7 to the correct `--no-comments` argument.

    *Alex Dent*

*   Fix migration compatibility to create SQLite references/belongs_to column as integer when migration version is 6.0.

    Reference/belongs_to in migrations with version 6.0 were creating columns as
    bigint instead of integer for the SQLite Adapter.

    *Marcelo Lauxen*

*   Add a deprecation warning when `prepared_statements` configuration is not
    set for the mysql2 adapter.

    *Thiago Araujo and Stefanni Brasil*

*   Fix `QueryMethods#in_order_of` to handle empty order list.

    ```ruby
    Post.in_order_of(:id, []).to_a
    ```

    Also more explicitly set the column as secondary order, so that any other
    value is still ordered.

    *Jean Boussier*

*   Fix quoting of column aliases generated by calculation methods.

    Since the alias is derived from the table name, we can't assume the result
    is a valid identifier.

    ```ruby
    class Test < ActiveRecord::Base
      self.table_name = '1abc'
    end
    Test.group(:id).count
    # syntax error at or near "1" (ActiveRecord::StatementInvalid)
    # LINE 1: SELECT COUNT(*) AS count_all, "1abc"."id" AS 1abc_id FROM "1...
    ```

    *Jean Boussier*

*   Add `authenticate_by` when using `has_secure_password`.

    `authenticate_by` is intended to replace code like the following, which
    returns early when a user with a matching email is not found:

    ```ruby
    User.find_by(email: "...")&.authenticate("...")
    ```

    Such code is vulnerable to timing-based enumeration attacks, wherein an
    attacker can determine if a user account with a given email exists. After
    confirming that an account exists, the attacker can try passwords associated
    with that email address from other leaked databases, in case the user
    re-used a password across multiple sites (a common practice). Additionally,
    knowing an account email address allows the attacker to attempt a targeted
    phishing ("spear phishing") attack.

    `authenticate_by` addresses the vulnerability by taking the same amount of
    time regardless of whether a user with a matching email is found:

    ```ruby
    User.authenticate_by(email: "...", password: "...")
    ```

    *Jonathan Hefner*


Please check [7-0-stable](https://github.com/rails/rails/blob/7-0-stable/activerecord/CHANGELOG.md) for previous changes.<|MERGE_RESOLUTION|>--- conflicted
+++ resolved
@@ -1,14 +1,10 @@
-<<<<<<< HEAD
 *   If an associated record fails validation on auto-save, always add the error to
     the base object using NestedError with an attribute name formatted as
     “relation_name.attribute_name" instead of just “relation_name".
 
     *Christian Schmidt*
 
-*   Infer `foerign_key` when `inverse_of` is present on `has_one` and `has_many` associations.
-=======
 *   Infer `foreign_key` when `inverse_of` is present on `has_one` and `has_many` associations.
->>>>>>> c5678504
 
     ```ruby
     has_many :citations, foreign_key: "book1_id", inverse_of: :book
