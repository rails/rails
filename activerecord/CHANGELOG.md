--- conflicted
+++ resolved
@@ -1,8 +1,7 @@
-<<<<<<< HEAD
 *   Allow per attribute setting of YAML permitted classes (safe load) and unsafe load.
 
     *Carlos Palhares*
-=======
+
 *   Optimize `add_timestamps` to use a single SQL statement.
 
     ```ruby
@@ -16,7 +15,6 @@
     ```
 
     *Iliana Hadzhiatanasova*
->>>>>>> 18da7b6b
 
 *   Add `drop_enum` migration command for PostgreSQL
 
