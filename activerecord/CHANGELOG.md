<<<<<<< HEAD
*   Add `#default_order` query method and association option which can be used to order records when no other order is specified.

    This extends the functionality offered by `#implicit_order_column` to scopes and associations.

    Usage:

    ```ruby
    class Post < ApplicationRecord
      has_many :comments, default_order: :likes
      # .. or ..
      has_many :comments, -> { default_order(:likes) }
    end

    post = Post.first

    post.comments # comments ordered by `likes`
    post.comments.order(:created_at) # comments ordered by `created_at`
    ```

    *Dan Ungureanu*
=======
*   Fix regression bug that caused ignoring additional conditions for preloading has_many-through relations.

    Fixes #43132

    *Alexander Pauly*

*   Fix `has_many` inversing recursion on models with recursive associations.

    *Gannon McGibbon*

*   Add `accepts_nested_attributes_for` support for `delegated_type`

    ```ruby
    class Entry < ApplicationRecord
      delegated_type :entryable, types: %w[ Message Comment ]
      accepts_nested_attributes_for :entryable
    end

    entry = Entry.create(entryable_type: 'Message', entryable_attributes: { content: 'Hello world' })
    # => #<Entry:0x00>
    # id: 1
    # entryable_id: 1,
    # entryable_type: 'Message'
    # ...>

    entry.entryable
    # => #<Message:0x01>
    # id: 1
    # content: 'Hello world'
    # ...>
    ```

    Previously it would raise an error:

    ```ruby
    Entry.create(entryable_type: 'Message', entryable_attributes: { content: 'Hello world' })
    # ArgumentError: Cannot build association `entryable'. Are you trying to build a polymorphic one-to-one association?
    ```

    *Sjors Baltus*

*   Use subquery for DELETE with GROUP_BY and HAVING clauses.

    Prior to this change, deletes with GROUP_BY and HAVING were returning an error.

    After this change, GROUP_BY and HAVING are valid clauses in DELETE queries, generating the following query:

    ```sql
    DELETE FROM "posts" WHERE "posts"."id" IN (
        SELECT "posts"."id" FROM "posts" INNER JOIN "comments" ON "comments"."post_id" = "posts"."id" GROUP BY "posts"."id" HAVING (count(comments.id) >= 2))
    )  [["flagged", "t"]]
    ```

    *Ignacio Chiazzo Cardarello*

*   Use subquery for UPDATE with GROUP_BY and HAVING clauses.

    Prior to this change, updates with GROUP_BY and HAVING were being ignored, generating a SQL like this:

    ```sql
    UPDATE "posts" SET "flagged" = ? WHERE "posts"."id" IN (
        SELECT "posts"."id" FROM "posts" INNER JOIN "comments" ON "comments"."post_id" = "posts"."id"
    )  [["flagged", "t"]]
    ```

    After this change, GROUP_BY and HAVING clauses are used as a subquery in updates, like this:

    ```sql
    UPDATE "posts" SET "flagged" = ? WHERE "posts"."id" IN (
        SELECT "posts"."id" FROM "posts" INNER JOIN "comments" ON "comments"."post_id" = "posts"."id"
        GROUP BY posts.id HAVING (count(comments.id) >= 2)
    )  [["flagged", "t"]]
    ```

    *Ignacio Chiazzo Cardarello*

*   Add support for setting the filename of the schema or structure dump in the database config.

    Applications may now set their the filename or path of the schema / structure dump file in their database configuration.


    ```yaml
    production:
      primary:
        database: my_db
        schema_dump: my_schema_dump_filename.rb
      animals:
        database: animals_db
        schema_dump: false
    ```

    The filename set in `schema_dump` will be used by the application. If set to `false` the schema will not be dumped. The database tasks are responsible for adding the database directory to the filename. If a full path is provided, the Rails tasks will use that instead of `ActiveRecord::DatabaseTasks.db_dir`.

    *Eileen M. Uchitelle*, *Ryan Kerr*

*   Add `ActiveRecord::Base.prohibit_shard_swapping` to prevent attempts to change the shard within a block.

    *John Crepezzi*, *Eileen M. Uchitelle*

*   Filter unchanged attributes with default function from insert query when `partial_inserts` is disabled.

    *Akshay Birajdar*, *Jacopo Beschi*

*   Add support for FILTER clause (SQL:2003) to Arel.

    Currently supported by PostgreSQL 9.4+ and SQLite 3.30+.

    *Andrey Novikov*

*   Automatically set timestamps on record creation during bulk insert/upsert

    Prior to this change, only updates during an upsert operation (e.g. `upsert_all`) would touch timestamps (`updated_{at,on}`). Now, record creations also touch timestamp columns (`{created,updated}_{at,on}`).

    This behaviour is controlled by the `<model>.record_timestamps` config, matching the behaviour of `create`, `update`, etc. It can also be overridden by using the `record_timestamps:` keyword argument.

    Note that this means `upsert_all` on models with `record_timestamps = false` will no longer touch `updated_{at,on}` automatically.

    *Sam Bostock*
>>>>>>> d269b5a4

*   Don't require `role` when passing `shard` to `connected_to`.

    `connected_to` can now be called with a `shard` only. Note that `role` is still inherited if `connected_to` calls are nested.

    *Eileen M. Uchitelle*

*   Add option to lazily load the schema cache on the connection.

    Previously, the only way to load the schema cache in Active Record was through the Railtie on boot. This option provides the ability to load the schema cache on the connection after it's been established. Loading the cache lazily on the connection can be beneficial for Rails applications that use multiple databases because it will load the cache at the time the connection is established. Currently Railties doesn't have access to the connections before boot.

    To use the cache, set `config.active_record.lazily_load_schema_cache = true` in your application configuration. In addition a `schema_cache_path` should be set in your database configuration if you don't want to use the default "db/schema_cache.yml" path.

    *Eileen M. Uchitelle*

*   Allow automatic `inverse_of` detection for associations with scopes.

    Automatic `inverse_of` detection now works for associations with scopes. For
    example, the `comments` association here now automatically detects
    `inverse_of: :post`, so we don't need to pass that option:

    ```ruby
    class Post < ActiveRecord::Base
      has_many :comments, -> { visible }
    end

    class Comment < ActiveRecord::Base
      belongs_to :post
    end
    ```

    Note that the automatic detection still won't work if the inverse
    association has a scope. In this example a scope on the `post` association
    would still prevent Rails from finding the inverse for the `comments`
    association.

    This will be the default for new apps in Rails 7. To opt in:

    ```ruby
    config.active_record.automatic_scope_inversing = true
    ```

    *Daniel Colson*, *Chris Bloom*

*   Accept optional transaction args to `ActiveRecord::Locking::Pessimistic#with_lock`

    `#with_lock` now accepts transaction options like `requires_new:`,
    `isolation:`, and `joinable:`

*   Adds support for deferrable foreign key constraints in PostgreSQL.

    By default, foreign key constraints in PostgreSQL are checked after each statement. This works for most use cases,
    but becomes a major limitation when creating related records before the parent record is inserted into the database.
    One example of this is looking up / creating a person via one or more unique alias.

    ```ruby
    Person.transaction do
      alias = Alias
        .create_with(user_id: SecureRandom.uuid)
        .create_or_find_by(name: "DHH")

      person = Person
        .create_with(name: "David Heinemeier Hansson")
        .create_or_find_by(id: alias.user_id)
    end
    ```

    Using the default behavior, the transaction would fail when executing the first `INSERT` statement.

    By passing the `:deferrable` option to the `add_foreign_key` statement in migrations, it's possible to defer this
    check.

    ```ruby
    add_foreign_key :aliases, :person, deferrable: true
    ```

    Passing `deferrable: true` doesn't change the default behavior, but allows manually deferring the check using
    `SET CONSTRAINTS ALL DEFERRED` within a transaction. This will cause the foreign keys to be checked after the
    transaction.

    It's also possible to adjust the default behavior from an immediate check (after the statement), to a deferred check
    (after the transaction):

    ```ruby
    add_foreign_key :aliases, :person, deferrable: :deferred
    ```

    *Benedikt Deicke*

*   Allow configuring Postgres password through the socket URL.

    For example:
    ```ruby
    ActiveRecord::DatabaseConfigurations::UrlConfig.new(
      :production, :production, 'postgres:///?user=user&password=secret&dbname=app', {}
    ).configuration_hash
    ```

    will now return,

    ```ruby
    { :user=>"user", :password=>"secret", :dbname=>"app", :adapter=>"postgresql" }
    ```

    *Abeid Ahmed*

*   PostgreSQL: support custom enum types

    In migrations, use `create_enum` to add a new enum type, and `t.enum` to add a column.

    ```ruby
    def up
      create_enum :mood, ["happy", "sad"]

      change_table :cats do |t|
        t.enum :current_mood, enum_type: "mood", default: "happy", null: false
      end
    end
    ```

    Enums will be presented correctly in `schema.rb`. Note that this is only supported by
    the PostgreSQL adapter.

    *Alex Ghiculescu*

* Avoid COMMENT statements in PostgreSQL structure dumps

    COMMENT statements are now omitted from the output of `db:structure:dump` when using PostgreSQL >= 11.
    This allows loading the dump without a pgsql superuser account.

    Fixes #36816, #43107.

    *Janosch Müller*

*   Add support for generated columns in PostgreSQL adapter

    Generated columns are supported since version 12.0 of PostgreSQL. This adds
    support of those to the PostgreSQL adapter.

    ```ruby
    create_table :users do |t|
      t.string :name
      t.virtual :name_upcased, type: :string, as: 'upper(name)', stored: true
    end
    ```

    *Michał Begejowicz*


## Rails 7.0.0.alpha2 (September 15, 2021) ##

*   No changes.


## Rails 7.0.0.alpha1 (September 15, 2021) ##

*   Remove warning when overwriting existing scopes

    Removes the following unnecessary warning message that appeared when overwriting existing scopes

    ```
    Creating scope :my_scope_name. Overwriting existing method "MyClass.my_scope_name" when overwriting existing scopes
    ```

     *Weston Ganger*

*   Use full precision for `updated_at` in `insert_all`/`upsert_all`

    `CURRENT_TIMESTAMP` provides differing precision depending on the database,
    and not all databases support explicitly specifying additional precision.

    Instead, we delegate to the new `connection.high_precision_current_timestamp`
    for the SQL to produce a high precision timestamp on the current database.

    Fixes #42992

    *Sam Bostock*

* Add ssl support for postgresql database tasks

    Add `PGSSLMODE`, `PGSSLCERT`, `PGSSLKEY` and `PGSSLROOTCERT` to pg_env from database config
    when running postgresql database tasks.

    ```yaml
    # config/database.yml

    production:
      sslmode: verify-full
      sslcert: client.crt
      sslkey: client.key
      sslrootcert: ca.crt
    ```

    Environment variables

    ```
    PGSSLMODE=verify-full
    PGSSLCERT=client.crt
    PGSSLKEY=client.key
    PGSSLROOTCERT=ca.crt
    ```

    Fixes #42994

    *Michael Bayucot*

*   Avoid scoping update callbacks in `ActiveRecord::Relation#update!`.

    Making it consistent with how scoping is applied only to the query in `ActiveRecord::Relation#update`
    and not also to the callbacks from the update itself.

    *Dylan Thacker-Smith*

*   Fix 2 cases that inferred polymorphic class from the association's `foreign_type`
    using `String#constantize` instead of the model's `polymorphic_class_for`.

    When updating a polymorphic association, the old `foreign_type` was not inferred correctly when:
    1. `touch`ing the previously associated record
    2. updating the previously associated record's `counter_cache`

    *Jimmy Bourassa*

*   Add config option for ignoring tables when dumping the schema cache.

    Applications can now be configured to ignore certain tables when dumping the schema cache.

    The configuration option can table an array of tables:

    ```ruby
    config.active_record.schema_cache_ignored_tables = ["ignored_table", "another_ignored_table"]
    ```

    Or a regex:

    ```ruby
    config.active_record.schema_cache_ignored_tables = [/^_/]
    ```

    *Eileen M. Uchitelle*

*   Make schema cache methods return consistent results.

    Previously the schema cache methods `primary_keys`, `columns`, `columns_hash`, and `indexes`
    would behave differently than one another when a table didn't exist and differently across
    database adapters. This change unifies the behavior so each method behaves the same regardless
    of adapter.

    The behavior now is:

    `columns`: (unchanged) raises a db error if the table does not exist.
    `columns_hash`: (unchanged) raises a db error if the table does not exist.
    `primary_keys`: (unchanged) returns `nil` if the table does not exist.
    `indexes`: (changed for mysql2) returns `[]` if the table does not exist.

    *Eileen M. Uchitelle*

*   Reestablish connection to previous database after after running `db:schema:load:name`

    After running `db:schema:load:name` the previous connection is restored.

    *Jacopo Beschi*

*   Add database config option `database_tasks`

    If you would like to connect to an external database without any database
    management tasks such as schema management, migrations, seeds, etc. you can set
    the per database config option `database_tasks: false`

    ```yaml
    # config/database.yml

    production:
      primary:
        database: my_database
        adapter: mysql2
      animals:
        database: my_animals_database
        adapter: mysql2
        database_tasks: false
    ```

    *Weston Ganger*

*   Fix `ActiveRecord::InternalMetadata` to not be broken by `config.active_record.record_timestamps = false`

    Since the model always create the timestamp columns, it has to set them, otherwise it breaks
    various DB management tasks.

    Fixes #42983

*   Add `ActiveRecord::QueryLogs`.

    Configurable tags can be automatically added to all SQL queries generated by Active Record.

    ```ruby
    # config/application.rb
    module MyApp
      class Application < Rails::Application
        config.active_record.query_log_tags_enabled = true
      end
    end
    ```

    By default the application, controller and action details are added to the query tags:

    ```ruby
    class BooksController < ApplicationController
      def index
        @books = Book.all
      end
    end
    ```

    ```ruby
    GET /books
    # SELECT * FROM books /*application:MyApp;controller:books;action:index*/
    ```

    Custom tags containing static values and Procs can be defined in the application configuration:

    ```ruby
    config.active_record.query_log_tags = [
      :application,
      :controller,
      :action,
      {
        custom_static: "foo",
        custom_dynamic: -> { Time.now }
      }
    ]
    ```

    *Keeran Raj Hawoldar*, *Eileen M. Uchitelle*, *Kasper Timm Hansen*

*   Added support for multiple databases to `rails db:setup` and `rails db:reset`.

    *Ryan Hall*

*   Add `ActiveRecord::Relation#structurally_compatible?`.

    Adds a query method by which a user can tell if the relation that they're
    about to use for `#or` or `#and` is structurally compatible with the
    receiver.

    *Kevin Newton*

*   Add `ActiveRecord::QueryMethods#in_order_of`.

    This allows you to specify an explicit order that you'd like records
    returned in based on a SQL expression. By default, this will be accomplished
    using a case statement, as in:

    ```ruby
    Post.in_order_of(:id, [3, 5, 1])
    ```

    will generate the SQL:

    ```sql
    SELECT "posts".* FROM "posts" ORDER BY CASE "posts"."id" WHEN 3 THEN 1 WHEN 5 THEN 2 WHEN 1 THEN 3 ELSE 4 END ASC
    ```

    However, because this functionality is built into MySQL in the form of the
    `FIELD` function, that connection adapter will generate the following SQL
    instead:

    ```sql
    SELECT "posts".* FROM "posts" ORDER BY FIELD("posts"."id", 1, 5, 3) DESC
    ```

    *Kevin Newton*

*   Fix `eager_loading?` when ordering with `Symbol`.

    `eager_loading?` is triggered correctly when using `order` with symbols.

    ```ruby
    scope = Post.includes(:comments).order(:"comments.label")
    => true
    ```

    *Jacopo Beschi*

*   Two change tracking methods are added for `belongs_to` associations.

    The `association_changed?` method (assuming an association named `:association`) returns true
    if a different associated object has been assigned and the foreign key will be updated in the
    next save.

    The `association_previously_changed?` method returns true if the previous save updated the
    association to reference a different associated object.

    *George Claghorn*

*   Add option to disable schema dump per-database.

    Dumping the schema is on by default for all databases in an application. To turn it off for a
    specific database, use the `schema_dump` option:

    ```yaml
    # config/database.yml

    production:
      schema_dump: false
    ```

    *Luis Vasconcellos*, *Eileen M. Uchitelle*

*   Fix `eager_loading?` when ordering with `Hash` syntax.

    `eager_loading?` is triggered correctly when using `order` with hash syntax
    on an outer table.

    ```ruby
    Post.includes(:comments).order({ "comments.label": :ASC }).eager_loading?
    # => true
    ```

    *Jacopo Beschi*

*   Move the forcing of clear text encoding to the `ActiveRecord::Encryption::Encryptor`.

    Fixes #42699.

    *J Smith*

*   `partial_inserts` is now disabled by default in new apps.

    This will be the default for new apps in Rails 7. To opt in:

    ```ruby
    config.active_record.partial_inserts = true
    ```

    If a migration removes the default value of a column, this option
    would cause old processes to no longer be able to create new records.

    If you need to remove a column, you should first use `ignored_columns`
    to stop using it.

    *Jean Boussier*

*   Rails can now verify foreign keys after loading fixtures in tests.

    This will be the default for new apps in Rails 7. To opt in:

    ```ruby
    config.active_record.verify_foreign_keys_for_fixtures = true
    ```

    Tests will not run if there is a foreign key constraint violation in your fixture data.

    The feature is supported by SQLite and PostgreSQL, other adapters can also add support for it.

    *Alex Ghiculescu*

*   Clear cached `has_one` association after setting `belongs_to` association to `nil`.

    After setting a `belongs_to` relation to `nil` and updating an unrelated attribute on the owner,
    the owner should still return `nil` on the `has_one` relation.

    Fixes #42597.

    *Michiel de Mare*

*   OpenSSL constants are now used for Digest computations.

    *Dirkjan Bussink*

*   Adds support for `if_not_exists` to `add_foreign_key` and `if_exists` to `remove_foreign_key`.

    Applications can set their migrations to ignore exceptions raised when adding a foreign key
    that already exists or when removing a foreign key that does not exist.

    Example Usage:

    ```ruby
    class AddAuthorsForeignKeyToArticles < ActiveRecord::Migration[7.0]
      def change
        add_foreign_key :articles, :authors, if_not_exists: true
      end
    end
    ```

    ```ruby
    class RemoveAuthorsForeignKeyFromArticles < ActiveRecord::Migration[7.0]
      def change
        remove_foreign_key :articles, :authors, if_exists: true
      end
    end
    ```

    *Roberto Miranda*

*   Prevent polluting ENV during postgresql structure dump/load.

    Some configuration parameters were provided to pg_dump / psql via
    environment variables which persisted beyond the command being run, and may
    have caused subsequent commands and connections to fail. Tasks running
    across multiple postgresql databases like `rails db:test:prepare` may have
    been affected.

    *Samuel Cochran*

*   Set precision 6 by default for `datetime` columns.

    By default, datetime columns will have microseconds precision instead of seconds precision.

    *Roberto Miranda*

*   Allow preloading of associations with instance dependent scopes.

    *John Hawthorn*, *John Crepezzi*, *Adam Hess*, *Eileen M. Uchitelle*, *Dinah Shi*

*   Do not try to rollback transactions that failed due to a `ActiveRecord::TransactionRollbackError`.

    *Jamie McCarthy*

*   Active Record Encryption will now encode values as UTF-8 when using deterministic
    encryption. The encoding is part of the encrypted payload, so different encodings for
    different values result in different ciphertexts. This can break unique constraints and
    queries.

    The new behavior is configurable via `active_record.encryption.forced_encoding_for_deterministic_encryption`
    that is `Encoding::UTF_8` by default. It can be disabled by setting it to `nil`.

    *Jorge Manrubia*

*   The MySQL adapter now cast numbers and booleans bind parameters to string for safety reasons.

    When comparing a string and a number in a query, MySQL converts the string to a number. So for
    instance `"foo" = 0`, will implicitly cast `"foo"` to `0` and will evaluate to `TRUE` which can
    lead to security vulnerabilities.

    Active Record already protect against that vulnerability when it knows the type of the column
    being compared, however until now it was still vulnerable when using bind parameters:

    ```ruby
    User.where("login_token = ?", 0).first
    ```

    Would perform:

    ```sql
    SELECT * FROM `users` WHERE `login_token` = 0 LIMIT 1;
    ```

    Now it will perform:

    ```sql
    SELECT * FROM `users` WHERE `login_token` = '0' LIMIT 1;
    ```

    *Jean Boussier*

*   Fixture configurations (`_fixture`) are now strictly validated.

    If an error will be raised if that entry contains unknown keys while previously it
    would silently have no effects.

    *Jean Boussier*

*   Add `ActiveRecord::Base.update!` that works like `ActiveRecord::Base.update` but raises exceptions.

    This allows for the same behavior as the instance method `#update!` at a class level.

    ```ruby
    Person.update!(:all, state: "confirmed")
    ```

    *Dorian Marié*

*   Add `ActiveRecord::Base#attributes_for_database`.

    Returns attributes with values for assignment to the database.

    *Chris Salzberg*

*   Use an empty query to check if the PostgreSQL connection is still active.

    An empty query is faster than `SELECT 1`.

    *Heinrich Lee Yu*

*   Add `ActiveRecord::Base#previously_persisted?`.

    Returns `true` if the object has been previously persisted but now it has been deleted.

*   Deprecate `partial_writes` in favor of `partial_inserts` and `partial_updates`.

    This allows to have a different behavior on update and create.

    *Jean Boussier*

*   Fix compatibility with `psych >= 4`.

    Starting in Psych 4.0.0 `YAML.load` behaves like `YAML.safe_load`. To preserve compatibility,
    Active Record's schema cache loader and `YAMLColumn` now uses `YAML.unsafe_load` if available.

    *Jean Boussier*

*   `ActiveRecord::Base.logger` is now a `class_attribute`.

    This means it can no longer be accessed directly through `@@logger`, and that setting `logger =`
    on a subclass won't change the parent's logger.

    *Jean Boussier*

*   Add `.asc.nulls_first` for all databases. Unfortunately MySQL still doesn't like `nulls_last`.

    *Keenan Brock*

*   Improve performance of `one?` and `many?` by limiting the generated count query to 2 results.

    *Gonzalo Riestra*

*   Don't check type when using `if_not_exists` on `add_column`.

    Previously, if a migration called `add_column` with the `if_not_exists` option set to true
    the `column_exists?` check would look for a column with the same name and type as the migration.

    Recently it was discovered that the type passed to the migration is not always the same type
    as the column after migration. For example a column set to `:mediumblob` in the migration will
    be casted to `binary` when calling `column.type`. Since there is no straightforward way to cast
    the type to the database type without running the migration, we opted to drop the type check from
    `add_column`. This means that migrations adding a duplicate column with a different type will no
    longer raise an error.

    *Eileen M. Uchitelle*

*   Log a warning message when running SQLite in production.

    Using SQLite in production ENV is generally discouraged. SQLite is also the default adapter
    in a new Rails application.
    For the above reasons log a warning message when running SQLite in production.

    The warning can be disabled by setting `config.active_record.sqlite3_production_warning=false`.

    *Jacopo Beschi*

*   Add option to disable joins for `has_one` associations.

    In a multiple database application, associations can't join across
    databases. When set, this option instructs Rails to generate 2 or
    more queries rather than generating joins for `has_one` associations.

    Set the option on a has one through association:

    ```ruby
    class Person
      has_one :dog
      has_one :veterinarian, through: :dog, disable_joins: true
    end
    ```

    Then instead of generating join SQL, two queries are used for `@person.veterinarian`:

    ```
    SELECT "dogs"."id" FROM "dogs" WHERE "dogs"."person_id" = ?  [["person_id", 1]]
    SELECT "veterinarians".* FROM "veterinarians" WHERE "veterinarians"."dog_id" = ?  [["dog_id", 1]]
    ```

    *Sarah Vessels*, *Eileen M. Uchitelle*

*   `Arel::Visitors::Dot` now renders a complete set of properties when visiting
    `Arel::Nodes::SelectCore`, `SelectStatement`, `InsertStatement`, `UpdateStatement`, and
    `DeleteStatement`, which fixes #42026. Previously, some properties were omitted.

    *Mike Dalessio*

*   `Arel::Visitors::Dot` now supports `Arel::Nodes::Bin`, `Case`, `CurrentRow`, `Distinct`,
    `DistinctOn`, `Else`, `Except`, `InfixOperation`, `Intersect`, `Lock`, `NotRegexp`, `Quoted`,
    `Regexp`, `UnaryOperation`, `Union`, `UnionAll`, `When`, and `With`. Previously, these node
    types caused an exception to be raised by `Arel::Visitors::Dot#accept`.

    *Mike Dalessio*

*   Optimize `remove_columns` to use a single SQL statement.

    ```ruby
    remove_columns :my_table, :col_one, :col_two
    ```

    Now results in the following SQL:

    ```sql
    ALTER TABLE "my_table" DROP COLUMN "col_one", DROP COLUMN "col_two"
    ```

    *Jon Dufresne*

*   Ensure `has_one` autosave association callbacks get called once.

    Change the `has_one` autosave callback to be non cyclic as well.
    By doing this the autosave callback are made more consistent for
    all 3 cases: `has_many`, `has_one`, and `belongs_to`.

    *Petrik de Heus*

*   Add option to disable joins for associations.

    In a multiple database application, associations can't join across
    databases. When set, this option instructs Rails to generate 2 or
    more queries rather than generating joins for associations.

    Set the option on a has many through association:

    ```ruby
    class Dog
      has_many :treats, through: :humans, disable_joins: true
      has_many :humans
    end
    ```

    Then instead of generating join SQL, two queries are used for `@dog.treats`:

    ```
    SELECT "humans"."id" FROM "humans" WHERE "humans"."dog_id" = ?  [["dog_id", 1]]
    SELECT "treats".* FROM "treats" WHERE "treats"."human_id" IN (?, ?, ?)  [["human_id", 1], ["human_id", 2], ["human_id", 3]]
    ```

    *Eileen M. Uchitelle*, *Aaron Patterson*, *Lee Quarella*

*   Add setting for enumerating column names in SELECT statements.

    Adding a column to a PostgreSQL database, for example, while the application is running can
    change the result of wildcard `SELECT *` queries, which invalidates the result
    of cached prepared statements and raises a `PreparedStatementCacheExpired` error.

    When enabled, Active Record will avoid wildcards and always include column names
    in `SELECT` queries, which will return consistent results and avoid prepared
    statement errors.

    Before:

    ```ruby
    Book.limit(5)
    # SELECT * FROM books LIMIT 5
    ```

    After:

    ```ruby
    # config/application.rb
    module MyApp
      class Application < Rails::Application
        config.active_record.enumerate_columns_in_select_statements = true
      end
    end

    # or, configure per-model
    class Book < ApplicationRecord
      self.enumerate_columns_in_select_statements = true
    end
    ```

    ```ruby
    Book.limit(5)
    # SELECT id, author_id, name, format, status, language, etc FROM books LIMIT 5
    ```

    *Matt Duszynski*

*   Allow passing SQL as `on_duplicate` value to `#upsert_all` to make it possible to use raw SQL to update columns on conflict:

    ```ruby
    Book.upsert_all(
      [{ id: 1, status: 1 }, { id: 2, status: 1 }],
      on_duplicate: Arel.sql("status = GREATEST(books.status, EXCLUDED.status)")
    )
    ```

    *Vladimir Dementyev*

*   Allow passing SQL as `returning` statement to `#upsert_all`:

    ```ruby
    Article.insert_all(
      [
        { title: "Article 1", slug: "article-1", published: false },
        { title: "Article 2", slug: "article-2", published: false }
      ],
      returning: Arel.sql("id, (xmax = '0') as inserted, name as new_name")
    )
    ```

    *Vladimir Dementyev*

*   Deprecate `legacy_connection_handling`.

    *Eileen M. Uchitelle*

*   Add attribute encryption support.

    Encrypted attributes are declared at the model level. These
    are regular Active Record attributes backed by a column with
    the same name. The system will transparently encrypt these
    attributes before saving them into the database and will
    decrypt them when retrieving their values.


    ```ruby
    class Person < ApplicationRecord
      encrypts :name
      encrypts :email_address, deterministic: true
    end
    ```

    You can learn more in the [Active Record Encryption
    guide](https://edgeguides.rubyonrails.org/active_record_encryption.html).

    *Jorge Manrubia*

*   Changed Arel predications `contains` and `overlaps` to use
    `quoted_node` so that PostgreSQL arrays are quoted properly.

    *Bradley Priest*

*   Add mode argument to record level `strict_loading!`.

    This argument can be used when enabling strict loading for a single record
    to specify that we only want to raise on n plus one queries.

    ```ruby
    developer.strict_loading!(mode: :n_plus_one_only)

    developer.projects.to_a # Does not raise
    developer.projects.first.client # Raises StrictLoadingViolationError
    ```

    Previously, enabling strict loading would cause any lazily loaded
    association to raise an error. Using `n_plus_one_only` mode allows us to
    lazily load belongs_to, has_many, and other associations that are fetched
    through a single query.

    *Dinah Shi*

*   Fix Float::INFINITY assignment to datetime column with postgresql adapter.

    Before:

    ```ruby
    # With this config
    ActiveRecord::Base.time_zone_aware_attributes = true

    # and the following schema:
    create_table "postgresql_infinities" do |t|
      t.datetime "datetime"
    end

    # This test fails
    record = PostgresqlInfinity.create!(datetime: Float::INFINITY)
    assert_equal Float::INFINITY, record.datetime # record.datetime gets nil
    ```

    After this commit, `record.datetime` gets `Float::INFINITY` as expected.

    *Shunichi Ikegami*

*   Type cast enum values by the original attribute type.

    The notable thing about this change is that unknown labels will no longer match 0 on MySQL.

    ```ruby
    class Book < ActiveRecord::Base
      enum :status, { proposed: 0, written: 1, published: 2 }
    end
    ```

    Before:

    ```ruby
    # SELECT `books`.* FROM `books` WHERE `books`.`status` = 'prohibited' LIMIT 1
    Book.find_by(status: :prohibited)
    # => #<Book id: 1, status: "proposed", ...> (for mysql2 adapter)
    # => ActiveRecord::StatementInvalid: PG::InvalidTextRepresentation: ERROR:  invalid input syntax for type integer: "prohibited" (for postgresql adapter)
    # => nil (for sqlite3 adapter)
    ```

    After:

    ```ruby
    # SELECT `books`.* FROM `books` WHERE `books`.`status` IS NULL LIMIT 1
    Book.find_by(status: :prohibited)
    # => nil (for all adapters)
    ```

    *Ryuta Kamizono*

*   Fixtures for `has_many :through` associations now load timestamps on join tables.

    Given this fixture:

    ```yml
    ### monkeys.yml
    george:
      name: George the Monkey
      fruits: apple

    ### fruits.yml
    apple:
      name: apple
    ```

    If the join table (`fruit_monkeys`) contains `created_at` or `updated_at` columns,
    these will now be populated when loading the fixture. Previously, fixture loading
    would crash if these columns were required, and leave them as null otherwise.

    *Alex Ghiculescu*

*   Allow applications to configure the thread pool for async queries.

    Some applications may want one thread pool per database whereas others want to use
    a single global thread pool for all queries. By default, Rails will set `async_query_executor`
    to `nil` which will not initialize any executor. If `load_async` is called and no executor
    has been configured, the query will be executed in the foreground.

    To create one thread pool for all database connections to use applications can set
    `config.active_record.async_query_executor` to `:global_thread_pool` and optionally define
    `config.active_record.global_executor_concurrency`. This defaults to 4. For applications that want
    to have a thread pool for each database connection, `config.active_record.async_query_executor` can
    be set to `:multi_thread_pool`. The configuration for each thread pool is set in the database
    configuration.

    *Eileen M. Uchitelle*

*   Allow new syntax for `enum` to avoid leading `_` from reserved options.

    Before:

    ```ruby
    class Book < ActiveRecord::Base
      enum status: [ :proposed, :written ], _prefix: true, _scopes: false
      enum cover: [ :hard, :soft ], _suffix: true, _default: :hard
    end
    ```

    After:

    ```ruby
    class Book < ActiveRecord::Base
      enum :status, [ :proposed, :written ], prefix: true, scopes: false
      enum :cover, [ :hard, :soft ], suffix: true, default: :hard
    end
    ```

    *Ryuta Kamizono*

*   Add `ActiveRecord::Relation#load_async`.

    This method schedules the query to be performed asynchronously from a thread pool.

    If the result is accessed before a background thread had the opportunity to perform
    the query, it will be performed in the foreground.

    This is useful for queries that can be performed long enough before their result will be
    needed, or for controllers which need to perform several independent queries.

    ```ruby
    def index
      @categories = Category.some_complex_scope.load_async
      @posts = Post.some_complex_scope.load_async
    end
    ```

    Active Record logs will also include timing info for the duration of how long
    the main thread had to wait to access the result. This timing is useful to know
    whether or not it's worth to load the query asynchronously.

    ```
    DEBUG -- :   Category Load (62.1ms)  SELECT * FROM `categories` LIMIT 50
    DEBUG -- :   ASYNC Post Load (64ms) (db time 126.1ms)  SELECT * FROM `posts` LIMIT 100
    ```

    The duration in the first set of parens is how long the main thread was blocked
    waiting for the results, and the second set of parens with "db time" is how long
    the entire query took to execute.

    *Jean Boussier*

*   Implemented `ActiveRecord::Relation#excluding` method.

    This method excludes the specified record (or collection of records) from
    the resulting relation:

    ```ruby
    Post.excluding(post)
    Post.excluding(post_one, post_two)
    ```

    Also works on associations:

    ```ruby
    post.comments.excluding(comment)
    post.comments.excluding(comment_one, comment_two)
    ```

    This is short-hand for `Post.where.not(id: post.id)` (for a single record)
    and `Post.where.not(id: [post_one.id, post_two.id])` (for a collection).

    *Glen Crawford*

*   Skip optimised #exist? query when #include? is called on a relation
    with a having clause.

    Relations that have aliased select values AND a having clause that
    references an aliased select value would generate an error when
    #include? was called, due to an optimisation that would generate
    call #exists? on the relation instead, which effectively alters
    the select values of the query (and thus removes the aliased select
    values), but leaves the having clause intact. Because the having
    clause is then referencing an aliased column that is no longer
    present in the simplified query, an ActiveRecord::InvalidStatement
    error was raised.

    A sample query affected by this problem:

    ```ruby
    Author.select('COUNT(*) as total_posts', 'authors.*')
          .joins(:posts)
          .group(:id)
          .having('total_posts > 2')
          .include?(Author.first)
    ```

    This change adds an addition check to the condition that skips the
    simplified #exists? query, which simply checks for the presence of
    a having clause.

    Fixes #41417.

    *Michael Smart*

*   Increment postgres prepared statement counter before making a prepared statement, so if the statement is aborted
    without Rails knowledge (e.g., if app gets killed during long-running query or due to Rack::Timeout), app won't end
    up in perpetual crash state for being inconsistent with PostgreSQL.

    *wbharding*, *Martin Tepper*

*   Add ability to apply `scoping` to `all_queries`.

    Some applications may want to use the `scoping` method but previously it only
    worked on certain types of queries. This change allows the `scoping` method to apply
    to all queries for a model in a block.

    ```ruby
    Post.where(blog_id: post.blog_id).scoping(all_queries: true) do
      post.update(title: "a post title") # adds `posts.blog_id = 1` to the query
    end
    ```

    *Eileen M. Uchitelle*

*   `ActiveRecord::Calculations.calculate` called with `:average`
    (aliased as `ActiveRecord::Calculations.average`) will now use column-based
    type casting. This means that floating-point number columns will now be
    aggregated as `Float` and decimal columns will be aggregated as `BigDecimal`.

    Integers are handled as a special case returning `BigDecimal` always
    (this was the case before already).

    ```ruby
    # With the following schema:
    create_table "measurements" do |t|
      t.float "temperature"
    end

    # Before:
    Measurement.average(:temperature).class
    # => BigDecimal

    # After:
    Measurement.average(:temperature).class
    # => Float
    ```

    Before this change, Rails just called `to_d` on average aggregates from the
    database adapter. This is not the case anymore. If you relied on that kind
    of magic, you now need to register your own `ActiveRecord::Type`
    (see `ActiveRecord::Attributes::ClassMethods` for documentation).

    *Josua Schmid*

*   PostgreSQL: introduce `ActiveRecord::ConnectionAdapters::PostgreSQLAdapter.datetime_type`.

    This setting controls what native type Active Record should use when you call `datetime` in
    a migration or schema. It takes a symbol which must correspond to one of the configured
    `NATIVE_DATABASE_TYPES`. The default is `:timestamp`, meaning `t.datetime` in a migration
    will create a "timestamp without time zone" column. To use "timestamp with time zone",
    change this to `:timestamptz` in an initializer.

    You should run `bin/rails db:migrate` to rebuild your schema.rb if you change this.

    *Alex Ghiculescu*

*   PostgreSQL: handle `timestamp with time zone` columns correctly in `schema.rb`.

    Previously they dumped as `t.datetime :column_name`, now they dump as `t.timestamptz :column_name`,
    and are created as `timestamptz` columns when the schema is loaded.

    *Alex Ghiculescu*

*   Removing trailing whitespace when matching columns in
    `ActiveRecord::Sanitization.disallow_raw_sql!`.

    *Gannon McGibbon*, *Adrian Hirt*

*   Expose a way for applications to set a `primary_abstract_class`.

    Multiple database applications that use a primary abstract class that is not
    named `ApplicationRecord` can now set a specific class to be the `primary_abstract_class`.

    ```ruby
    class PrimaryApplicationRecord
      self.primary_abstract_class
    end
    ```

    When an application boots it automatically connects to the primary or first database in the
    database configuration file. In a multiple database application that then call `connects_to`
    needs to know that the default connection is the same as the `ApplicationRecord` connection.
    However, some applications have a differently named `ApplicationRecord`. This prevents Active
    Record from opening duplicate connections to the same database.

    *Eileen M. Uchitelle*, *John Crepezzi*

*   Support hash config for `structure_dump_flags` and `structure_load_flags` flags.
    Now that Active Record supports multiple databases configuration,
    we need a way to pass specific flags for dump/load databases since
    the options are not the same for different adapters.
    We can use in the original way:

    ```ruby
    ActiveRecord::Tasks::DatabaseTasks.structure_dump_flags = ['--no-defaults', '--skip-add-drop-table']
    # or
    ActiveRecord::Tasks::DatabaseTasks.structure_dump_flags = '--no-defaults --skip-add-drop-table'
    ```

    And also use it passing a hash, with one or more keys, where the key
    is the adapter

    ```ruby
    ActiveRecord::Tasks::DatabaseTasks.structure_dump_flags = {
      mysql2: ['--no-defaults', '--skip-add-drop-table'],
      postgres: '--no-tablespaces'
    }
    ```

    *Gustavo Gonzalez*

*   Connection specification now passes the "url" key as a configuration for the
    adapter if the "url" protocol is "jdbc", "http", or "https". Previously only
    urls with the "jdbc" prefix were passed to the Active Record Adapter, others
    are assumed to be adapter specification urls.

    Fixes #41137.

    *Jonathan Bracy*

*   Allow to opt-out of `strict_loading` mode on a per-record base.

    This is useful when strict loading is enabled application wide or on a
    model level.

    ```ruby
    class User < ApplicationRecord
      has_many :bookmarks
      has_many :articles, strict_loading: true
    end

    user = User.first
    user.articles                        # => ActiveRecord::StrictLoadingViolationError
    user.bookmarks                       # => #<ActiveRecord::Associations::CollectionProxy>

    user.strict_loading!(true)           # => true
    user.bookmarks                       # => ActiveRecord::StrictLoadingViolationError

    user.strict_loading!(false)          # => false
    user.bookmarks                       # => #<ActiveRecord::Associations::CollectionProxy>
    user.articles.strict_loading!(false) # => #<ActiveRecord::Associations::CollectionProxy>
    ```

    *Ayrton De Craene*

*   Add `FinderMethods#sole` and `#find_sole_by` to find and assert the
    presence of exactly one record.

    Used when you need a single row, but also want to assert that there aren't
    multiple rows matching the condition; especially for when database
    constraints aren't enough or are impractical.

    ```ruby
    Product.where(["price = %?", price]).sole
    # => ActiveRecord::RecordNotFound      (if no Product with given price)
    # => #<Product ...>                    (if one Product with given price)
    # => ActiveRecord::SoleRecordExceeded  (if more than one Product with given price)

    user.api_keys.find_sole_by(key: key)
    # as above
    ```

    *Asherah Connor*

*   Makes `ActiveRecord::AttributeMethods::Query` respect the getter overrides defined in the model.

    Before:

    ```ruby
    class User
      def admin
        false # Overriding the getter to always return false
      end
    end

    user = User.first
    user.update(admin: true)

    user.admin # false (as expected, due to the getter overwrite)
    user.admin? # true (not expected, returned the DB column value)
    ```

    After this commit, `user.admin?` above returns false, as expected.

    Fixes #40771.

    *Felipe*

*   Allow delegated_type to be specified primary_key and foreign_key.

    Since delegated_type assumes that the foreign_key ends with `_id`,
    `singular_id` defined by it does not work when the foreign_key does
    not end with `id`. This change fixes it by taking into account
    `primary_key` and `foreign_key` in the options.

    *Ryota Egusa*

*   Expose an `invert_where` method that will invert all scope conditions.

    ```ruby
    class User
      scope :active, -> { where(accepted: true, locked: false) }
    end

    User.active
    # ... WHERE `accepted` = 1 AND `locked` = 0

    User.active.invert_where
    # ... WHERE NOT (`accepted` = 1 AND `locked` = 0)
    ```

    *Kevin Deisz*

*   Restore possibility of passing `false` to :polymorphic option of `belongs_to`.

    Previously, passing `false` would trigger the option validation logic
    to throw an error saying :polymorphic would not be a valid option.

    *glaszig*

*   Remove deprecated `database` kwarg from `connected_to`.

    *Eileen M. Uchitelle*, *John Crepezzi*

*   Allow adding nonnamed expression indexes to be revertible.

    Previously, the following code would raise an error, when executed while rolling back,
    and the index name should be specified explicitly. Now, the index name is inferred
    automatically.

    ```ruby
    add_index(:items, "to_tsvector('english', description)")
    ```

    Fixes #40732.

    *fatkodima*

*   Only warn about negative enums if a positive form that would cause conflicts exists.

    Fixes #39065.

    *Alex Ghiculescu*

*   Add option to run `default_scope` on all queries.

    Previously, a `default_scope` would only run on select or insert queries. In some cases, like non-Rails tenant sharding solutions, it may be desirable to run `default_scope` on all queries in order to ensure queries are including a foreign key for the shard (i.e. `blog_id`).

    Now applications can add an option to run on all queries including select, insert, delete, and update by adding an `all_queries` option to the default scope definition.

    ```ruby
    class Article < ApplicationRecord
      default_scope -> { where(blog_id: Current.blog.id) }, all_queries: true
    end
    ```

    *Eileen M. Uchitelle*

*   Add `where.associated` to check for the presence of an association.

    ```ruby
    # Before:
    account.users.joins(:contact).where.not(contact_id: nil)

    # After:
    account.users.where.associated(:contact)
    ```

    Also mirrors `where.missing`.

    *Kasper Timm Hansen*

*   Allow constructors (`build_association` and `create_association`) on
    `has_one :through` associations.

    *Santiago Perez Perret*


Please check [6-1-stable](https://github.com/rails/rails/blob/6-1-stable/activerecord/CHANGELOG.md) for previous changes.<|MERGE_RESOLUTION|>--- conflicted
+++ resolved
@@ -1,4 +1,3 @@
-<<<<<<< HEAD
 *   Add `#default_order` query method and association option which can be used to order records when no other order is specified.
 
     This extends the functionality offered by `#implicit_order_column` to scopes and associations.
@@ -19,7 +18,7 @@
     ```
 
     *Dan Ungureanu*
-=======
+
 *   Fix regression bug that caused ignoring additional conditions for preloading has_many-through relations.
 
     Fixes #43132
@@ -138,7 +137,6 @@
     Note that this means `upsert_all` on models with `record_timestamps = false` will no longer touch `updated_{at,on}` automatically.
 
     *Sam Bostock*
->>>>>>> d269b5a4
 
 *   Don't require `role` when passing `shard` to `connected_to`.
 
