<<<<<<< HEAD
*   Prevent schema_cache leaking connections between threads

    49b6b21 changed schema_cache to be per-connection-pool rather than per-connection. However, the schema_cache still maintained an internal reference to a single connection. This reference was replaced each time the schema_cache was requested, but the change would affect all threads. Under some circumstances, this resulted in multiple threads trying to use the same connection.

    This change switches back to a single SchemaCache instance per connection, and also introduces a new SchemaCacheData class. A single instance of SchemaCacheData is shared between all SchemaCache instances for a pool.

    *David Taylor*
=======
*   Reset the `ActiveRecord::Base` connection after `rails db:migrate:name`

    When `rails db:migrate` has finished, it ensures the `ActiveRecord::Base` connection is reset to its original configuration. Going forward, `rails db:migrate:name` will have the same behavior.

    *Kyle Thompson*

*   Disallow calling `connected_to` on subclasses of `ActiveRecord::Base`.

    Behavior has not changed here but the previous API could be misleading to people who thought it would switch connections for only that class. `connected_to` switches the context from which we are getting connections, not the connections themselves.

    *Eileen M. Uchitelle*, *John Crepezzi*
>>>>>>> 7205b9f4

*   Add support for horizontal sharding to `connects_to` and `connected_to`.

    Applications can now connect to multiple shards and switch between their shards in an application. Note that the shard swapping is still a manual process as this change does not include an API for automatic shard swapping.

    Usage:

    Given the following configuration:

    ```yaml
    # config/database.yml
    production:
      primary:
        database: my_database
      primary_shard_one:
        database: my_database_shard_one
    ```

    Connect to multiple shards:

    ```ruby
    class ApplicationRecord < ActiveRecord::Base
      self.abstract_class = true

      connects_to shards: {
        default: { writing: :primary },
        shard_one: { writing: :primary_shard_one }
      }
    ```

    Swap between shards in your controller / model code:

    ```ruby
    ActiveRecord::Base.connected_to(shard: :shard_one) do
      # Read from shard one
    end
    ```

    The horizontal sharding API also supports read replicas. See guides for more details.

    *Eileen M. Uchitelle*, *John Crepezzi*

*   Deprecate `spec_name` in favor of `name` on database configurations.

    The accessors for `spec_name` on `configs_for` and `DatabaseConfig` are deprecated. Please use `name` instead.

    Deprecated behavior:

    ```ruby
    db_config = ActiveRecord::Base.configs_for(env_name: "development", spec_name: "primary")
    db_config.spec_name
    ```

    New behavior:

    ```ruby
    db_config = ActiveRecord::Base.configs_for(env_name: "development", name: "primary")
    db_config.name
    ```

    *Eileen M. Uchitelle*

*   Add additional database-specific rake tasks for multi-database users.

    Previously, `rails db:create`, `rails db:drop`, and `rails db:migrate` were the only rails tasks that could operate on a single
    database. For example:

    ```
    rails db:create
    rails db:create:primary
    rails db:create:animals
    rails db:drop
    rails db:drop:primary
    rails db:drop:animals
    rails db:migrate
    rails db:migrate:primary
    rails db:migrate:animals
    ```

    With these changes, `rails db:schema:dump`, `rails db:schema:load`, `rails db:structure:dump`, `rails db:structure:load` and
    `rails db:test:prepare` can additionally operate on a single database. For example:

    ```
    rails db:schema:dump
    rails db:schema:dump:primary
    rails db:schema:dump:animals
    rails db:schema:load
    rails db:schema:load:primary
    rails db:schema:load:animals
    rails db:structure:dump
    rails db:structure:dump:primary
    rails db:structure:dump:animals
    rails db:structure:load
    rails db:structure:load:primary
    rails db:structure:load:animals
    rails db:test:prepare
    rails db:test:prepare:primary
    rails db:test:prepare:animals
    ```

    *Kyle Thompson*

*   Add support for `strict_loading` mode on association declarations.

    Raise an error if attempting to load a record from an association that has been marked as `strict_loading` unless it was explicitly eager loaded.

    Usage:

    ```
    >> class Developer < ApplicationRecord
    >>   has_many :projects, strict_loading: true
    >> end
    >>
    >> dev = Developer.first
    >> dev.projects.first
    => ActiveRecord::StrictLoadingViolationError: The projects association is marked as strict_loading and cannot be lazily loaded.
    ```

    *Kevin Deisz*

*   Add support for `strict_loading` mode to prevent lazy loading of records.

    Raise an error if a parent record is marked as `strict_loading` and attempts to lazily load its associations. This is useful for finding places you may want to preload an association and avoid additional queries.

    Usage:

    ```
    >> dev = Developer.strict_loading.first
    >> dev.audit_logs.to_a
    => ActiveRecord::StrictLoadingViolationError: Developer is marked as strict_loading and AuditLog cannot be lazily loaded.
    ```

    *Eileen M. Uchitelle*, *Aaron Patterson*

*   Add support for PostgreSQL 11+ partitioned indexes when using `upsert_all`.

    *Sebastián Palma*

*   Adds support for `if_not_exists` to `add_column` and `if_exists` to `remove_column`.

    Applications can set their migrations to ignore exceptions raised when adding a column that already exists or when removing a column that does not exist.

    Example Usage:

    ```ruby
    class AddColumnTitle < ActiveRecord::Migration[6.1]
      def change
        add_column :posts, :title, :string, if_not_exists: true
      end
    end
    ```

    ```ruby
    class RemoveColumnTitle < ActiveRecord::Migration[6.1]
      def change
        remove_column :posts, :title, if_exists: true
      end
    end
    ```

    *Eileen M. Uchitelle*

*   Regexp-escape table name for MS SQL Server.

    Add `Regexp.escape` to one method in ActiveRecord, so that table names with regular expression characters in them work as expected. Since MS SQL Server uses "[" and "]" to quote table and column names, and those characters are regular expression characters, methods like `pluck` and `select` fail in certain cases when used with the MS SQL Server adapter.

    *Larry Reid*

*   Store advisory locks on their own named connection.

    Previously advisory locks were taken out against a connection when a migration started. This works fine in single database applications but doesn't work well when migrations need to open new connections which results in the lock getting dropped.

    In order to fix this we are storing the advisory lock on a new connection with the connection specification name `AdvisoryLockBase`. The caveat is that we need to maintain at least 2 connections to a database while migrations are running in order to do this.

    *Eileen M. Uchitelle*, *John Crepezzi*

*   Allow schema cache path to be defined in the database configuration file.

    For example:

    ```yaml
    development:
      adapter: postgresql
      database: blog_development
      pool: 5
      schema_cache_path: tmp/schema/main.yml
    ```

    *Katrina Owen*

*   Deprecate `#remove_connection` in favor of `#remove_connection_pool` when called on the handler.

    `#remove_connection` is deprecated in order to support returning a `DatabaseConfig` object instead of a `Hash`. Use `#remove_connection_pool`, `#remove_connection` will be removed in 6.2.

    *Eileen M. Uchitelle*, *John Crepezzi*

*   Deprecate `#default_hash` and it's alias `#[]` on database configurations.

    Applications should use `configs_for`. `#default_hash` and `#[]` will be removed in 6.2.

    *Eileen M. Uchitelle*, *John Crepezzi*

*   Add scale support to `ActiveRecord::Validations::NumericalityValidator`.

    *Gannon McGibbon*

*   Find orphans by looking for missing relations through chaining `where.missing`:

    Before:

    ```ruby
    Post.left_joins(:author).where(authors: { id: nil })
    ```

    After:

    ```ruby
    Post.where.missing(:author)
    ```

    *Tom Rossi*

*   Ensure `:reading` connections always raise if a write is attempted.

    Now Rails will raise an `ActiveRecord::ReadOnlyError` if any connection on the reading handler attempts to make a write. If your reading role needs to write you should name the role something other than `:reading`.

    *Eileen M. Uchitelle*

*   Deprecate "primary" as the connection_specification_name for ActiveRecord::Base.

    `"primary"` has been deprecated as the `connection_specification_name` for `ActiveRecord::Base` in favor of using `"ActiveRecord::Base"`. This change affects calls to `ActiveRecord::Base.connection_handler.retrieve_connection` and `ActiveRecord::Base.connection_handler.remove_connection`. If you're calling these methods with `"primary"`, please switch to `"ActiveRecord::Base"`.

    *Eileen M. Uchitelle*, *John Crepezzi*

*   Add `ActiveRecord::Validations::NumericalityValidator` with
    support for casting floats using a database columns' precision value.

    *Gannon McGibbon*

*   Enforce fresh ETag header after a collection's contents change by adding
    ActiveRecord::Relation#cache_key_with_version. This method will be used by
    ActionController::ConditionalGet to ensure that when collection cache versioning
    is enabled, requests using ConditionalGet don't return the same ETag header
    after a collection is modified.

    Fixes #38078.

    *Aaron Lipman*

*   Skip test database when running `db:create` or `db:drop` in development
    with `DATABASE_URL` set.

    *Brian Buchalter*

*   Don't allow mutations on the database configurations hash.

    Freeze the configurations hash to disallow directly changing it. If applications need to change the hash, for example to create databases for parallelization, they should use the `DatabaseConfig` object directly.

    Before:

    ```ruby
    @db_config = ActiveRecord::Base.configurations.configs_for(env_name: "test", spec_name: "primary")
    @db_config.configuration_hash.merge!(idle_timeout: "0.02")
    ```

    After:

    ```ruby
    @db_config = ActiveRecord::Base.configurations.configs_for(env_name: "test", spec_name: "primary")
    config = @db_config.configuration_hash.merge(idle_timeout: "0.02")
    db_config = ActiveRecord::DatabaseConfigurations::HashConfig.new(@db_config.env_name, @db_config.spec_name, config)
    ```

    *Eileen M. Uchitelle*, *John Crepezzi*

*   Remove `:connection_id` from the `sql.active_record` notification.

    *Aaron Patterson*, *Rafael Mendonça França*

*   The `:name` key will no longer be returned as part of `DatabaseConfig#configuration_hash`. Please use `DatabaseConfig#owner_name` instead.

    *Eileen M. Uchitelle*, *John Crepezzi*

*   ActiveRecord's `belongs_to_required_by_default` flag can now be set per model.

    You can now opt-out/opt-in specific models from having their associations required
    by default.

    This change is meant to ease the process of migrating all your models to have
    their association required.

    *Edouard Chin*

*   The `connection_config` method has been deprecated, please use `connection_db_config` instead which will return a `DatabaseConfigurations::DatabaseConfig` instead of a `Hash`.

    *Eileen M. Uchitelle*, *John Crepezzi*

*   Retain explicit selections on the base model after applying `includes` and `joins`.

    Resolves #34889.

    *Patrick Rebsch*

*   The `database` kwarg is deprecated without replacement because it can't be used for sharding and creates an issue if it's used during a request. Applications that need to create new connections should use `connects_to` instead.

    *Eileen M. Uchitelle*, *John Crepezzi*

*   Allow attributes to be fetched from Arel node groupings.

    *Jeff Emminger*, *Gannon McGibbon*

*   A database URL can now contain a querystring value that contains an equal sign. This is needed to support passing PostgreSQL `options`.

    *Joshua Flanagan*

*   Calling methods like `establish_connection` with a `Hash` which is invalid (eg: no `adapter`) will now raise an error the same way as connections defined in `config/database.yml`.

    *John Crepezzi*

*   Specifying `implicit_order_column` now subsorts the records by primary key if available to ensure deterministic results.

    *Paweł Urbanek*

*   `where(attr => [])` now loads an empty result without making a query.

    *John Hawthorn*

*   Fixed the performance regression for `primary_keys` introduced MySQL 8.0.

    *Hiroyuki Ishii*

*   Add support for `belongs_to` to `has_many` inversing.

    *Gannon McGibbon*

*   Allow length configuration for `has_secure_token` method. The minimum length
    is set at 24 characters.

    Before:

    ```ruby
    has_secure_token :auth_token
    ```

    After:

    ```ruby
    has_secure_token :default_token             # 24 characters
    has_secure_token :auth_token, length: 36    # 36 characters
    has_secure_token :invalid_token, length: 12 # => ActiveRecord::SecureToken::MinimumLengthError
    ```

    *Bernardo de Araujo*

*   Deprecate `DatabaseConfigurations#to_h`. These connection hashes are still available via `ActiveRecord::Base.configurations.configs_for`.

    *Eileen Uchitelle*, *John Crepezzi*

*   Add `DatabaseConfig#configuration_hash` to return database configuration hashes with symbol keys, and use all symbol-key configuration hashes internally. Deprecate `DatabaseConfig#config` which returns a String-keyed `Hash` with the same values.

    *John Crepezzi*, *Eileen Uchitelle*

*   Allow column names to be passed to `remove_index` positionally along with other options.

    Passing other options can be necessary to make `remove_index` correctly reversible.

    Before:

        add_index    :reports, :report_id               # => works
        add_index    :reports, :report_id, unique: true # => works
        remove_index :reports, :report_id               # => works
        remove_index :reports, :report_id, unique: true # => ArgumentError

    After:

        remove_index :reports, :report_id, unique: true # => works

    *Eugene Kenny*

*   Allow bulk `ALTER` statements to drop and recreate indexes with the same name.

    *Eugene Kenny*

*   `insert`, `insert_all`, `upsert`, and `upsert_all` now clear the query cache.

    *Eugene Kenny*

*   Call `while_preventing_writes` directly from `connected_to`.

    In some cases application authors want to use the database switching middleware and make explicit calls with `connected_to`. It's possible for an app to turn off writes and not turn them back on by the time we call `connected_to(role: :writing)`.

    This change allows apps to fix this by assuming if a role is writing we want to allow writes, except in the case it's explicitly turned off.

    *Eileen M. Uchitelle*

*   Improve detection of ActiveRecord::StatementTimeout with mysql2 adapter in the edge case when the query is terminated during filesort.

    *Kir Shatrov*

*   Stop trying to read yaml file fixtures when loading Active Record fixtures.

    *Gannon McGibbon*

*   Deprecate `.reorder(nil)` with `.first` / `.first!` taking non-deterministic result.

    To continue taking non-deterministic result, use `.take` / `.take!` instead.

    *Ryuta Kamizono*

*   Ensure custom PK types are casted in through reflection queries.

    *Gannon McGibbon*

*   Preserve user supplied joins order as much as possible.

    Fixes #36761, #34328, #24281, #12953.

    *Ryuta Kamizono*

*   Allow `matches_regex` and `does_not_match_regexp` on the MySQL Arel visitor.

    *James Pearson*

*   Allow specifying fixtures to be ignored by setting `ignore` in YAML file's '_fixture' section.

    *Tongfei Gao*

*   Make the DATABASE_URL env variable only affect the primary connection. Add new env variables for multiple databases.

    *John Crepezzi*, *Eileen Uchitelle*

*   Add a warning for enum elements with 'not_' prefix.

        class Foo
          enum status: [:sent, :not_sent]
        end

    *Edu Depetris*

*   Make currency symbols optional for money column type in PostgreSQL.

    *Joel Schneider*

*   Add support for beginless ranges, introduced in Ruby 2.7.

    *Josh Goodall*

*   Add database_exists? method to connection adapters to check if a database exists.

    *Guilherme Mansur*

*   Loading the schema for a model that has no `table_name` raises a `TableNotSpecified` error.

    *Guilherme Mansur*, *Eugene Kenny*

*   PostgreSQL: Fix GROUP BY with ORDER BY virtual count attribute.

    Fixes #36022.

    *Ryuta Kamizono*

*   Make ActiveRecord `ConnectionPool.connections` method thread-safe.

    Fixes #36465.

    *Jeff Doering*

*   Add support for multiple databases to `rails db:abort_if_pending_migrations`.

    *Mark Lee*

*   Fix sqlite3 collation parsing when using decimal columns.

    *Martin R. Schuster*

*   Fix invalid schema when primary key column has a comment.

    Fixes #29966.

    *Guilherme Goettems Schneider*

*   Fix table comment also being applied to the primary key column.

    *Guilherme Goettems Schneider*

*   Allow generated `create_table` migrations to include or skip timestamps.

    *Michael Duchemin*


Please check [6-0-stable](https://github.com/rails/rails/blob/6-0-stable/activerecord/CHANGELOG.md) for previous changes.<|MERGE_RESOLUTION|>--- conflicted
+++ resolved
@@ -1,4 +1,3 @@
-<<<<<<< HEAD
 *   Prevent schema_cache leaking connections between threads
 
     49b6b21 changed schema_cache to be per-connection-pool rather than per-connection. However, the schema_cache still maintained an internal reference to a single connection. This reference was replaced each time the schema_cache was requested, but the change would affect all threads. Under some circumstances, this resulted in multiple threads trying to use the same connection.
@@ -6,7 +5,7 @@
     This change switches back to a single SchemaCache instance per connection, and also introduces a new SchemaCacheData class. A single instance of SchemaCacheData is shared between all SchemaCache instances for a pool.
 
     *David Taylor*
-=======
+
 *   Reset the `ActiveRecord::Base` connection after `rails db:migrate:name`
 
     When `rails db:migrate` has finished, it ensures the `ActiveRecord::Base` connection is reset to its original configuration. Going forward, `rails db:migrate:name` will have the same behavior.
@@ -18,7 +17,6 @@
     Behavior has not changed here but the previous API could be misleading to people who thought it would switch connections for only that class. `connected_to` switches the context from which we are getting connections, not the connections themselves.
 
     *Eileen M. Uchitelle*, *John Crepezzi*
->>>>>>> 7205b9f4
 
 *   Add support for horizontal sharding to `connects_to` and `connected_to`.
 
