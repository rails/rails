--- conflicted
+++ resolved
@@ -1,8 +1,7 @@
-<<<<<<< HEAD
 *   Allow per attribute setting of YAML permitted classes (safe load) and unsafe load.
 
     *Carlos Palhares*
-=======
+
 *   Add `drop_enum` migration command for PostgreSQL
 
     This does the inverse of `create_enum`. Before dropping an enum, ensure you have
@@ -16,7 +15,6 @@
     to true an error won't be raised if the check constraint doesn't exist.
 
     *Margaret Parsa* and *Aditya Bhutani*
->>>>>>> 0c9e4069
 
 *   `find_or_create_by` now try to find a second time if it hits a unicity constraint.
 
