--- conflicted
+++ resolved
@@ -1,10 +1,9 @@
-<<<<<<< HEAD
 *   Migrations with a custom context and fixtures utilizing a `#connected_to` block now use the shard specified in the method call.
 
     Fixes #43978.
 
     * Sammy Larbi *
-=======
+
 *   Reduce the memory footprint of fixtures accessors.
 
     Until now fixtures accessors were eagerly defined using `define_method`.
@@ -15,7 +14,6 @@
     so they incur much less memory and CPU overhead.
 
     *Jean Boussier*
->>>>>>> 199fe994
 
 *   Fix `config.active_record.destroy_association_async_job` configuration
 
