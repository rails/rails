--- conflicted
+++ resolved
@@ -1,4 +1,3 @@
-<<<<<<< HEAD
 *   Add constructors for polymorphic associations.
 
     The constructors `build_association`, `create_association` and `create_association!`
@@ -22,14 +21,13 @@
     ```
 
     *Christian Schmidt*
-=======
+
 *   Fix bug when `current_transaction.isolation` would not have been reset in test env.
 
     Additionally, extending the change in [#55549](https://github.com/rails/rails/pull/55549)
     to handle `requires_new: true`.
 
     *Kir Shatrov*
->>>>>>> a04d5fd7
 
 *   Allow `schema_dump` configuration to be an absolute path.
 
