--- conflicted
+++ resolved
@@ -1,4 +1,3 @@
-<<<<<<< HEAD
 *   Connection specification now passes the "url" key as a configuration for the
     adapter if the "url" protocol is "jbdc", "http", or "https". Previously only
     urls with the "jdbc" prefix were passed to the ActiveRecord Adapter, others
@@ -7,7 +6,7 @@
     Fixes #41137.
 
     *Jonathan Bracy*
-=======
+
 *   Allow to opt-out of `strict_loading` mode on a per-record base.
 
     This is useful when strict loading is enabled application wide or on a
@@ -29,7 +28,6 @@
     ```
 
     *Ayrton De Craene*
->>>>>>> 03d3a1b9
 
 *   Add `FinderMethods#sole` and `#find_sole_by` to find and assert the
     presence of exactly one record.
