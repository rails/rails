<<<<<<< HEAD
*   Fix an issue that could cause database connection leaks

    If Active Record successfully connected to the database, but then failed
    to read the server informations, the connection would be leaked until the
    Ruby garbage collector triggers.

    *Jean Boussier*

*   Fix single quote escapes on default generated MySQL columns

    MySQL 5.7.5+ supports generated columns, which can be used to create a column that is computed from an expression.

    Previously, the schema dump would output a string with double escapes for generated columns with single quotes in the default expression.

    This would result in issues when importing the schema on a fresh instance of a MySQL database.

    Now, the string will not be escaped and will be valid Ruby upon importing of the schema.

    *Yash Kapadia*

*   Fix `Relation#transaction` to not apply a default scope

    The method was incorrectly setting a default scope around its block:

    ```ruby
    Post.where(published: true).transaction do
      Post.count # SELECT COUNT(*) FROM posts WHERE published = FALSE;
    end
    ```

    *Jean Boussier*

*   Fix renaming primary key index when renaming a table with a UUID primary key
    in PostgreSQL.

    *fatkodima*

*   Fix `where(field: values)` queries when `field` is a serialized attribute
    (for example, when `field` uses `ActiveRecord::Base.serialize` or is a JSON
    column).

    *João Alves*

*   Don't mark Float::INFINITY as changed when reassigning it

    When saving a record with a float infinite value, it shouldn't mark as changed

    *Maicol Bentancor*

*   `ActiveRecord::Base.table_name` now returns `nil` instead of raising
    "undefined method `abstract_class?` for Object:Class".

    *a5-stable*

*   Fix upserting for custom `:on_duplicate` and `:unique_by` consisting of all
    inserts keys.

    *fatkodima*

*   Fix `NoMethodError` when casting a PostgreSQL `money` value that uses a
    comma as its radix point and has no leading currency symbol.  For example,
    when casting `"3,50"`.

    *Andreas Reischuck* and *Jonathan Hefner*

*   Fix duplicate quoting for check constraint expressions in schema dump when using MySQL

    A check constraint with an expression, that already contains quotes, lead to an invalid schema
    dump with the mysql2 adapter.

    Fixes #42424.

    *Felix Tscheulin*
=======
## Rails 7.0.8.7 (December 10, 2024) ##

*   No changes.
>>>>>>> 778eab82


## Rails 7.0.8.6 (October 23, 2024) ##

*   No changes.


## Rails 7.0.8.5 (October 15, 2024) ##

*   No changes.


## Rails 7.0.8.4 (June 04, 2024) ##

*   No changes.


## Rails 7.0.8.3 (May 17, 2024) ##

*   No changes.


## Rails 7.0.8.2 (May 16, 2024) ##

*   No changes.


## Rails 7.0.8.1 (February 21, 2024) ##

*   No changes.


## Rails 7.0.8 (September 09, 2023) ##

*   Fix `change_column` not setting `precision: 6` on `datetime` columns when
    using 7.0+ Migrations and SQLite.

    *Hartley McGuire*

*   Fix unscope is not working in specific case

    Before:
    ```ruby
    Post.where(id: 1...3).unscope(where: :id).to_sql # "SELECT `posts`.* FROM `posts` WHERE `posts`.`id` >= 1 AND `posts`.`id` < 3"

    ```

    After:
    ```ruby
    Post.where(id: 1...3).unscope(where: :id).to_sql # "SELECT `posts`.* FROM `posts`"
    ```

    Fixes #48094.

    *Kazuya Hatanaka*

*   Fix associations to a STI model including a `class_name` parameter

    ```ruby
    class Product < ApplicationRecord
      has_many :requests, as: :requestable, class_name: "ProductRequest", dependent: :destroy
    end

    # STI tables
    class Request < ApplicationRecord
      belongs_to :requestable, polymorphic: true

      validate :request_type, presence: true
    end

    class ProductRequest < Request
      belongs_to :user
    end
    ```

    Accessing such association would lead to:

    ```
    table_metadata.rb:22:in `has_column?': undefined method `key?' for nil:NilClass (NoMethodError)
    ```

    *Romain Filinto*

*   Fix `change_table` setting datetime precision for 6.1 Migrations

    *Hartley McGuire*

*   Fix change_column setting datetime precision for 6.1 Migrations

    *Hartley McGuire*

## Rails 7.0.7.2 (August 22, 2023) ##

*   No changes.


## Rails 7.0.7.1 (August 22, 2023) ##

*   No changes.


## Rails 7.0.7 (August 09, 2023) ##

*   Restores functionality to the missing method when using enums and fixes.

    *paulreece*

*   Fix `StatementCache::Substitute` with serialized type.

    *ywenc*

*   Fix `:db_runtime` on notification payload when application have multiple databases.

    *Eileen M. Uchitelle*

*   Correctly dump check constraints for MySQL 8.0.16+.

    *Steve Hill*

*   Fix `ActiveRecord::QueryMethods#in_order_of` to include `nil`s, to match the
    behavior of `Enumerable#in_order_of`.

    For example, `Post.in_order_of(:title, [nil, "foo"])` will now include posts
    with `nil` titles, the same as `Post.all.to_a.in_order_of(:title, [nil, "foo"])`.

    *fatkodima*

*   Revert "Fix autosave associations with validations added on `:base` of the associated objects."

    This change intended to remove the :base attribute from the message,
    but broke many assumptions which key these errors were stored.

    *zzak*

*   Fix `#previously_new_record?` to return true for destroyed records.

    Before, if a record was created and then destroyed, `#previously_new_record?` would return true.
    Now, any UPDATE or DELETE to a record is considered a change, and will result in `#previously_new_record?`
    returning false.

    *Adrianna Chang*

*   Revert breaking changes to `has_one` relationship deleting the old record before the new one is validated.

    *zzak*

*   Fix support for Active Record instances being uses in queries.

    As of `7.0.5`, query arguments were deep duped to avoid mutations impacting
    the query cache, but this had the adverse effect to clearing the primary key when
    the query argument contained an `ActiveRecord::Base` instance.

    This broke the `noticed` gem.

    *Jean Boussier*


## Rails 7.0.6 (June 29, 2023) ##

*   Fix autosave associations with validations added on `:base` of the associated objects.

    *fatkodima*

*   Fix result with anonymous PostgreSQL columns of different type from json.

    *Oleksandr Avoiants*

*   Preserve timestamp when setting an `ActiveSupport::TimeWithZone` value to `timestamptz` attribute.

    *fatkodima*

*   Fix assignment into an `has_one` relationship deleting the old record before the new one is validated.

    *Jean Boussier*

*   Fix where on association with has_one/has_many polymorphic relations.

    Before:
    ```ruby
    Treasure.where(price_estimates: PriceEstimate.all)
    #=> SELECT (...) WHERE "treasures"."id" IN (SELECT "price_estimates"."estimate_of_id" FROM "price_estimates")
    ```

    Later:
    ```ruby
    Treasure.where(price_estimates: PriceEstimate.all)
    #=> SELECT (...) WHERE "treasures"."id" IN (SELECT "price_estimates"."estimate_of_id" FROM "price_estimates" WHERE "price_estimates"."estimate_of_type" = 'Treasure')
    ```

    *Lázaro Nixon*

*   Fix decrementing counter caches on optimistically locked record deletion

    *fatkodima*

*   Ensure binary-destined values have binary encoding during type cast.

    *Matthew Draper*

*   Preserve existing column default functions when altering table in SQLite.

    *fatkodima*

*   Remove table alias added when using `where.missing` or `where.associated`.

    *fatkodima*

*   Fix `Enumerable#in_order_of` to only flatten first level to preserve nesting.

    *Miha Rekar*


## Rails 7.0.5.1 (June 26, 2023) ##

*   No changes.

## Rails 7.0.5 (May 24, 2023) ##

*   Type cast `#attribute_changed?` `:from` and `:to` options.

    *Andrew Novoselac*

*   Fix `index_exists?` when column is an array.

    *Eileen M. Uchitelle*

*   Handle `Date` objects for PostgreSQL `timestamptz` columns.

    *Alex Ghiculescu*

*   Fix collation for changing column to non-string.

    *Hartley McGuire*

*   Map through subtype in `PostgreSQL::OID::Array`.

    *Jonathan Hefner*

*   Store correct environment in `internal_metadata` when run rails `db:prepare`.

    *fatkodima*

*   Make sure `ActiveRecord::Relation#sum` works with objects that implement `#coerce` without deprecation.

    *Alex Ghiculescu*

*   Fix retrieving foreign keys referencing tables named like keywords in PostgreSQL and MySQL.

    *fatkodima*

*   Support UUIDs in Disable Joins.

    *Samuel Cochran*

*   Fix Active Record's explain for queries starting with comments.

    *fatkodima*

*   Fix incorrectly preloading through association records when middle association has been loaded.

    *Joshua Young*

*   Fix where.missing and where.associated for parent/child associations.

    *fatkodima*

*   Fix Enumerable#in_order_of to preserve duplicates.

    *fatkodima*

*   Fix autoincrement on primary key for mysql.

    *Eileen M. Uchitelle*

*   Restore ability to redefine column in `create_table` for Rails 5.2 migrations.

    *fatkodima*

*   Fix schema cache dumping of virtual columns.

    *fatkodima*

*   Fix Active Record grouped calculations on joined tables on column present in both tables.

    *fatkodima*

*   Fix mutation detection for serialized attributes backed by binary columns.

    *Jean Boussier*

*   Fix a bug where using groups and counts with long table names would return incorrect results.

    *Shota Toguchi*, *Yusaku Ono*

*   Fix erroneous nil default precision on virtual datetime columns.

    Prior to this change, virtual datetime columns did not have the same
    default precision as regular datetime columns, resulting in the following
    being erroneously equivalent:

        t.virtual :name, type: datetime,                 as: "expression"
        t.virtual :name, type: datetime, precision: nil, as: "expression"

    This change fixes the default precision lookup, so virtual and regular
    datetime column default precisions match.

    *Sam Bostock*

*   Fix a case where the query cache can return wrong values. See #46044

    *Aaron Patterson*


## Rails 7.0.4.3 (March 13, 2023) ##

*   No changes.


## Rails 7.0.4.2 (January 24, 2023) ##

*   No changes.


## Rails 7.0.4.1 (January 17, 2023) ##

*   Make sanitize_as_sql_comment more strict

    Though this method was likely never meant to take user input, it was
    attempting sanitization. That sanitization could be bypassed with
    carefully crafted input.

    This commit makes the sanitization more robust by replacing any
    occurrences of "/*" or "*/" with "/ *" or "* /". It also performs a
    first pass to remove one surrounding comment to avoid compatibility
    issues for users relying on the existing removal.

    This also clarifies in the documentation of annotate that it should not
    be provided user input.

    [CVE-2023-22794]

*   Added integer width check to PostgreSQL::Quoting

    Given a value outside the range for a 64bit signed integer type
    PostgreSQL will treat the column type as numeric. Comparing
    integer values against numeric values can result in a slow
    sequential scan.

    This behavior is configurable via
    ActiveRecord::Base.raise_int_wider_than_64bit which defaults to true.

    [CVE-2022-44566]


## Rails 7.0.4 (September 09, 2022) ##

*   Symbol is allowed by default for YAML columns

    *Étienne Barrié*

*   Fix `ActiveRecord::Store` to serialize as a regular Hash

    Previously it would serialize as an `ActiveSupport::HashWithIndifferentAccess`
    which is wasteful and cause problem with YAML safe_load.

    *Jean Boussier*

*   Add `timestamptz` as a time zone aware type for PostgreSQL

    This is required for correctly parsing `timestamp with time zone` values in your database.

    If you don't want this, you can opt out by adding this initializer:

    ```ruby
    ActiveRecord::Base.time_zone_aware_types -= [:timestamptz]
    ```

    *Alex Ghiculescu*

*   Fix supporting timezone awareness for `tsrange` and `tstzrange` array columns.

    ```ruby
    # In database migrations
    add_column :shops, :open_hours, :tsrange, array: true
    # In app config
    ActiveRecord::Base.time_zone_aware_types += [:tsrange]
    # In the code times are properly converted to app time zone
    Shop.create!(open_hours: [Time.current..8.hour.from_now])
    ```

    *Wojciech Wnętrzak*

*   Resolve issue where a relation cache_version could be left stale.

    Previously, when `reset` was called on a relation object it did not reset the cache_versions
    ivar. This led to a confusing situation where despite having the correct data the relation
    still reported a stale cache_version.

    Usage:

    ```ruby
    developers = Developer.all
    developers.cache_version

    Developer.update_all(updated_at: Time.now.utc + 1.second)

    developers.cache_version # Stale cache_version
    developers.reset
    developers.cache_version # Returns the current correct cache_version
    ```

    Fixes #45341.

    *Austen Madden*

*   Fix `load_async` when called on an association proxy.

    Calling `load_async` directly an association would schedule
    a query but never use it.

    ```ruby
    comments = post.comments.load_async # schedule a query
    comments.to_a # perform an entirely new sync query
    ```

    Now it does use the async query, however note that it doesn't
    cause the association to be loaded.

    *Jean Boussier*

*   Fix eager loading for models without primary keys.

    *Anmol Chopra*, *Matt Lawrence*, and *Jonathan Hefner*

*   `rails db:schema:{dump,load}` now checks `ENV["SCHEMA_FORMAT"]` before config

    Since `rails db:structure:{dump,load}` was deprecated there wasn't a simple
    way to dump a schema to both SQL and Ruby formats. You can now do this with
    an environment variable. For example:

    ```
    SCHEMA_FORMAT=sql rake db:schema:dump
    ```

    *Alex Ghiculescu*

*   Fix Hstore deserialize regression.

    *edsharp*


## Rails 7.0.3.1 (July 12, 2022) ##

*   Change ActiveRecord::Coders::YAMLColumn default to safe_load

    This adds two new configuration options The configuration options are as
    follows:

    * `config.active_record.use_yaml_unsafe_load`

    When set to true, this configuration option tells Rails to use the old
    "unsafe" YAML loading strategy, maintaining the existing behavior but leaving
    the possible escalation vulnerability in place.  Setting this option to true
    is *not* recommended, but can aid in upgrading.

    * `config.active_record.yaml_column_permitted_classes`

    The "safe YAML" loading method does not allow all classes to be deserialized
    by default.  This option allows you to specify classes deemed "safe" in your
    application.  For example, if your application uses Symbol and Time in
    serialized data, you can add Symbol and Time to the allowed list as follows:

    ```
    config.active_record.yaml_column_permitted_classes = [Symbol, Date, Time]
    ```

    [CVE-2022-32224]


## Rails 7.0.3 (May 09, 2022) ##

*   Some internal housekeeping on reloads could break custom `respond_to?`
    methods in class objects that referenced reloadable constants. See
    [#44125](https://github.com/rails/rails/issues/44125) for details.

    *Xavier Noria*

*   Fixed MariaDB default function support.

    Defaults would be written wrong in "db/schema.rb" and not work correctly
    if using `db:schema:load`. Further more the function name would be
    added as string content when saving new records.

    *kaspernj*

*   Fix `remove_foreign_key` with `:if_exists` option when foreign key actually exists.

    *fatkodima*

*   Remove `--no-comments` flag in structure dumps for PostgreSQL

    This broke some apps that used custom schema comments. If you don't want
    comments in your structure dump, you can use:

    ```ruby
    ActiveRecord::Tasks::DatabaseTasks.structure_dump_flags = ['--no-comments']
    ```

    *Alex Ghiculescu*

*   Use the model name as a prefix when filtering encrypted attributes from logs.

    For example, when encrypting `Person#name` it will add `person.name` as a filter
    parameter, instead of just `name`. This prevents unintended filtering of parameters
    with a matching name in other models.

    *Jorge Manrubia*

*   Fix quoting of `ActiveSupport::Duration` and `Rational` numbers in the MySQL adapter.

    *Kevin McPhillips*

*   Fix `change_column_comment` to preserve column's AUTO_INCREMENT in the MySQL adapter

    *fatkodima*

## Rails 7.0.2.4 (April 26, 2022) ##

*   No changes.


## Rails 7.0.2.3 (March 08, 2022) ##

*   No changes.


## Rails 7.0.2.2 (February 11, 2022) ##

*   No changes.


## Rails 7.0.2.1 (February 11, 2022) ##

*   No changes.


## Rails 7.0.2 (February 08, 2022) ##

*   Fix `PG.connect` keyword arguments deprecation warning on ruby 2.7.

    *Nikita Vasilevsky*

*   Fix the ability to exclude encryption params from being autofiltered.

    *Mark Gangl*

*   Dump the precision for datetime columns following the new defaults.

    *Rafael Mendonça França*

*   Make sure encrypted attributes are not being filtered twice.

    *Nikita Vasilevsky*

*   Dump the database schema containing the current Rails version.

    Since https://github.com/rails/rails/pull/42297, Rails now generate datetime columns
    with a default precision of 6. This means that users upgrading to Rails 7.0 from 6.1,
    when loading the database schema, would get the new precision value, which would not match
    the production schema.

    To avoid this the schema dumper will generate the new format which will include the Rails
    version and will look like this:

    ```
    ActiveRecord::Schema[7.0].define
    ```

    When upgrading from Rails 6.1 to Rails 7.0, you can run the `rails app:update` task that will
    set the current schema version to 6.1.

    *Rafael Mendonça França*

*   Fix parsing expression for PostgreSQL generated column.

    *fatkodima*

*   Fix `Mysql2::Error: Commands out of sync; you can't run this command now`
    when bulk-inserting fixtures that exceed `max_allowed_packet` configuration.

    *Nikita Vasilevsky*

*   Fix error when saving an association with a relation named `record`.

    *Dorian Marié*

*   Fix `MySQL::SchemaDumper` behavior about datetime precision value.

    *y0t4*

*   Improve associated with no reflection error.

    *Nikolai*

*   Fix PG.connect keyword arguments deprecation warning on ruby 2.7.

    Fixes #44307.

    *Nikita Vasilevsky*

*   Fix passing options to `check_constraint` from `change_table`.

    *Frederick Cheung*


## Rails 7.0.1 (January 06, 2022) ##


*   Change `QueryMethods#in_order_of` to drop records not listed in values.

    `in_order_of` now filters down to the values provided, to match the behavior of the `Enumerable` version.

    *Kevin Newton*

*   Allow named expression indexes to be revertible.

    Previously, the following code would raise an error in a reversible migration executed while rolling back, due to the index name not being used in the index removal.

    ```ruby
    add_index(:settings, "(data->'property')", using: :gin, name: :index_settings_data_property)
    ```

    Fixes #43331.

    *Oliver Günther*

*   Better error messages when association name is invalid in the argument of `ActiveRecord::QueryMethods::WhereChain#missing`.

    *ykpythemind*

*   Fix ordered migrations for single db in multi db environment.

    *Himanshu*

*   Extract `on update CURRENT_TIMESTAMP` for mysql2 adapter.

    *Kazuhiro Masuda*

*   Fix incorrect argument in PostgreSQL structure dump tasks.

    Updating the `--no-comment` argument added in Rails 7 to the correct `--no-comments` argument.

    *Alex Dent*

*   Fix schema dumping column default SQL values for sqlite3.

    *fatkodima*

*   Correctly parse complex check constraint expressions for PostgreSQL.

    *fatkodima*

*   Fix `timestamptz` attributes on PostgreSQL handle blank inputs.

    *Alex Ghiculescu*

*   Fix migration compatibility to create SQLite references/belongs_to column as integer when migration version is 6.0.

    Reference/belongs_to in migrations with version 6.0 were creating columns as
    bigint instead of integer for the SQLite Adapter.

    *Marcelo Lauxen*

*   Fix joining through a polymorphic association.

    *Alexandre Ruban*

*   Fix `QueryMethods#in_order_of` to handle empty order list.

    ```ruby
    Post.in_order_of(:id, []).to_a
    ```

    Also more explicitly set the column as secondary order, so that any other
    value is still ordered.

    *Jean Boussier*

*   Fix `rails dbconsole` for 3-tier config.

    *Eileen M. Uchitelle*

*   Fix quoting of column aliases generated by calculation methods.

    Since the alias is derived from the table name, we can't assume the result
    is a valid identifier.

    ```ruby
    class Test < ActiveRecord::Base
      self.table_name = '1abc'
    end
    Test.group(:id).count
    # syntax error at or near "1" (ActiveRecord::StatementInvalid)
    # LINE 1: SELECT COUNT(*) AS count_all, "1abc"."id" AS 1abc_id FROM "1...
    ```

    *Jean Boussier*


## Rails 7.0.0 (December 15, 2021) ##

*   Better handle SQL queries with invalid encoding.

    ```ruby
    Post.create(name: "broken \xC8 UTF-8")
    ```

    Would cause all adapters to fail in a non controlled way in the code
    responsible to detect write queries.

    The query is now properly passed to the database connection, which might or might
    not be able to handle it, but will either succeed or failed in a more correct way.

    *Jean Boussier*

*   Move database and shard selection config options to a generator.

    Rather than generating the config options in `production.rb` when applications are created, applications can now run a generator to create an initializer and uncomment / update options as needed. All multi-db configuration can be implemented in this initializer.

    *Eileen M. Uchitelle*


## Rails 7.0.0.rc3 (December 14, 2021) ##

*   No changes.


## Rails 7.0.0.rc2 (December 14, 2021) ##

*   No changes.


## Rails 7.0.0.rc1 (December 06, 2021) ##

*   Remove deprecated `ActiveRecord::DatabaseConfigurations::DatabaseConfig#spec_name`.

    *Rafael Mendonça França*

*   Remove deprecated `ActiveRecord::Connection#in_clause_length`.

    *Rafael Mendonça França*

*   Remove deprecated `ActiveRecord::Connection#allowed_index_name_length`.

    *Rafael Mendonça França*

*   Remove deprecated `ActiveRecord::Base#remove_connection`.

    *Rafael Mendonça França*

*   Load STI Models in fixtures

    Data from Fixtures now loads based on the specific class for models with
    Single Table Inheritance. This affects enums defined in subclasses, previously
    the value of these fields was not parsed and remained `nil`

    *Andres Howard*

*   `#authenticate` returns false when the password is blank instead of raising an error.

    *Muhammad Muhammad Ibrahim*

*   Fix `ActiveRecord::QueryMethods#in_order_of` behavior for integer enums.

    `ActiveRecord::QueryMethods#in_order_of` didn't work as expected for enums stored as integers in the database when passing an array of strings or symbols as the order argument. This unexpected behavior occurred because the string or symbol values were not casted to match the integers in the database.

    The following example now works as expected:

    ```ruby
    class Book < ApplicationRecord
      enum status: [:proposed, :written, :published]
    end

    Book.in_order_of(:status, %w[written published proposed])
    ```

    *Alexandre Ruban*

*   Ignore persisted in-memory records when merging target lists.

    *Kevin Sjöberg*

*   Add a new option `:update_only` to `upsert_all` to configure the list of columns to update in case of conflict.

    Before, you could only customize the update SQL sentence via `:on_duplicate`. There is now a new option `:update_only` that lets you provide a list of columns to update in case of conflict:

    ```ruby
    Commodity.upsert_all(
      [
        { id: 2, name: "Copper", price: 4.84 },
        { id: 4, name: "Gold", price: 1380.87 },
        { id: 6, name: "Aluminium", price: 0.35 }
      ],
      update_only: [:price] # Only prices will be updated
    )
    ```

    *Jorge Manrubia*

*   Remove deprecated `ActiveRecord::Result#map!` and `ActiveRecord::Result#collect!`.

    *Rafael Mendonça França*

*   Remove deprecated `ActiveRecord::Base.configurations.to_h`.

    *Rafael Mendonça França*

*   Remove deprecated `ActiveRecord::Base.configurations.default_hash`.

    *Rafael Mendonça França*

*   Remove deprecated `ActiveRecord::Base.arel_attribute`.

    *Rafael Mendonça França*

*   Remove deprecated `ActiveRecord::Base.connection_config`.

    *Rafael Mendonça França*

*   Filter attributes in SQL logs

    Previously, SQL queries in logs containing `ActiveRecord::Base.filter_attributes` were not filtered.

    Now, the filter attributes will be masked `[FILTERED]` in the logs when `prepared_statement` is enabled.

    ```
    # Before:
      Foo Load (0.2ms)  SELECT "foos".* FROM "foos" WHERE "foos"."passw" = ? LIMIT ?  [["passw", "hello"], ["LIMIT", 1]]

    # After:
      Foo Load (0.5ms)  SELECT "foos".* FROM "foos" WHERE "foos"."passw" = ? LIMIT ?  [["passw", "[FILTERED]"], ["LIMIT", 1]]
    ```

    *Aishwarya Subramanian*

*   Remove deprecated `Tasks::DatabaseTasks.spec`.

    *Rafael Mendonça França*

*   Remove deprecated `Tasks::DatabaseTasks.current_config`.

    *Rafael Mendonça França*

*   Deprecate `Tasks::DatabaseTasks.schema_file_type`.

    *Rafael Mendonça França*

*   Remove deprecated `Tasks::DatabaseTasks.dump_filename`.

    *Rafael Mendonça França*

*   Remove deprecated `Tasks::DatabaseTasks.schema_file`.

    *Rafael Mendonça França*

*   Remove deprecated `environment` and `name` arguments from `Tasks::DatabaseTasks.schema_up_to_date?`.

    *Rafael Mendonça França*

*   Merging conditions on the same column no longer maintain both conditions,
    and will be consistently replaced by the latter condition.

    ```ruby
    # Rails 6.1 (IN clause is replaced by merger side equality condition)
    Author.where(id: [david.id, mary.id]).merge(Author.where(id: bob)) # => [bob]
    # Rails 6.1 (both conflict conditions exists, deprecated)
    Author.where(id: david.id..mary.id).merge(Author.where(id: bob)) # => []
    # Rails 6.1 with rewhere to migrate to Rails 7.0's behavior
    Author.where(id: david.id..mary.id).merge(Author.where(id: bob), rewhere: true) # => [bob]
    # Rails 7.0 (same behavior with IN clause, mergee side condition is consistently replaced)
    Author.where(id: [david.id, mary.id]).merge(Author.where(id: bob)) # => [bob]
    Author.where(id: david.id..mary.id).merge(Author.where(id: bob)) # => [bob]
    ```

    *Rafael Mendonça França*

*   Remove deprecated support to `Model.reorder(nil).first` to search using non-deterministic order.

    *Rafael Mendonça França*

*   Remove deprecated rake tasks:

    * `db:schema:load_if_ruby`
    * `db:structure:dump`
    * `db:structure:load`
    * `db:structure:load_if_sql`
    * `db:structure:dump:#{name}`
    * `db:structure:load:#{name}`
    * `db:test:load_structure`
    * `db:test:load_structure:#{name}`

    *Rafael Mendonça França*

*   Remove deprecated `DatabaseConfig#config` method.

    *Rafael Mendonça França*

*   Rollback transactions when the block returns earlier than expected.

    Before this change, when a transaction block returned early, the transaction would be committed.

    The problem is that timeouts triggered inside the transaction block was also making the incomplete transaction
    to be committed, so in order to avoid this mistake, the transaction block is rolled back.

    *Rafael Mendonça França*

*   Add middleware for automatic shard swapping.

    Provides a basic middleware to perform automatic shard swapping. Applications will provide a resolver which will determine for an individual request which shard should be used. Example:

    ```ruby
    config.active_record.shard_resolver = ->(request) {
      subdomain = request.subdomain
      tenant = Tenant.find_by_subdomain!(subdomain)
      tenant.shard
    }
    ```

    See guides for more details.

    *Eileen M. Uchitelle*, *John Crepezzi*

*   Remove deprecated support to pass a column to `type_cast`.

    *Rafael Mendonça França*

*   Remove deprecated support to type cast to database values `ActiveRecord::Base` objects.

    *Rafael Mendonça França*

*   Remove deprecated support to quote `ActiveRecord::Base` objects.

    *Rafael Mendonça França*

*   Remove deprecacated support to resolve connection using `"primary"` as connection specification name.

    *Rafael Mendonça França*

*   Remove deprecation warning when using `:interval` column is used in PostgreSQL database.

    Now, interval columns will return `ActiveSupport::Duration` objects instead of strings.

    To keep the old behavior, you can add this line to your model:

    ```ruby
    attribute :column, :string
    ```

    *Rafael Mendonça França*

*   Remove deprecated support to YAML load `ActiveRecord::Base` instance in the Rails 4.2 and 4.1 formats.

    *Rafael Mendonça França*

*   Remove deprecated option `:spec_name` in the `configs_for` method.

    *Rafael Mendonça França*

*   Remove deprecated  `ActiveRecord::Base.allow_unsafe_raw_sql`.

    *Rafael Mendonça França*

*   Fix regression bug that caused ignoring additional conditions for preloading has_many-through relations.

    Fixes #43132

    *Alexander Pauly*

*   Fix `has_many` inversing recursion on models with recursive associations.

    *Gannon McGibbon*

*   Add `accepts_nested_attributes_for` support for `delegated_type`

    ```ruby
    class Entry < ApplicationRecord
      delegated_type :entryable, types: %w[ Message Comment ]
      accepts_nested_attributes_for :entryable
    end

    entry = Entry.create(entryable_type: 'Message', entryable_attributes: { content: 'Hello world' })
    # => #<Entry:0x00>
    # id: 1
    # entryable_id: 1,
    # entryable_type: 'Message'
    # ...>

    entry.entryable
    # => #<Message:0x01>
    # id: 1
    # content: 'Hello world'
    # ...>
    ```

    Previously it would raise an error:

    ```ruby
    Entry.create(entryable_type: 'Message', entryable_attributes: { content: 'Hello world' })
    # ArgumentError: Cannot build association `entryable'. Are you trying to build a polymorphic one-to-one association?
    ```

    *Sjors Baltus*

*   Use subquery for DELETE with GROUP_BY and HAVING clauses.

    Prior to this change, deletes with GROUP_BY and HAVING were returning an error.

    After this change, GROUP_BY and HAVING are valid clauses in DELETE queries, generating the following query:

    ```sql
    DELETE FROM "posts" WHERE "posts"."id" IN (
        SELECT "posts"."id" FROM "posts" INNER JOIN "comments" ON "comments"."post_id" = "posts"."id" GROUP BY "posts"."id" HAVING (count(comments.id) >= 2))
    )  [["flagged", "t"]]
    ```

    *Ignacio Chiazzo Cardarello*

*   Use subquery for UPDATE with GROUP_BY and HAVING clauses.

    Prior to this change, updates with GROUP_BY and HAVING were being ignored, generating a SQL like this:

    ```sql
    UPDATE "posts" SET "flagged" = ? WHERE "posts"."id" IN (
        SELECT "posts"."id" FROM "posts" INNER JOIN "comments" ON "comments"."post_id" = "posts"."id"
    )  [["flagged", "t"]]
    ```

    After this change, GROUP_BY and HAVING clauses are used as a subquery in updates, like this:

    ```sql
    UPDATE "posts" SET "flagged" = ? WHERE "posts"."id" IN (
        SELECT "posts"."id" FROM "posts" INNER JOIN "comments" ON "comments"."post_id" = "posts"."id"
        GROUP BY posts.id HAVING (count(comments.id) >= 2)
    )  [["flagged", "t"]]
    ```

    *Ignacio Chiazzo Cardarello*

*   Add support for setting the filename of the schema or structure dump in the database config.

    Applications may now set their the filename or path of the schema / structure dump file in their database configuration.

    ```yaml
    production:
      primary:
        database: my_db
        schema_dump: my_schema_dump_filename.rb
      animals:
        database: animals_db
        schema_dump: false
    ```

    The filename set in `schema_dump` will be used by the application. If set to `false` the schema will not be dumped. The database tasks are responsible for adding the database directory to the filename. If a full path is provided, the Rails tasks will use that instead of `ActiveRecord::DatabaseTasks.db_dir`.

    *Eileen M. Uchitelle*, *Ryan Kerr*

*   Add `ActiveRecord::Base.prohibit_shard_swapping` to prevent attempts to change the shard within a block.

    *John Crepezzi*, *Eileen M. Uchitelle*

*   Filter unchanged attributes with default function from insert query when `partial_inserts` is disabled.

    *Akshay Birajdar*, *Jacopo Beschi*

*   Add support for FILTER clause (SQL:2003) to Arel.

    Currently supported by PostgreSQL 9.4+ and SQLite 3.30+.

    *Andrey Novikov*

*   Automatically set timestamps on record creation during bulk insert/upsert

    Prior to this change, only updates during an upsert operation (e.g. `upsert_all`) would touch timestamps (`updated_{at,on}`). Now, record creations also touch timestamp columns (`{created,updated}_{at,on}`).

    This behaviour is controlled by the `<model>.record_timestamps` config, matching the behaviour of `create`, `update`, etc. It can also be overridden by using the `record_timestamps:` keyword argument.

    Note that this means `upsert_all` on models with `record_timestamps = false` will no longer touch `updated_{at,on}` automatically.

    *Sam Bostock*

*   Don't require `role` when passing `shard` to `connected_to`.

    `connected_to` can now be called with a `shard` only. Note that `role` is still inherited if `connected_to` calls are nested.

    *Eileen M. Uchitelle*

*   Add option to lazily load the schema cache on the connection.

    Previously, the only way to load the schema cache in Active Record was through the Railtie on boot. This option provides the ability to load the schema cache on the connection after it's been established. Loading the cache lazily on the connection can be beneficial for Rails applications that use multiple databases because it will load the cache at the time the connection is established. Currently Railties doesn't have access to the connections before boot.

    To use the cache, set `config.active_record.lazily_load_schema_cache = true` in your application configuration. In addition a `schema_cache_path` should be set in your database configuration if you don't want to use the default "db/schema_cache.yml" path.

    *Eileen M. Uchitelle*

*   Allow automatic `inverse_of` detection for associations with scopes.

    Automatic `inverse_of` detection now works for associations with scopes. For
    example, the `comments` association here now automatically detects
    `inverse_of: :post`, so we don't need to pass that option:

    ```ruby
    class Post < ActiveRecord::Base
      has_many :comments, -> { visible }
    end

    class Comment < ActiveRecord::Base
      belongs_to :post
    end
    ```

    Note that the automatic detection still won't work if the inverse
    association has a scope. In this example a scope on the `post` association
    would still prevent Rails from finding the inverse for the `comments`
    association.

    This will be the default for new apps in Rails 7. To opt in:

    ```ruby
    config.active_record.automatic_scope_inversing = true
    ```

    *Daniel Colson*, *Chris Bloom*

*   Accept optional transaction args to `ActiveRecord::Locking::Pessimistic#with_lock`

    `#with_lock` now accepts transaction options like `requires_new:`,
    `isolation:`, and `joinable:`

    *John Mileham*

*   Adds support for deferrable foreign key constraints in PostgreSQL.

    By default, foreign key constraints in PostgreSQL are checked after each statement. This works for most use cases,
    but becomes a major limitation when creating related records before the parent record is inserted into the database.
    One example of this is looking up / creating a person via one or more unique alias.

    ```ruby
    Person.transaction do
      alias = Alias
        .create_with(user_id: SecureRandom.uuid)
        .create_or_find_by(name: "DHH")

      person = Person
        .create_with(name: "David Heinemeier Hansson")
        .create_or_find_by(id: alias.user_id)
    end
    ```

    Using the default behavior, the transaction would fail when executing the first `INSERT` statement.

    By passing the `:deferrable` option to the `add_foreign_key` statement in migrations, it's possible to defer this
    check.

    ```ruby
    add_foreign_key :aliases, :person, deferrable: true
    ```

    Passing `deferrable: true` doesn't change the default behavior, but allows manually deferring the check using
    `SET CONSTRAINTS ALL DEFERRED` within a transaction. This will cause the foreign keys to be checked after the
    transaction.

    It's also possible to adjust the default behavior from an immediate check (after the statement), to a deferred check
    (after the transaction):

    ```ruby
    add_foreign_key :aliases, :person, deferrable: :deferred
    ```

    *Benedikt Deicke*

*   Allow configuring Postgres password through the socket URL.

    For example:
    ```ruby
    ActiveRecord::DatabaseConfigurations::UrlConfig.new(
      :production, :production, 'postgres:///?user=user&password=secret&dbname=app', {}
    ).configuration_hash
    ```

    will now return,

    ```ruby
    { :user=>"user", :password=>"secret", :dbname=>"app", :adapter=>"postgresql" }
    ```

    *Abeid Ahmed*

*   PostgreSQL: support custom enum types

    In migrations, use `create_enum` to add a new enum type, and `t.enum` to add a column.

    ```ruby
    def up
      create_enum :mood, ["happy", "sad"]

      change_table :cats do |t|
        t.enum :current_mood, enum_type: "mood", default: "happy", null: false
      end
    end
    ```

    Enums will be presented correctly in `schema.rb`. Note that this is only supported by
    the PostgreSQL adapter.

    *Alex Ghiculescu*

*   Avoid COMMENT statements in PostgreSQL structure dumps

    COMMENT statements are now omitted from the output of `db:structure:dump` when using PostgreSQL >= 11.
    This allows loading the dump without a pgsql superuser account.

    Fixes #36816, #43107.

    *Janosch Müller*

*   Add support for generated columns in PostgreSQL adapter

    Generated columns are supported since version 12.0 of PostgreSQL. This adds
    support of those to the PostgreSQL adapter.

    ```ruby
    create_table :users do |t|
      t.string :name
      t.virtual :name_upcased, type: :string, as: 'upper(name)', stored: true
    end
    ```

    *Michał Begejowicz*


## Rails 7.0.0.alpha2 (September 15, 2021) ##

*   No changes.


## Rails 7.0.0.alpha1 (September 15, 2021) ##

*   Remove warning when overwriting existing scopes

    Removes the following unnecessary warning message that appeared when overwriting existing scopes

    ```
    Creating scope :my_scope_name. Overwriting existing method "MyClass.my_scope_name" when overwriting existing scopes
    ```

     *Weston Ganger*

*   Use full precision for `updated_at` in `insert_all`/`upsert_all`

    `CURRENT_TIMESTAMP` provides differing precision depending on the database,
    and not all databases support explicitly specifying additional precision.

    Instead, we delegate to the new `connection.high_precision_current_timestamp`
    for the SQL to produce a high precision timestamp on the current database.

    Fixes #42992

    *Sam Bostock*

*   Add ssl support for postgresql database tasks

    Add `PGSSLMODE`, `PGSSLCERT`, `PGSSLKEY` and `PGSSLROOTCERT` to pg_env from database config
    when running postgresql database tasks.

    ```yaml
    # config/database.yml

    production:
      sslmode: verify-full
      sslcert: client.crt
      sslkey: client.key
      sslrootcert: ca.crt
    ```

    Environment variables

    ```
    PGSSLMODE=verify-full
    PGSSLCERT=client.crt
    PGSSLKEY=client.key
    PGSSLROOTCERT=ca.crt
    ```

    Fixes #42994

    *Michael Bayucot*

*   Avoid scoping update callbacks in `ActiveRecord::Relation#update!`.

    Making it consistent with how scoping is applied only to the query in `ActiveRecord::Relation#update`
    and not also to the callbacks from the update itself.

    *Dylan Thacker-Smith*

*   Fix 2 cases that inferred polymorphic class from the association's `foreign_type`
    using `String#constantize` instead of the model's `polymorphic_class_for`.

    When updating a polymorphic association, the old `foreign_type` was not inferred correctly when:
    1. `touch`ing the previously associated record
    2. updating the previously associated record's `counter_cache`

    *Jimmy Bourassa*

*   Add config option for ignoring tables when dumping the schema cache.

    Applications can now be configured to ignore certain tables when dumping the schema cache.

    The configuration option can table an array of tables:

    ```ruby
    config.active_record.schema_cache_ignored_tables = ["ignored_table", "another_ignored_table"]
    ```

    Or a regex:

    ```ruby
    config.active_record.schema_cache_ignored_tables = [/^_/]
    ```

    *Eileen M. Uchitelle*

*   Make schema cache methods return consistent results.

    Previously the schema cache methods `primary_keys`, `columns`, `columns_hash`, and `indexes`
    would behave differently than one another when a table didn't exist and differently across
    database adapters. This change unifies the behavior so each method behaves the same regardless
    of adapter.

    The behavior now is:

    `columns`: (unchanged) raises a db error if the table does not exist.
    `columns_hash`: (unchanged) raises a db error if the table does not exist.
    `primary_keys`: (unchanged) returns `nil` if the table does not exist.
    `indexes`: (changed for mysql2) returns `[]` if the table does not exist.

    *Eileen M. Uchitelle*

*   Reestablish connection to previous database after after running `db:schema:load:name`

    After running `db:schema:load:name` the previous connection is restored.

    *Jacopo Beschi*

*   Add database config option `database_tasks`

    If you would like to connect to an external database without any database
    management tasks such as schema management, migrations, seeds, etc. you can set
    the per database config option `database_tasks: false`

    ```yaml
    # config/database.yml

    production:
      primary:
        database: my_database
        adapter: mysql2
      animals:
        database: my_animals_database
        adapter: mysql2
        database_tasks: false
    ```

    *Weston Ganger*

*   Fix `ActiveRecord::InternalMetadata` to not be broken by `config.active_record.record_timestamps = false`

    Since the model always create the timestamp columns, it has to set them, otherwise it breaks
    various DB management tasks.

    Fixes #42983

*   Add `ActiveRecord::QueryLogs`.

    Configurable tags can be automatically added to all SQL queries generated by Active Record.

    ```ruby
    # config/application.rb
    module MyApp
      class Application < Rails::Application
        config.active_record.query_log_tags_enabled = true
      end
    end
    ```

    By default the application, controller and action details are added to the query tags:

    ```ruby
    class BooksController < ApplicationController
      def index
        @books = Book.all
      end
    end
    ```

    ```ruby
    GET /books
    # SELECT * FROM books /*application:MyApp;controller:books;action:index*/
    ```

    Custom tags containing static values and Procs can be defined in the application configuration:

    ```ruby
    config.active_record.query_log_tags = [
      :application,
      :controller,
      :action,
      {
        custom_static: "foo",
        custom_dynamic: -> { Time.now }
      }
    ]
    ```

    *Keeran Raj Hawoldar*, *Eileen M. Uchitelle*, *Kasper Timm Hansen*

*   Added support for multiple databases to `rails db:setup` and `rails db:reset`.

    *Ryan Hall*

*   Add `ActiveRecord::Relation#structurally_compatible?`.

    Adds a query method by which a user can tell if the relation that they're
    about to use for `#or` or `#and` is structurally compatible with the
    receiver.

    *Kevin Newton*

*   Add `ActiveRecord::QueryMethods#in_order_of`.

    This allows you to specify an explicit order that you'd like records
    returned in based on a SQL expression. By default, this will be accomplished
    using a case statement, as in:

    ```ruby
    Post.in_order_of(:id, [3, 5, 1])
    ```

    will generate the SQL:

    ```sql
    SELECT "posts".* FROM "posts" ORDER BY CASE "posts"."id" WHEN 3 THEN 1 WHEN 5 THEN 2 WHEN 1 THEN 3 ELSE 4 END ASC
    ```

    However, because this functionality is built into MySQL in the form of the
    `FIELD` function, that connection adapter will generate the following SQL
    instead:

    ```sql
    SELECT "posts".* FROM "posts" ORDER BY FIELD("posts"."id", 1, 5, 3) DESC
    ```

    *Kevin Newton*

*   Fix `eager_loading?` when ordering with `Symbol`.

    `eager_loading?` is triggered correctly when using `order` with symbols.

    ```ruby
    scope = Post.includes(:comments).order(:"comments.label")
    => true
    ```

    *Jacopo Beschi*

*   Two change tracking methods are added for `belongs_to` associations.

    The `association_changed?` method (assuming an association named `:association`) returns true
    if a different associated object has been assigned and the foreign key will be updated in the
    next save.

    The `association_previously_changed?` method returns true if the previous save updated the
    association to reference a different associated object.

    *George Claghorn*

*   Add option to disable schema dump per-database.

    Dumping the schema is on by default for all databases in an application. To turn it off for a
    specific database, use the `schema_dump` option:

    ```yaml
    # config/database.yml

    production:
      schema_dump: false
    ```

    *Luis Vasconcellos*, *Eileen M. Uchitelle*

*   Fix `eager_loading?` when ordering with `Hash` syntax.

    `eager_loading?` is triggered correctly when using `order` with hash syntax
    on an outer table.

    ```ruby
    Post.includes(:comments).order({ "comments.label": :ASC }).eager_loading?
    # => true
    ```

    *Jacopo Beschi*

*   Move the forcing of clear text encoding to the `ActiveRecord::Encryption::Encryptor`.

    Fixes #42699.

    *J Smith*

*   `partial_inserts` is now disabled by default in new apps.

    This will be the default for new apps in Rails 7. To opt in:

    ```ruby
    config.active_record.partial_inserts = true
    ```

    If a migration removes the default value of a column, this option
    would cause old processes to no longer be able to create new records.

    If you need to remove a column, you should first use `ignored_columns`
    to stop using it.

    *Jean Boussier*

*   Rails can now verify foreign keys after loading fixtures in tests.

    This will be the default for new apps in Rails 7. To opt in:

    ```ruby
    config.active_record.verify_foreign_keys_for_fixtures = true
    ```

    Tests will not run if there is a foreign key constraint violation in your fixture data.

    The feature is supported by SQLite and PostgreSQL, other adapters can also add support for it.

    *Alex Ghiculescu*

*   Clear cached `has_one` association after setting `belongs_to` association to `nil`.

    After setting a `belongs_to` relation to `nil` and updating an unrelated attribute on the owner,
    the owner should still return `nil` on the `has_one` relation.

    Fixes #42597.

    *Michiel de Mare*

*   OpenSSL constants are now used for Digest computations.

    *Dirkjan Bussink*

*   Adds support for `if_not_exists` to `add_foreign_key` and `if_exists` to `remove_foreign_key`.

    Applications can set their migrations to ignore exceptions raised when adding a foreign key
    that already exists or when removing a foreign key that does not exist.

    Example Usage:

    ```ruby
    class AddAuthorsForeignKeyToArticles < ActiveRecord::Migration[7.0]
      def change
        add_foreign_key :articles, :authors, if_not_exists: true
      end
    end
    ```

    ```ruby
    class RemoveAuthorsForeignKeyFromArticles < ActiveRecord::Migration[7.0]
      def change
        remove_foreign_key :articles, :authors, if_exists: true
      end
    end
    ```

    *Roberto Miranda*

*   Prevent polluting ENV during postgresql structure dump/load.

    Some configuration parameters were provided to pg_dump / psql via
    environment variables which persisted beyond the command being run, and may
    have caused subsequent commands and connections to fail. Tasks running
    across multiple postgresql databases like `rails db:test:prepare` may have
    been affected.

    *Samuel Cochran*

*   Set precision 6 by default for `datetime` columns.

    By default, datetime columns will have microseconds precision instead of seconds precision.

    *Roberto Miranda*

*   Allow preloading of associations with instance dependent scopes.

    *John Hawthorn*, *John Crepezzi*, *Adam Hess*, *Eileen M. Uchitelle*, *Dinah Shi*

*   Do not try to rollback transactions that failed due to a `ActiveRecord::TransactionRollbackError`.

    *Jamie McCarthy*

*   Active Record Encryption will now encode values as UTF-8 when using deterministic
    encryption. The encoding is part of the encrypted payload, so different encodings for
    different values result in different ciphertexts. This can break unique constraints and
    queries.

    The new behavior is configurable via `active_record.encryption.forced_encoding_for_deterministic_encryption`
    that is `Encoding::UTF_8` by default. It can be disabled by setting it to `nil`.

    *Jorge Manrubia*

*   The MySQL adapter now cast numbers and booleans bind parameters to string for safety reasons.

    When comparing a string and a number in a query, MySQL converts the string to a number. So for
    instance `"foo" = 0`, will implicitly cast `"foo"` to `0` and will evaluate to `TRUE` which can
    lead to security vulnerabilities.

    Active Record already protect against that vulnerability when it knows the type of the column
    being compared, however until now it was still vulnerable when using bind parameters:

    ```ruby
    User.where("login_token = ?", 0).first
    ```

    Would perform:

    ```sql
    SELECT * FROM `users` WHERE `login_token` = 0 LIMIT 1;
    ```

    Now it will perform:

    ```sql
    SELECT * FROM `users` WHERE `login_token` = '0' LIMIT 1;
    ```

    *Jean Boussier*

*   Fixture configurations (`_fixture`) are now strictly validated.

    If an error will be raised if that entry contains unknown keys while previously it
    would silently have no effects.

    *Jean Boussier*

*   Add `ActiveRecord::Base.update!` that works like `ActiveRecord::Base.update` but raises exceptions.

    This allows for the same behavior as the instance method `#update!` at a class level.

    ```ruby
    Person.update!(:all, state: "confirmed")
    ```

    *Dorian Marié*

*   Add `ActiveRecord::Base#attributes_for_database`.

    Returns attributes with values for assignment to the database.

    *Chris Salzberg*

*   Use an empty query to check if the PostgreSQL connection is still active.

    An empty query is faster than `SELECT 1`.

    *Heinrich Lee Yu*

*   Add `ActiveRecord::Base#previously_persisted?`.

    Returns `true` if the object has been previously persisted but now it has been deleted.

*   Deprecate `partial_writes` in favor of `partial_inserts` and `partial_updates`.

    This allows to have a different behavior on update and create.

    *Jean Boussier*

*   Fix compatibility with `psych >= 4`.

    Starting in Psych 4.0.0 `YAML.load` behaves like `YAML.safe_load`. To preserve compatibility,
    Active Record's schema cache loader and `YAMLColumn` now uses `YAML.unsafe_load` if available.

    *Jean Boussier*

*   `ActiveRecord::Base.logger` is now a `class_attribute`.

    This means it can no longer be accessed directly through `@@logger`, and that setting `logger =`
    on a subclass won't change the parent's logger.

    *Jean Boussier*

*   Add `.asc.nulls_first` for all databases. Unfortunately MySQL still doesn't like `nulls_last`.

    *Keenan Brock*

*   Improve performance of `one?` and `many?` by limiting the generated count query to 2 results.

    *Gonzalo Riestra*

*   Don't check type when using `if_not_exists` on `add_column`.

    Previously, if a migration called `add_column` with the `if_not_exists` option set to true
    the `column_exists?` check would look for a column with the same name and type as the migration.

    Recently it was discovered that the type passed to the migration is not always the same type
    as the column after migration. For example a column set to `:mediumblob` in the migration will
    be casted to `binary` when calling `column.type`. Since there is no straightforward way to cast
    the type to the database type without running the migration, we opted to drop the type check from
    `add_column`. This means that migrations adding a duplicate column with a different type will no
    longer raise an error.

    *Eileen M. Uchitelle*

*   Log a warning message when running SQLite in production.

    Using SQLite in production ENV is generally discouraged. SQLite is also the default adapter
    in a new Rails application.
    For the above reasons log a warning message when running SQLite in production.

    The warning can be disabled by setting `config.active_record.sqlite3_production_warning=false`.

    *Jacopo Beschi*

*   Add option to disable joins for `has_one` associations.

    In a multiple database application, associations can't join across
    databases. When set, this option instructs Rails to generate 2 or
    more queries rather than generating joins for `has_one` associations.

    Set the option on a has one through association:

    ```ruby
    class Person
      has_one :dog
      has_one :veterinarian, through: :dog, disable_joins: true
    end
    ```

    Then instead of generating join SQL, two queries are used for `@person.veterinarian`:

    ```
    SELECT "dogs"."id" FROM "dogs" WHERE "dogs"."person_id" = ?  [["person_id", 1]]
    SELECT "veterinarians".* FROM "veterinarians" WHERE "veterinarians"."dog_id" = ?  [["dog_id", 1]]
    ```

    *Sarah Vessels*, *Eileen M. Uchitelle*

*   `Arel::Visitors::Dot` now renders a complete set of properties when visiting
    `Arel::Nodes::SelectCore`, `SelectStatement`, `InsertStatement`, `UpdateStatement`, and
    `DeleteStatement`, which fixes #42026. Previously, some properties were omitted.

    *Mike Dalessio*

*   `Arel::Visitors::Dot` now supports `Arel::Nodes::Bin`, `Case`, `CurrentRow`, `Distinct`,
    `DistinctOn`, `Else`, `Except`, `InfixOperation`, `Intersect`, `Lock`, `NotRegexp`, `Quoted`,
    `Regexp`, `UnaryOperation`, `Union`, `UnionAll`, `When`, and `With`. Previously, these node
    types caused an exception to be raised by `Arel::Visitors::Dot#accept`.

    *Mike Dalessio*

*   Optimize `remove_columns` to use a single SQL statement.

    ```ruby
    remove_columns :my_table, :col_one, :col_two
    ```

    Now results in the following SQL:

    ```sql
    ALTER TABLE "my_table" DROP COLUMN "col_one", DROP COLUMN "col_two"
    ```

    *Jon Dufresne*

*   Ensure `has_one` autosave association callbacks get called once.

    Change the `has_one` autosave callback to be non cyclic as well.
    By doing this the autosave callback are made more consistent for
    all 3 cases: `has_many`, `has_one`, and `belongs_to`.

    *Petrik de Heus*

*   Add option to disable joins for associations.

    In a multiple database application, associations can't join across
    databases. When set, this option instructs Rails to generate 2 or
    more queries rather than generating joins for associations.

    Set the option on a has many through association:

    ```ruby
    class Dog
      has_many :treats, through: :humans, disable_joins: true
      has_many :humans
    end
    ```

    Then instead of generating join SQL, two queries are used for `@dog.treats`:

    ```
    SELECT "humans"."id" FROM "humans" WHERE "humans"."dog_id" = ?  [["dog_id", 1]]
    SELECT "treats".* FROM "treats" WHERE "treats"."human_id" IN (?, ?, ?)  [["human_id", 1], ["human_id", 2], ["human_id", 3]]
    ```

    *Eileen M. Uchitelle*, *Aaron Patterson*, *Lee Quarella*

*   Add setting for enumerating column names in SELECT statements.

    Adding a column to a PostgreSQL database, for example, while the application is running can
    change the result of wildcard `SELECT *` queries, which invalidates the result
    of cached prepared statements and raises a `PreparedStatementCacheExpired` error.

    When enabled, Active Record will avoid wildcards and always include column names
    in `SELECT` queries, which will return consistent results and avoid prepared
    statement errors.

    Before:

    ```ruby
    Book.limit(5)
    # SELECT * FROM books LIMIT 5
    ```

    After:

    ```ruby
    # config/application.rb
    module MyApp
      class Application < Rails::Application
        config.active_record.enumerate_columns_in_select_statements = true
      end
    end

    # or, configure per-model
    class Book < ApplicationRecord
      self.enumerate_columns_in_select_statements = true
    end
    ```

    ```ruby
    Book.limit(5)
    # SELECT id, author_id, name, format, status, language, etc FROM books LIMIT 5
    ```

    *Matt Duszynski*

*   Allow passing SQL as `on_duplicate` value to `#upsert_all` to make it possible to use raw SQL to update columns on conflict:

    ```ruby
    Book.upsert_all(
      [{ id: 1, status: 1 }, { id: 2, status: 1 }],
      on_duplicate: Arel.sql("status = GREATEST(books.status, EXCLUDED.status)")
    )
    ```

    *Vladimir Dementyev*

*   Allow passing SQL as `returning` statement to `#upsert_all`:

    ```ruby
    Article.insert_all(
      [
        { title: "Article 1", slug: "article-1", published: false },
        { title: "Article 2", slug: "article-2", published: false }
      ],
      returning: Arel.sql("id, (xmax = '0') as inserted, name as new_name")
    )
    ```

    *Vladimir Dementyev*

*   Deprecate `legacy_connection_handling`.

    *Eileen M. Uchitelle*

*   Add attribute encryption support.

    Encrypted attributes are declared at the model level. These
    are regular Active Record attributes backed by a column with
    the same name. The system will transparently encrypt these
    attributes before saving them into the database and will
    decrypt them when retrieving their values.


    ```ruby
    class Person < ApplicationRecord
      encrypts :name
      encrypts :email_address, deterministic: true
    end
    ```

    You can learn more in the [Active Record Encryption
    guide](https://edgeguides.rubyonrails.org/active_record_encryption.html).

    *Jorge Manrubia*

*   Changed Arel predications `contains` and `overlaps` to use
    `quoted_node` so that PostgreSQL arrays are quoted properly.

    *Bradley Priest*

*   Add mode argument to record level `strict_loading!`.

    This argument can be used when enabling strict loading for a single record
    to specify that we only want to raise on n plus one queries.

    ```ruby
    developer.strict_loading!(mode: :n_plus_one_only)

    developer.projects.to_a # Does not raise
    developer.projects.first.client # Raises StrictLoadingViolationError
    ```

    Previously, enabling strict loading would cause any lazily loaded
    association to raise an error. Using `n_plus_one_only` mode allows us to
    lazily load belongs_to, has_many, and other associations that are fetched
    through a single query.

    *Dinah Shi*

*   Fix Float::INFINITY assignment to datetime column with postgresql adapter.

    Before:

    ```ruby
    # With this config
    ActiveRecord::Base.time_zone_aware_attributes = true

    # and the following schema:
    create_table "postgresql_infinities" do |t|
      t.datetime "datetime"
    end

    # This test fails
    record = PostgresqlInfinity.create!(datetime: Float::INFINITY)
    assert_equal Float::INFINITY, record.datetime # record.datetime gets nil
    ```

    After this commit, `record.datetime` gets `Float::INFINITY` as expected.

    *Shunichi Ikegami*

*   Type cast enum values by the original attribute type.

    The notable thing about this change is that unknown labels will no longer match 0 on MySQL.

    ```ruby
    class Book < ActiveRecord::Base
      enum :status, { proposed: 0, written: 1, published: 2 }
    end
    ```

    Before:

    ```ruby
    # SELECT `books`.* FROM `books` WHERE `books`.`status` = 'prohibited' LIMIT 1
    Book.find_by(status: :prohibited)
    # => #<Book id: 1, status: "proposed", ...> (for mysql2 adapter)
    # => ActiveRecord::StatementInvalid: PG::InvalidTextRepresentation: ERROR:  invalid input syntax for type integer: "prohibited" (for postgresql adapter)
    # => nil (for sqlite3 adapter)
    ```

    After:

    ```ruby
    # SELECT `books`.* FROM `books` WHERE `books`.`status` IS NULL LIMIT 1
    Book.find_by(status: :prohibited)
    # => nil (for all adapters)
    ```

    *Ryuta Kamizono*

*   Fixtures for `has_many :through` associations now load timestamps on join tables.

    Given this fixture:

    ```yml
    ### monkeys.yml
    george:
      name: George the Monkey
      fruits: apple

    ### fruits.yml
    apple:
      name: apple
    ```

    If the join table (`fruit_monkeys`) contains `created_at` or `updated_at` columns,
    these will now be populated when loading the fixture. Previously, fixture loading
    would crash if these columns were required, and leave them as null otherwise.

    *Alex Ghiculescu*

*   Allow applications to configure the thread pool for async queries.

    Some applications may want one thread pool per database whereas others want to use
    a single global thread pool for all queries. By default, Rails will set `async_query_executor`
    to `nil` which will not initialize any executor. If `load_async` is called and no executor
    has been configured, the query will be executed in the foreground.

    To create one thread pool for all database connections to use applications can set
    `config.active_record.async_query_executor` to `:global_thread_pool` and optionally define
    `config.active_record.global_executor_concurrency`. This defaults to 4. For applications that want
    to have a thread pool for each database connection, `config.active_record.async_query_executor` can
    be set to `:multi_thread_pool`. The configuration for each thread pool is set in the database
    configuration.

    *Eileen M. Uchitelle*

*   Allow new syntax for `enum` to avoid leading `_` from reserved options.

    Before:

    ```ruby
    class Book < ActiveRecord::Base
      enum status: [ :proposed, :written ], _prefix: true, _scopes: false
      enum cover: [ :hard, :soft ], _suffix: true, _default: :hard
    end
    ```

    After:

    ```ruby
    class Book < ActiveRecord::Base
      enum :status, [ :proposed, :written ], prefix: true, scopes: false
      enum :cover, [ :hard, :soft ], suffix: true, default: :hard
    end
    ```

    *Ryuta Kamizono*

*   Add `ActiveRecord::Relation#load_async`.

    This method schedules the query to be performed asynchronously from a thread pool.

    If the result is accessed before a background thread had the opportunity to perform
    the query, it will be performed in the foreground.

    This is useful for queries that can be performed long enough before their result will be
    needed, or for controllers which need to perform several independent queries.

    ```ruby
    def index
      @categories = Category.some_complex_scope.load_async
      @posts = Post.some_complex_scope.load_async
    end
    ```

    Active Record logs will also include timing info for the duration of how long
    the main thread had to wait to access the result. This timing is useful to know
    whether or not it's worth to load the query asynchronously.

    ```
    DEBUG -- :   Category Load (62.1ms)  SELECT * FROM `categories` LIMIT 50
    DEBUG -- :   ASYNC Post Load (64ms) (db time 126.1ms)  SELECT * FROM `posts` LIMIT 100
    ```

    The duration in the first set of parens is how long the main thread was blocked
    waiting for the results, and the second set of parens with "db time" is how long
    the entire query took to execute.

    *Jean Boussier*

*   Implemented `ActiveRecord::Relation#excluding` method.

    This method excludes the specified record (or collection of records) from
    the resulting relation:

    ```ruby
    Post.excluding(post)
    Post.excluding(post_one, post_two)
    ```

    Also works on associations:

    ```ruby
    post.comments.excluding(comment)
    post.comments.excluding(comment_one, comment_two)
    ```

    This is short-hand for `Post.where.not(id: post.id)` (for a single record)
    and `Post.where.not(id: [post_one.id, post_two.id])` (for a collection).

    *Glen Crawford*

*   Skip optimised #exist? query when #include? is called on a relation
    with a having clause.

    Relations that have aliased select values AND a having clause that
    references an aliased select value would generate an error when
    #include? was called, due to an optimisation that would generate
    call #exists? on the relation instead, which effectively alters
    the select values of the query (and thus removes the aliased select
    values), but leaves the having clause intact. Because the having
    clause is then referencing an aliased column that is no longer
    present in the simplified query, an ActiveRecord::InvalidStatement
    error was raised.

    A sample query affected by this problem:

    ```ruby
    Author.select('COUNT(*) as total_posts', 'authors.*')
          .joins(:posts)
          .group(:id)
          .having('total_posts > 2')
          .include?(Author.first)
    ```

    This change adds an addition check to the condition that skips the
    simplified #exists? query, which simply checks for the presence of
    a having clause.

    Fixes #41417.

    *Michael Smart*

*   Increment postgres prepared statement counter before making a prepared statement, so if the statement is aborted
    without Rails knowledge (e.g., if app gets killed during long-running query or due to Rack::Timeout), app won't end
    up in perpetual crash state for being inconsistent with PostgreSQL.

    *wbharding*, *Martin Tepper*

*   Add ability to apply `scoping` to `all_queries`.

    Some applications may want to use the `scoping` method but previously it only
    worked on certain types of queries. This change allows the `scoping` method to apply
    to all queries for a model in a block.

    ```ruby
    Post.where(blog_id: post.blog_id).scoping(all_queries: true) do
      post.update(title: "a post title") # adds `posts.blog_id = 1` to the query
    end
    ```

    *Eileen M. Uchitelle*

*   `ActiveRecord::Calculations.calculate` called with `:average`
    (aliased as `ActiveRecord::Calculations.average`) will now use column-based
    type casting. This means that floating-point number columns will now be
    aggregated as `Float` and decimal columns will be aggregated as `BigDecimal`.

    Integers are handled as a special case returning `BigDecimal` always
    (this was the case before already).

    ```ruby
    # With the following schema:
    create_table "measurements" do |t|
      t.float "temperature"
    end

    # Before:
    Measurement.average(:temperature).class
    # => BigDecimal

    # After:
    Measurement.average(:temperature).class
    # => Float
    ```

    Before this change, Rails just called `to_d` on average aggregates from the
    database adapter. This is not the case anymore. If you relied on that kind
    of magic, you now need to register your own `ActiveRecord::Type`
    (see `ActiveRecord::Attributes::ClassMethods` for documentation).

    *Josua Schmid*

*   PostgreSQL: introduce `ActiveRecord::ConnectionAdapters::PostgreSQLAdapter.datetime_type`.

    This setting controls what native type Active Record should use when you call `datetime` in
    a migration or schema. It takes a symbol which must correspond to one of the configured
    `NATIVE_DATABASE_TYPES`. The default is `:timestamp`, meaning `t.datetime` in a migration
    will create a "timestamp without time zone" column. To use "timestamp with time zone",
    change this to `:timestamptz` in an initializer.

    You should run `bin/rails db:migrate` to rebuild your schema.rb if you change this.

    *Alex Ghiculescu*

*   PostgreSQL: handle `timestamp with time zone` columns correctly in `schema.rb`.

    Previously they dumped as `t.datetime :column_name`, now they dump as `t.timestamptz :column_name`,
    and are created as `timestamptz` columns when the schema is loaded.

    *Alex Ghiculescu*

*   Removing trailing whitespace when matching columns in
    `ActiveRecord::Sanitization.disallow_raw_sql!`.

    *Gannon McGibbon*, *Adrian Hirt*

*   Expose a way for applications to set a `primary_abstract_class`.

    Multiple database applications that use a primary abstract class that is not
    named `ApplicationRecord` can now set a specific class to be the `primary_abstract_class`.

    ```ruby
    class PrimaryApplicationRecord
      self.primary_abstract_class
    end
    ```

    When an application boots it automatically connects to the primary or first database in the
    database configuration file. In a multiple database application that then call `connects_to`
    needs to know that the default connection is the same as the `ApplicationRecord` connection.
    However, some applications have a differently named `ApplicationRecord`. This prevents Active
    Record from opening duplicate connections to the same database.

    *Eileen M. Uchitelle*, *John Crepezzi*

*   Support hash config for `structure_dump_flags` and `structure_load_flags` flags.
    Now that Active Record supports multiple databases configuration,
    we need a way to pass specific flags for dump/load databases since
    the options are not the same for different adapters.
    We can use in the original way:

    ```ruby
    ActiveRecord::Tasks::DatabaseTasks.structure_dump_flags = ['--no-defaults', '--skip-add-drop-table']
    # or
    ActiveRecord::Tasks::DatabaseTasks.structure_dump_flags = '--no-defaults --skip-add-drop-table'
    ```

    And also use it passing a hash, with one or more keys, where the key
    is the adapter

    ```ruby
    ActiveRecord::Tasks::DatabaseTasks.structure_dump_flags = {
      mysql2: ['--no-defaults', '--skip-add-drop-table'],
      postgres: '--no-tablespaces'
    }
    ```

    *Gustavo Gonzalez*

*   Connection specification now passes the "url" key as a configuration for the
    adapter if the "url" protocol is "jdbc", "http", or "https". Previously only
    urls with the "jdbc" prefix were passed to the Active Record Adapter, others
    are assumed to be adapter specification urls.

    Fixes #41137.

    *Jonathan Bracy*

*   Allow to opt-out of `strict_loading` mode on a per-record base.

    This is useful when strict loading is enabled application wide or on a
    model level.

    ```ruby
    class User < ApplicationRecord
      has_many :bookmarks
      has_many :articles, strict_loading: true
    end

    user = User.first
    user.articles                        # => ActiveRecord::StrictLoadingViolationError
    user.bookmarks                       # => #<ActiveRecord::Associations::CollectionProxy>

    user.strict_loading!(true)           # => true
    user.bookmarks                       # => ActiveRecord::StrictLoadingViolationError

    user.strict_loading!(false)          # => false
    user.bookmarks                       # => #<ActiveRecord::Associations::CollectionProxy>
    user.articles.strict_loading!(false) # => #<ActiveRecord::Associations::CollectionProxy>
    ```

    *Ayrton De Craene*

*   Add `FinderMethods#sole` and `#find_sole_by` to find and assert the
    presence of exactly one record.

    Used when you need a single row, but also want to assert that there aren't
    multiple rows matching the condition; especially for when database
    constraints aren't enough or are impractical.

    ```ruby
    Product.where(["price = %?", price]).sole
    # => ActiveRecord::RecordNotFound      (if no Product with given price)
    # => #<Product ...>                    (if one Product with given price)
    # => ActiveRecord::SoleRecordExceeded  (if more than one Product with given price)

    user.api_keys.find_sole_by(key: key)
    # as above
    ```

    *Asherah Connor*

*   Makes `ActiveRecord::AttributeMethods::Query` respect the getter overrides defined in the model.

    Before:

    ```ruby
    class User
      def admin
        false # Overriding the getter to always return false
      end
    end

    user = User.first
    user.update(admin: true)

    user.admin # false (as expected, due to the getter overwrite)
    user.admin? # true (not expected, returned the DB column value)
    ```

    After this commit, `user.admin?` above returns false, as expected.

    Fixes #40771.

    *Felipe*

*   Allow delegated_type to be specified primary_key and foreign_key.

    Since delegated_type assumes that the foreign_key ends with `_id`,
    `singular_id` defined by it does not work when the foreign_key does
    not end with `id`. This change fixes it by taking into account
    `primary_key` and `foreign_key` in the options.

    *Ryota Egusa*

*   Expose an `invert_where` method that will invert all scope conditions.

    ```ruby
    class User
      scope :active, -> { where(accepted: true, locked: false) }
    end

    User.active
    # ... WHERE `accepted` = 1 AND `locked` = 0

    User.active.invert_where
    # ... WHERE NOT (`accepted` = 1 AND `locked` = 0)
    ```

    *Kevin Deisz*

*   Restore possibility of passing `false` to :polymorphic option of `belongs_to`.

    Previously, passing `false` would trigger the option validation logic
    to throw an error saying :polymorphic would not be a valid option.

    *glaszig*

*   Remove deprecated `database` kwarg from `connected_to`.

    *Eileen M. Uchitelle*, *John Crepezzi*

*   Allow adding nonnamed expression indexes to be revertible.

    Previously, the following code would raise an error, when executed while rolling back,
    and the index name should be specified explicitly. Now, the index name is inferred
    automatically.

    ```ruby
    add_index(:items, "to_tsvector('english', description)")
    ```

    Fixes #40732.

    *fatkodima*

*   Only warn about negative enums if a positive form that would cause conflicts exists.

    Fixes #39065.

    *Alex Ghiculescu*

*   Add option to run `default_scope` on all queries.

    Previously, a `default_scope` would only run on select or insert queries. In some cases, like non-Rails tenant sharding solutions, it may be desirable to run `default_scope` on all queries in order to ensure queries are including a foreign key for the shard (i.e. `blog_id`).

    Now applications can add an option to run on all queries including select, insert, delete, and update by adding an `all_queries` option to the default scope definition.

    ```ruby
    class Article < ApplicationRecord
      default_scope -> { where(blog_id: Current.blog.id) }, all_queries: true
    end
    ```

    *Eileen M. Uchitelle*

*   Add `where.associated` to check for the presence of an association.

    ```ruby
    # Before:
    account.users.joins(:contact).where.not(contact_id: nil)

    # After:
    account.users.where.associated(:contact)
    ```

    Also mirrors `where.missing`.

    *Kasper Timm Hansen*

*   Allow constructors (`build_association` and `create_association`) on
    `has_one :through` associations.

    *Santiago Perez Perret*


Please check [6-1-stable](https://github.com/rails/rails/blob/6-1-stable/activerecord/CHANGELOG.md) for previous changes.<|MERGE_RESOLUTION|>--- conflicted
+++ resolved
@@ -1,4 +1,3 @@
-<<<<<<< HEAD
 *   Fix an issue that could cause database connection leaks
 
     If Active Record successfully connected to the database, but then failed
@@ -72,11 +71,11 @@
     Fixes #42424.
 
     *Felix Tscheulin*
-=======
+
+
 ## Rails 7.0.8.7 (December 10, 2024) ##
 
 *   No changes.
->>>>>>> 778eab82
 
 
 ## Rails 7.0.8.6 (October 23, 2024) ##
