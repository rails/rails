<<<<<<< HEAD
*   Add `bypass_numeric_quoting` option to `Arel.sql()` to bypass the quoting of known-safe numeric values.

    *João Marcos S. B. de Moraes*
=======
*   Add automatic filtering of encrypted attributes on inspect

    This feature is enabled by default but can be disabled with

    ```ruby
    config.active_record.encryption.add_to_filter_parameters = false
    ```

    *Hartley McGuire*
>>>>>>> 1f6202a1

*   Clear locking column on #dup

    This change fixes not to duplicate locking_column like id and timestamps.

    ```
    car = Car.create!
    car.touch
    car.lock_version #=> 1
    car.dup.lock_version #=> 0
    ```

    *Shouichi Kamiya*, *Seonggi Yang*, *Ryohei UEDA*

*   Invalidate transaction as early as possible

    After rescuing a `TransactionRollbackError` exception Rails invalidates transactions earlier in the flow
    allowing the framework to skip issuing the `ROLLBACK` statement in more cases.
    Only affects adapters that have `savepoint_errors_invalidate_transactions?` configured as `true`,
    which at this point is only applicable to the `mysql2` adapter.

    *Nikita Vasilevsky*

*   Allow configuring columns list to be used in SQL queries issued by an `ActiveRecord::Base` object

    It is now possible to configure columns list that will be used to build an SQL query clauses when
    updating, deleting or reloading an `ActiveRecord::Base` object

    ```ruby
    class Developer < ActiveRecord::Base
      query_constraints :company_id, :id
    end
    developer = Developer.first.update(name: "Bob")
    # => UPDATE "developers" SET "name" = 'Bob' WHERE "developers"."company_id" = 1 AND "developers"."id" = 1
    ```

    *Nikita Vasilevsky*

*   Adds `validate` to foreign keys and check constraints in schema.rb

    Previously, `schema.rb` would not record if `validate: false` had been used when adding a foreign key or check
    constraint, so restoring a database from the schema could result in foreign keys or check constraints being
    incorrectly validated.

    *Tommy Graves*

*   Adapter `#execute` methods now accept an `allow_retry` option. When set to `true`, the SQL statement will be
    retried, up to the database's configured `connection_retries` value, upon encountering connection-related errors.

    *Adrianna Chang*

*   Only trigger `after_commit :destroy` callbacks when a database row is deleted.

    This prevents `after_commit :destroy` callbacks from being triggered again
    when `destroy` is called multiple times on the same record.

    *Ben Sheldon*

*   Fix `ciphertext_for` for yet-to-be-encrypted values.

    Previously, `ciphertext_for` returned the cleartext of values that had not
    yet been encrypted, such as with an unpersisted record:

      ```ruby
      Post.encrypts :body

      post = Post.create!(body: "Hello")
      post.ciphertext_for(:body)
      # => "{\"p\":\"abc..."

      post.body = "World"
      post.ciphertext_for(:body)
      # => "World"
      ```

    Now, `ciphertext_for` will always return the ciphertext of encrypted
    attributes:

      ```ruby
      Post.encrypts :body

      post = Post.create!(body: "Hello")
      post.ciphertext_for(:body)
      # => "{\"p\":\"abc..."

      post.body = "World"
      post.ciphertext_for(:body)
      # => "{\"p\":\"xyz..."
      ```

    *Jonathan Hefner*

*   Fix a bug where using groups and counts with long table names would return incorrect results.

    *Shota Toguchi*, *Yusaku Ono*

*   Fix encryption of column default values.

    Previously, encrypted attributes that used column default values appeared to
    be encrypted on create, but were not:

      ```ruby
      Book.encrypts :name

      book = Book.create!
      book.name
      # => "<untitled>"
      book.name_before_type_cast
      # => "{\"p\":\"abc..."
      book.reload.name_before_type_cast
      # => "<untitled>"
      ```

    Now, attributes with column default values are encrypted:

      ```ruby
      Book.encrypts :name

      book = Book.create!
      book.name
      # => "<untitled>"
      book.name_before_type_cast
      # => "{\"p\":\"abc..."
      book.reload.name_before_type_cast
      # => "{\"p\":\"abc..."
      ```

    *Jonathan Hefner*

*   Deprecate delegation from `Base` to `connection_handler`.

    Calling `Base.clear_all_connections!`, `Base.clear_active_connections!`, `Base.clear_reloadable_connections!` and `Base.flush_idle_connections!` is deprecated. Please call these methods on the connection handler directly. In future Rails versions, the delegation from `Base` to the `connection_handler` will be removed.

    *Eileen M. Uchitelle*

*   Allow ActiveRecord::QueryMethods#reselect to receive hash values, similar to ActiveRecord::QueryMethods#select

    *Sampat Badhe*

*   Validate options when managing columns and tables in migrations.

    If an invalid option is passed to a migration method like `create_table` and `add_column`, an error will be raised
    instead of the option being silently ignored. Validation of the options will only be applied for new migrations
    that are created.

    *Guo Xiang Tan*, *George Wambold*

*   Update query log tags to use the [SQLCommenter](https://open-telemetry.github.io/opentelemetry-sqlcommenter/) format by default. See [#46179](https://github.com/rails/rails/issues/46179)

    To opt out of SQLCommenter-formatted query log tags, set `config.active_record.query_log_tags_format = :legacy`. By default, this is set to `:sqlcommenter`.

    *Modulitos* and *Iheanyi*

*   Allow any ERB in the database.yml when creating rake tasks.

    Any ERB can be used in `database.yml` even if it accesses environment
    configurations.

    Deprecates `config.active_record.suppress_multiple_database_warning`.

    *Eike Send*

*   Add table to error for duplicate column definitions.

    If a migration defines duplicate columns for a table, the error message
    shows which table it concerns.

    *Petrik de Heus*

*   Fix erroneous nil default precision on virtual datetime columns.

    Prior to this change, virtual datetime columns did not have the same
    default precision as regular datetime columns, resulting in the following
    being erroneously equivalent:

        t.virtual :name, type: datetime,                 as: "expression"
        t.virtual :name, type: datetime, precision: nil, as: "expression"

    This change fixes the default precision lookup, so virtual and regular
    datetime column default precisions match.

    *Sam Bostock*

*   Use connection from `#with_raw_connection` in `#quote_string`.

    This ensures that the string quoting is wrapped in the reconnect and retry logic
    that `#with_raw_connection` offers.

    *Adrianna Chang*

*   Add `expires_in` option to `signed_id`.

    *Shouichi Kamiya*

*   Allow applications to set retry deadline for query retries.

    Building on the work done in #44576 and #44591, we extend the logic that automatically
    reconnects database connections to take into account a timeout limit. We won't retry
    a query if a given amount of time has elapsed since the query was first attempted. This
    value defaults to nil, meaning that all retryable queries are retried regardless of time elapsed,
    but this can be changed via the `retry_deadline` option in the database config.

    *Adrianna Chang*

*   Fix a case where the query cache can return wrong values. See #46044

    *Aaron Patterson*

*   Support MySQL's ssl-mode option for MySQLDatabaseTasks.

    Verifying the identity of the database server requires setting the ssl-mode
    option to VERIFY_CA or VERIFY_IDENTITY. This option was previously ignored
    for MySQL database tasks like creating a database and dumping the structure.

    *Petrik de Heus*

*   Move `ActiveRecord::InternalMetadata` to an independent object.

    `ActiveRecord::InternalMetadata` no longer inherits from `ActiveRecord::Base` and is now an independent object that should be instantiated with a `connection`. This class is private and should not be used by applications directly. If you want to interact with the schema migrations table, please access it on the connection directly, for example: `ActiveRecord::Base.connection.schema_migration`.

    *Eileen M. Uchitelle*

*   Deprecate quoting `ActiveSupport::Duration` as an integer

    Using ActiveSupport::Duration as an interpolated bind parameter in a SQL
    string template is deprecated. To avoid this warning, you should explicitly
    convert the duration to a more specific database type. For example, if you
    want to use a duration as an integer number of seconds:
    ```
    Record.where("duration = ?", 1.hour.to_i)
    ```
    If you want to use a duration as an ISO 8601 string:
    ```
    Record.where("duration = ?", 1.hour.iso8601)
    ```

    *Aram Greenman*

*   Allow `QueryMethods#in_order_of` to order by a string column name.

    ```ruby
    Post.in_order_of("id", [4,2,3,1]).to_a
    Post.joins(:author).in_order_of("authors.name", ["Bob", "Anna", "John"]).to_a
    ```

    *Igor Kasyanchuk*

*   Move `ActiveRecord::SchemaMigration` to an independent object.

    `ActiveRecord::SchemaMigration` no longer inherits from `ActiveRecord::Base` and is now an independent object that should be instantiated with a `connection`. This class is private and should not be used by applications directly. If you want to interact with the schema migrations table, please access it on the connection directly, for example: `ActiveRecord::Base.connection.schema_migration`.

    *Eileen M. Uchitelle*

*   Deprecate `all_connection_pools` and make `connection_pool_list` more explicit.

    Following on #45924 `all_connection_pools` is now deprecated. `connection_pool_list` will either take an explicit role or applications can opt into the new behavior by passing `:all`.

    *Eileen M. Uchitelle*

*   Fix connection handler methods to operate on all pools.

    `active_connections?`, `clear_active_connections!`, `clear_reloadable_connections!`, `clear_all_connections!`, and `flush_idle_connections!` now operate on all pools by default. Previously they would default to using the `current_role` or `:writing` role unless specified.

    *Eileen M. Uchitelle*

*   Allow ActiveRecord::QueryMethods#select to receive hash values.

    Currently, `select` might receive only raw sql and symbols to define columns and aliases to select.

    With this change we can provide `hash` as argument, for example:

    ```ruby
    Post.joins(:comments).select(posts: [:id, :title, :created_at], comments: [:id, :body, :author_id])
    #=> "SELECT \"posts\".\"id\", \"posts\".\"title\", \"posts\".\"created_at\", \"comments\".\"id\", \"comments\".\"body\", \"comments\".\"author_id\"
    #   FROM \"posts\" INNER JOIN \"comments\" ON \"comments\".\"post_id\" = \"posts\".\"id\""

    Post.joins(:comments).select(posts: { id: :post_id, title: :post_title }, comments: { id: :comment_id, body: :comment_body })
    #=> "SELECT posts.id as post_id, posts.title as post_title, comments.id as comment_id, comments.body as comment_body
    #    FROM \"posts\" INNER JOIN \"comments\" ON \"comments\".\"post_id\" = \"posts\".\"id\""
    ```
    *Oleksandr Holubenko*, *Josef Šimánek*, *Jean Boussier*

*   Adapts virtual attributes on `ActiveRecord::Persistence#becomes`.

    When source and target classes have a different set of attributes adapts
    attributes such that the extra attributes from target are added.

    ```ruby
    class Person < ApplicationRecord
    end

    class WebUser < Person
      attribute :is_admin, :boolean
      after_initialize :set_admin

      def set_admin
        write_attribute(:is_admin, email =~ /@ourcompany\.com$/)
      end
    end

    person = Person.find_by(email: "email@ourcompany.com")
    person.respond_to? :is_admin
    # => false
    person.becomes(WebUser).is_admin?
    # => true
    ```

    *Jacopo Beschi*, *Sampson Crowley*

*   Fix `ActiveRecord::QueryMethods#in_order_of` to include `nil`s, to match the
    behavior of `Enumerable#in_order_of`.

    For example, `Post.in_order_of(:title, [nil, "foo"])` will now include posts
    with `nil` titles, the same as `Post.all.to_a.in_order_of(:title, [nil, "foo"])`.

    *fatkodima*

*   Optimize `add_timestamps` to use a single SQL statement.

    ```ruby
    add_timestamps :my_table
    ```

    Now results in the following SQL:

    ```sql
    ALTER TABLE "my_table" ADD COLUMN "created_at" datetime(6) NOT NULL, ADD COLUMN "updated_at" datetime(6) NOT NULL
    ```

    *Iliana Hadzhiatanasova*

*   Add `drop_enum` migration command for PostgreSQL

    This does the inverse of `create_enum`. Before dropping an enum, ensure you have
    dropped columns that depend on it.

    *Alex Ghiculescu*

*   Adds support for `if_exists` option when removing a check constraint.

    The `remove_check_constraint` method now accepts an `if_exists` option. If set
    to true an error won't be raised if the check constraint doesn't exist.

    *Margaret Parsa* and *Aditya Bhutani*

*   `find_or_create_by` now try to find a second time if it hits a unicity constraint.

    `find_or_create_by` always has been inherently racy, either creating multiple
    duplicate records or failing with `ActiveRecord::RecordNotUnique` depending on
    whether a proper unicity constraint was set.

    `create_or_find_by` was introduced for this use case, however it's quite wasteful
    when the record is expected to exist most of the time, as INSERT require to send
    more data than SELECT and require more work from the database. Also on some
    databases it can actually consume a primary key increment which is undesirable.

    So for case where most of the time the record is expected to exist, `find_or_create_by`
    can be made race-condition free by re-trying the `find` if the `create` failed
    with `ActiveRecord::RecordNotUnique`. This assumes that the table has the proper
    unicity constraints, if not, `find_or_create_by` will still lead to duplicated records.

    *Jean Boussier*, *Alex Kitchens*

*   Introduce a simpler constructor API for ActiveRecord database adapters.

    Previously the adapter had to know how to build a new raw connection to
    support reconnect, but also expected to be passed an initial already-
    established connection.

    When manually creating an adapter instance, it will now accept a single
    config hash, and only establish the real connection on demand.

    *Matthew Draper*

*   Avoid redundant `SELECT 1` connection-validation query during DB pool
    checkout when possible.

    If the first query run during a request is known to be idempotent, it can be
    used directly to validate the connection, saving a network round-trip.

    *Matthew Draper*

*   Automatically reconnect broken database connections when safe, even
    mid-request.

    When an error occurs while attempting to run a known-idempotent query, and
    not inside a transaction, it is safe to immediately reconnect to the
    database server and try again, so this is now the default behavior.

    This new default should always be safe -- to support that, it's consciously
    conservative about which queries are considered idempotent -- but if
    necessary it can be disabled by setting the `connection_retries` connection
    option to `0`.

    *Matthew Draper*

*   Avoid removing a PostgreSQL extension when there are dependent objects.

    Previously, removing an extension also implicitly removed dependent objects. Now, this will raise an error.

    You can force removing the extension:

    ```ruby
    disable_extension :citext, force: :cascade
    ```

    Fixes #29091.

    *fatkodima*

*   Allow nested functions as safe SQL string

    *Michael Siegfried*

*   Allow `destroy_association_async_job=` to be configured with a class string instead of a constant.

    Defers an autoloading dependency between `ActiveRecord::Base` and `ActiveJob::Base`
    and moves the configuration of `ActiveRecord::DestroyAssociationAsyncJob`
    from ActiveJob to ActiveRecord.

    Deprecates `ActiveRecord::ActiveJobRequiredError` and now raises a `NameError`
    if the job class is unloadable or an `ActiveRecord::ConfigurationError` if
    `dependent: :destroy_async` is declared on an association but there is no job
    class configured.

    *Ben Sheldon*

*   Fix `ActiveRecord::Store` to serialize as a regular Hash

    Previously it would serialize as an `ActiveSupport::HashWithIndifferentAccess`
    which is wasteful and cause problem with YAML safe_load.

    *Jean Boussier*

*   Add `timestamptz` as a time zone aware type for PostgreSQL

    This is required for correctly parsing `timestamp with time zone` values in your database.

    If you don't want this, you can opt out by adding this initializer:

    ```ruby
    ActiveRecord::Base.time_zone_aware_types -= [:timestamptz]
    ```

    *Alex Ghiculescu*

*   Add new `ActiveRecord::Base::generates_token_for` API.

    Currently, `signed_id` fulfills the role of generating tokens for e.g.
    resetting a password.  However, signed IDs cannot reflect record state, so
    if a token is intended to be single-use, it must be tracked in a database at
    least until it expires.

    With `generates_token_for`, a token can embed data from a record.  When
    using the token to fetch the record, the data from the token and the data
    from the record will be compared.  If the two do not match, the token will
    be treated as invalid, the same as if it had expired.  For example:

    ```ruby
    class User < ActiveRecord::Base
      has_secure_password

      generates_token_for :password_reset, expires_in: 15.minutes do
        # A password's BCrypt salt changes when the password is updated.
        # By embedding (part of) the salt in a token, the token will
        # expire when the password is updated.
        BCrypt::Password.new(password_digest).salt[-10..]
      end
    end

    user = User.first
    token = user.generate_token_for(:password_reset)

    User.find_by_token_for(:password_reset, token) # => user

    user.update!(password: "new password")
    User.find_by_token_for(:password_reset, token) # => nil
    ```

    *Jonathan Hefner*

*   Optimize Active Record batching for whole table iterations.

    Previously, `in_batches` got all the ids and constructed an `IN`-based query for each batch.
    When iterating over the whole tables, this approach is not optimal as it loads unneeded ids and
    `IN` queries with lots of items are slow.

    Now, whole table iterations use range iteration (`id >= x AND id <= y`) by default which can make iteration
    several times faster. E.g., tested on a PostgreSQL table with 10 million records: querying (`253s` vs `30s`),
    updating (`288s` vs `124s`), deleting (`268s` vs `83s`).

    Only whole table iterations use this style of iteration by default. You can disable this behavior by passing `use_ranges: false`.
    If you iterate over the table and the only condition is, e.g., `archived_at: nil` (and only a tiny fraction
    of the records are archived), it makes sense to opt in to this approach:

    ```ruby
    Project.where(archived_at: nil).in_batches(use_ranges: true) do |relation|
      # do something
    end
    ```

    See #45414 for more details.

    *fatkodima*

*   `.with` query method added. Construct common table expressions with ease and get `ActiveRecord::Relation` back.

    ```ruby
    Post.with(posts_with_comments: Post.where("comments_count > ?", 0))
    # => ActiveRecord::Relation
    # WITH posts_with_comments AS (SELECT * FROM posts WHERE (comments_count > 0)) SELECT * FROM posts
    ```

    *Vlado Cingel*

*   Don't establish a new connection if an identical pool exists already.

    Previously, if `establish_connection` was called on a class that already had an established connection, the existing connection would be removed regardless of whether it was the same config. Now if a pool is found with the same values as the new connection, the existing connection will be returned instead of creating a new one.

    This has a slight change in behavior if application code is depending on a new connection being established regardless of whether it's identical to an existing connection. If the old behavior is desirable, applications should call `ActiveRecord::Base#remove_connection` before establishing a new one. Calling `establish_connection` with a different config works the same way as it did previously.

    *Eileen M. Uchitelle*

*   Update `db:prepare` task to load schema when an uninitialized database exists, and dump schema after migrations.

    *Ben Sheldon*

*   Fix supporting timezone awareness for `tsrange` and `tstzrange` array columns.

    ```ruby
    # In database migrations
    add_column :shops, :open_hours, :tsrange, array: true
    # In app config
    ActiveRecord::Base.time_zone_aware_types += [:tsrange]
    # In the code times are properly converted to app time zone
    Shop.create!(open_hours: [Time.current..8.hour.from_now])
    ```

    *Wojciech Wnętrzak*

*   Introduce strategy pattern for executing migrations.

    By default, migrations will use a strategy object that delegates the method
    to the connection adapter. Consumers can implement custom strategy objects
    to change how their migrations run.

    *Adrianna Chang*

*   Add adapter option disallowing foreign keys

    This adds a new option to be added to `database.yml` which enables skipping
    foreign key constraints usage even if the underlying database supports them.

    Usage:
    ```yaml
    development:
        <<: *default
        database: db/development.sqlite3
        foreign_keys: false
    ```

    *Paulo Barros*

*   Add configurable deprecation warning for singular associations

    This adds a deprecation warning when using the plural name of a singular associations in `where`.
    It is possible to opt into the new more performant behavior with `config.active_record.allow_deprecated_singular_associations_name = false`

    *Adam Hess*

*   Run transactional callbacks on the freshest instance to save a given
    record within a transaction.

    When multiple Active Record instances change the same record within a
    transaction, Rails runs `after_commit` or `after_rollback` callbacks for
    only one of them. `config.active_record.run_commit_callbacks_on_first_saved_instances_in_transaction`
    was added to specify how Rails chooses which instance receives the
    callbacks. The framework defaults were changed to use the new logic.

    When `config.active_record.run_commit_callbacks_on_first_saved_instances_in_transaction`
    is `true`, transactional callbacks are run on the first instance to save,
    even though its instance state may be stale.

    When it is `false`, which is the new framework default starting with version
    7.1, transactional callbacks are run on the instances with the freshest
    instance state. Those instances are chosen as follows:

    - In general, run transactional callbacks on the last instance to save a
      given record within the transaction.
    - There are two exceptions:
        - If the record is created within the transaction, then updated by
          another instance, `after_create_commit` callbacks will be run on the
          second instance. This is instead of the `after_update_commit`
          callbacks that would naively be run based on that instance’s state.
        - If the record is destroyed within the transaction, then
          `after_destroy_commit` callbacks will be fired on the last destroyed
          instance, even if a stale instance subsequently performed an update
          (which will have affected 0 rows).

    *Cameron Bothner and Mitch Vollebregt*

*   Enable strict strings mode for `SQLite3Adapter`.

    Configures SQLite with a strict strings mode, which disables double-quoted string literals.

    SQLite has some quirks around double-quoted string literals.
    It first tries to consider double-quoted strings as identifier names, but if they don't exist
    it then considers them as string literals. Because of this, typos can silently go unnoticed.
    For example, it is possible to create an index for a non existing column.
    See [SQLite documentation](https://www.sqlite.org/quirks.html#double_quoted_string_literals_are_accepted) for more details.

    If you don't want this behavior, you can disable it via:

    ```ruby
    # config/application.rb
    config.active_record.sqlite3_adapter_strict_strings_by_default = false
    ```

    Fixes #27782.

    *fatkodima*, *Jean Boussier*

*   Resolve issue where a relation cache_version could be left stale.

    Previously, when `reset` was called on a relation object it did not reset the cache_versions
    ivar. This led to a confusing situation where despite having the correct data the relation
    still reported a stale cache_version.

    Usage:

    ```ruby
    developers = Developer.all
    developers.cache_version

    Developer.update_all(updated_at: Time.now.utc + 1.second)

    developers.cache_version # Stale cache_version
    developers.reset
    developers.cache_version # Returns the current correct cache_version
    ```

    Fixes #45341.

    *Austen Madden*

*   Add support for exclusion constraints (PostgreSQL-only).

    ```ruby
    add_exclusion_constraint :invoices, "daterange(start_date, end_date) WITH &&", using: :gist, name: "invoices_date_overlap"
    remove_exclusion_constraint :invoices, name: "invoices_date_overlap"
    ```

    See PostgreSQL's [`CREATE TABLE ... EXCLUDE ...`](https://www.postgresql.org/docs/12/sql-createtable.html#SQL-CREATETABLE-EXCLUDE) documentation for more on exclusion constraints.

    *Alex Robbin*

*   `change_column_null` raises if a non-boolean argument is provided

    Previously if you provided a non-boolean argument, `change_column_null` would
    treat it as truthy and make your column nullable. This could be surprising, so now
    the input must be either `true` or `false`.

    ```ruby
    change_column_null :table, :column, true # good
    change_column_null :table, :column, false # good
    change_column_null :table, :column, from: true, to: false # raises (previously this made the column nullable)
    ```

    *Alex Ghiculescu*

*   Enforce limit on table names length.

    Fixes #45130.

    *fatkodima*

*   Adjust the minimum MariaDB version for check constraints support.

    *Eddie Lebow*

*   Fix Hstore deserialize regression.

    *edsharp*

*   Add validity for PostgreSQL indexes.

    ```ruby
    connection.index_exists?(:users, :email, valid: true)
    connection.indexes(:users).select(&:valid?)
    ```

    *fatkodima*

*   Fix eager loading for models without primary keys.

    *Anmol Chopra*, *Matt Lawrence*, and *Jonathan Hefner*

*   Avoid validating a unique field if it has not changed and is backed by a unique index.

    Previously, when saving a record, Active Record will perform an extra query to check for the
    uniqueness of each attribute having a `uniqueness` validation, even if that attribute hasn't changed.
    If the database has the corresponding unique index, then this validation can never fail for persisted
    records, and we could safely skip it.

    *fatkodima*

*   Stop setting `sql_auto_is_null`

    Since version 5.5 the default has been off, we no longer have to manually turn it off.

    *Adam Hess*

*   Fix `touch` to raise an error for readonly columns.

    *fatkodima*

*   Add ability to ignore tables by regexp for SQL schema dumps.

    ```ruby
    ActiveRecord::SchemaDumper.ignore_tables = [/^_/]
    ```

    *fatkodima*

*   Avoid queries when performing calculations on contradictory relations.

    Previously calculations would make a query even when passed a
    contradiction, such as `User.where(id: []).count`. We no longer perform a
    query in that scenario.

    This applies to the following calculations: `count`, `sum`, `average`,
    `minimum` and `maximum`

    *Luan Vieira, John Hawthorn and Daniel Colson*

*   Allow using aliased attributes with `insert_all`/`upsert_all`.

    ```ruby
    class Book < ApplicationRecord
      alias_attribute :title, :name
    end

    Book.insert_all [{ title: "Remote", author_id: 1 }], returning: :title
    ```

    *fatkodima*

*   Support encrypted attributes on columns with default db values.

    This adds support for encrypted attributes defined on columns with default values.
    It will encrypt those values at creation time. Before, it would raise an
    error unless `config.active_record.encryption.support_unencrypted_data` was true.

    *Jorge Manrubia* and *Dima Fatko*

*   Allow overriding `reading_request?` in `DatabaseSelector::Resolver`

    The default implementation checks if a request is a `get?` or `head?`,
    but you can now change it to anything you like. If the method returns true,
    `Resolver#read` gets called meaning the request could be served by the
    replica database.

    *Alex Ghiculescu*

*   Remove `ActiveRecord.legacy_connection_handling`.

    *Eileen M. Uchitelle*

*   `rails db:schema:{dump,load}` now checks `ENV["SCHEMA_FORMAT"]` before config

    Since `rails db:structure:{dump,load}` was deprecated there wasn't a simple
    way to dump a schema to both SQL and Ruby formats. You can now do this with
    an environment variable. For example:

    ```
    SCHEMA_FORMAT=sql rake db:schema:dump
    ```

    *Alex Ghiculescu*

*   Fixed MariaDB default function support.

    Defaults would be written wrong in "db/schema.rb" and not work correctly
    if using `db:schema:load`. Further more the function name would be
    added as string content when saving new records.

    *kaspernj*

*   Add `active_record.destroy_association_async_batch_size` configuration

    This allows applications to specify the maximum number of records that will
    be destroyed in a single background job by the `dependent: :destroy_async`
    association option. By default, the current behavior will remain the same:
    when a parent record is destroyed, all dependent records will be destroyed
    in a single background job. If the number of dependent records is greater
    than this configuration, the records will be destroyed in multiple
    background jobs.

    *Nick Holden*

*   Fix `remove_foreign_key` with `:if_exists` option when foreign key actually exists.

    *fatkodima*

*   Remove `--no-comments` flag in structure dumps for PostgreSQL

    This broke some apps that used custom schema comments. If you don't want
    comments in your structure dump, you can use:

    ```ruby
    ActiveRecord::Tasks::DatabaseTasks.structure_dump_flags = ['--no-comments']
    ```

    *Alex Ghiculescu*

*   Reduce the memory footprint of fixtures accessors.

    Until now fixtures accessors were eagerly defined using `define_method`.
    So the memory usage was directly dependent of the number of fixtures and
    test suites.

    Instead fixtures accessors are now implemented with `method_missing`,
    so they incur much less memory and CPU overhead.

    *Jean Boussier*

*   Fix `config.active_record.destroy_association_async_job` configuration

    `config.active_record.destroy_association_async_job` should allow
    applications to specify the job that will be used to destroy associated
    records in the background for `has_many` associations with the
    `dependent: :destroy_async` option. Previously, that was ignored, which
    meant the default `ActiveRecord::DestroyAssociationAsyncJob` always
    destroyed records in the background.

    *Nick Holden*

*   Fix `change_column_comment` to preserve column's AUTO_INCREMENT in the MySQL adapter

    *fatkodima*

*   Fix quoting of `ActiveSupport::Duration` and `Rational` numbers in the MySQL adapter.

    *Kevin McPhillips*

*   Allow column name with COLLATE (e.g., title COLLATE "C") as safe SQL string

    *Shugo Maeda*

*   Permit underscores in the VERSION argument to database rake tasks.

    *Eddie Lebow*

*   Reversed the order of `INSERT` statements in `structure.sql` dumps

    This should decrease the likelihood of merge conflicts. New migrations
    will now be added at the top of the list.

    For existing apps, there will be a large diff the next time `structure.sql`
    is generated.

    *Alex Ghiculescu*, *Matt Larraz*

*   Fix PG.connect keyword arguments deprecation warning on ruby 2.7

    Fixes #44307.

    *Nikita Vasilevsky*

*   Fix dropping DB connections after serialization failures and deadlocks.

    Prior to 6.1.4, serialization failures and deadlocks caused rollbacks to be
    issued for both real transactions and savepoints. This breaks MySQL which
    disallows rollbacks of savepoints following a deadlock.

    6.1.4 removed these rollbacks, for both transactions and savepoints, causing
    the DB connection to be left in an unknown state and thus discarded.

    These rollbacks are now restored, except for savepoints on MySQL.

    *Thomas Morgan*

*   Make `ActiveRecord::ConnectionPool` Fiber-safe

    When `ActiveSupport::IsolatedExecutionState.isolation_level` is set to `:fiber`,
    the connection pool now supports multiple Fibers from the same Thread checking
    out connections from the pool.

    *Alex Matchneer*

*   Add `update_attribute!` to `ActiveRecord::Persistence`

    Similar to `update_attribute`, but raises `ActiveRecord::RecordNotSaved` when a `before_*` callback throws `:abort`.

    ```ruby
    class Topic < ActiveRecord::Base
      before_save :check_title

      def check_title
        throw(:abort) if title == "abort"
      end
    end

    topic = Topic.create(title: "Test Title")
    # #=> #<Topic title: "Test Title">
    topic.update_attribute!(:title, "Another Title")
    # #=> #<Topic title: "Another Title">
    topic.update_attribute!(:title, "abort")
    # raises ActiveRecord::RecordNotSaved
    ```

    *Drew Tempelmeyer*

*   Avoid loading every record in `ActiveRecord::Relation#pretty_print`

    ```ruby
    # Before
    pp Foo.all # Loads the whole table.

    # After
    pp Foo.all # Shows 10 items and an ellipsis.
    ```

    *Ulysse Buonomo*

*   Change `QueryMethods#in_order_of` to drop records not listed in values.

    `in_order_of` now filters down to the values provided, to match the behavior of the `Enumerable` version.

    *Kevin Newton*

*   Allow named expression indexes to be revertible.

    Previously, the following code would raise an error in a reversible migration executed while rolling back, due to the index name not being used in the index removal.

    ```ruby
    add_index(:settings, "(data->'property')", using: :gin, name: :index_settings_data_property)
    ```

    Fixes #43331.

    *Oliver Günther*

*   Fix incorrect argument in PostgreSQL structure dump tasks.

    Updating the `--no-comment` argument added in Rails 7 to the correct `--no-comments` argument.

    *Alex Dent*

*   Fix migration compatibility to create SQLite references/belongs_to column as integer when migration version is 6.0.

    Reference/belongs_to in migrations with version 6.0 were creating columns as
    bigint instead of integer for the SQLite Adapter.

    *Marcelo Lauxen*

*   Add a deprecation warning when `prepared_statements` configuration is not
    set for the mysql2 adapter.

    *Thiago Araujo and Stefanni Brasil*

*   Fix `QueryMethods#in_order_of` to handle empty order list.

    ```ruby
    Post.in_order_of(:id, []).to_a
    ```

    Also more explicitly set the column as secondary order, so that any other
    value is still ordered.

    *Jean Boussier*

*   Fix quoting of column aliases generated by calculation methods.

    Since the alias is derived from the table name, we can't assume the result
    is a valid identifier.

    ```ruby
    class Test < ActiveRecord::Base
      self.table_name = '1abc'
    end
    Test.group(:id).count
    # syntax error at or near "1" (ActiveRecord::StatementInvalid)
    # LINE 1: SELECT COUNT(*) AS count_all, "1abc"."id" AS 1abc_id FROM "1...
    ```

    *Jean Boussier*

*   Add `authenticate_by` when using `has_secure_password`.

    `authenticate_by` is intended to replace code like the following, which
    returns early when a user with a matching email is not found:

    ```ruby
    User.find_by(email: "...")&.authenticate("...")
    ```

    Such code is vulnerable to timing-based enumeration attacks, wherein an
    attacker can determine if a user account with a given email exists. After
    confirming that an account exists, the attacker can try passwords associated
    with that email address from other leaked databases, in case the user
    re-used a password across multiple sites (a common practice). Additionally,
    knowing an account email address allows the attacker to attempt a targeted
    phishing ("spear phishing") attack.

    `authenticate_by` addresses the vulnerability by taking the same amount of
    time regardless of whether a user with a matching email is found:

    ```ruby
    User.authenticate_by(email: "...", password: "...")
    ```

    *Jonathan Hefner*


Please check [7-0-stable](https://github.com/rails/rails/blob/7-0-stable/activerecord/CHANGELOG.md) for previous changes.<|MERGE_RESOLUTION|>--- conflicted
+++ resolved
@@ -1,8 +1,7 @@
-<<<<<<< HEAD
 *   Add `bypass_numeric_quoting` option to `Arel.sql()` to bypass the quoting of known-safe numeric values.
 
     *João Marcos S. B. de Moraes*
-=======
+
 *   Add automatic filtering of encrypted attributes on inspect
 
     This feature is enabled by default but can be disabled with
@@ -12,7 +11,6 @@
     ```
 
     *Hartley McGuire*
->>>>>>> 1f6202a1
 
 *   Clear locking column on #dup
 
