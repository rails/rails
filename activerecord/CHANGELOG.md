--- conflicted
+++ resolved
@@ -1,12 +1,10 @@
-<<<<<<< HEAD
 *   Better error message when assigning a non-model to a polymorphic association.
 
     *Christian Schmidt*
-=======
+
 *   Yield the transaction object to the block when using `with_lock`.
 
     *Ngan Pham*
->>>>>>> 96fba42a
 
 *   Fix bug when `current_transaction.isolation` would not have been reset in test env.
 
