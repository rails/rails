<<<<<<< HEAD
*   If an associated record fails validation on auto-save, always add the error to
    the base object using NestedError with an attribute name formatted as
    “relation_name.attribute_name" instead of just “relation_name".

    *Christian Schmidt*
=======
*   Add `drop_enum` migration command for PostgreSQL

    This does the inverse of `create_enum`. Before dropping an enum, ensure you have
    dropped columns that depend on it.

    *Alex Ghiculescu*

*   Adds support for `if_exists` option when removing a check constraint.

    The `remove_check_constraint` method now accepts an `if_exists` option. If set
    to true an error won't be raised if the check constraint doesn't exist.

    *Margaret Parsa* and *Aditya Bhutani*

*   `find_or_create_by` now try to find a second time if it hits a unicity constraint.

    `find_or_create_by` always has been inherently racy, either creating multiple
    duplicate records or failing with `ActiveRecord::RecordNotUnique` depending on
    whether a proper unicity constraint was set.

    `create_or_find_by` was introduced for this use case, however it's quite wasteful
    when the record is expected to exist most of the time, as INSERT require to send
    more data than SELECT and require more work from the database. Also on some
    databases it can actually consume a primary key increment which is undesirable.

    So for case where most of the time the record is expected to exist, `find_or_create_by`
    can be made race-condition free by re-trying the `find` if the `create` failed
    with `ActiveRecord::RecordNotUnique`. This assumes that the table has the proper
    unicity constraints, if not, `find_or_create_by` will still lead to duplicated records.

    *Jean Boussier*, *Alex Kitchens*

*   Introduce a simpler constructor API for ActiveRecord database adapters.

    Previously the adapter had to know how to build a new raw connection to
    support reconnect, but also expected to be passed an initial already-
    established connection.

    When manually creating an adapter instance, it will now accept a single
    config hash, and only establish the real connection on demand.

    *Matthew Draper*

*   Avoid redundant `SELECT 1` connection-validation query during DB pool
    checkout when possible.

    If the first query run during a request is known to be idempotent, it can be
    used directly to validate the connection, saving a network round-trip.

    *Matthew Draper*

*   Automatically reconnect broken database connections when safe, even
    mid-request.

    When an error occurs while attempting to run a known-idempotent query, and
    not inside a transaction, it is safe to immediately reconnect to the
    database server and try again, so this is now the default behavior.

    This new default should always be safe -- to support that, it's consciously
    conservative about which queries are considered idempotent -- but if
    necessary it can be disabled by setting the `connection_retries` connection
    option to `0`.

    *Matthew Draper*

*   Avoid removing a PostgreSQL extension when there are dependent objects.

    Previously, removing an extension also implicitly removed dependent objects. Now, this will raise an error.

    You can force removing the extension:

    ```ruby
    disable_extension :citext, force: :cascade
    ```

    Fixes #29091.

    *fatkodima*

*   Allow nested functions as safe SQL string

    *Michael Siegfried*

*   Allow `destroy_association_async_job=` to be configured with a class string instead of a constant.

    Defers an autoloading dependency between `ActiveRecord::Base` and `ActiveJob::Base`
    and moves the configuration of `ActiveRecord::DestroyAssociationAsyncJob`
    from ActiveJob to ActiveRecord.

    Deprecates `ActiveRecord::ActiveJobRequiredError` and now raises a `NameError`
    if the job class is unloadable or an `ActiveRecord::ConfigurationError` if
    `dependent: :destroy_async` is declared on an association but there is no job
    class configured.

    *Ben Sheldon*

*   Fix `ActiveRecord::Store` to serialize as a regular Hash

    Previously it would serialize as an `ActiveSupport::HashWithIndifferentAccess`
    which is wasteful and cause problem with YAML safe_load.

    *Jean Boussier*

*   Add `timestamptz` as a time zone aware type for PostgreSQL

    This is required for correctly parsing `timestamp with time zone` values in your database.

    If you don't want this, you can opt out by adding this initializer:

    ```ruby
    ActiveRecord::Base.time_zone_aware_types -= [:timestamptz]
    ```

    *Alex Ghiculescu*

*   Add new `ActiveRecord::Base::generates_token_for` API.

    Currently, `signed_id` fulfills the role of generating tokens for e.g.
    resetting a password.  However, signed IDs cannot reflect record state, so
    if a token is intended to be single-use, it must be tracked in a database at
    least until it expires.

    With `generates_token_for`, a token can embed data from a record.  When
    using the token to fetch the record, the data from the token and the data
    from the record will be compared.  If the two do not match, the token will
    be treated as invalid, the same as if it had expired.  For example:

    ```ruby
    class User < ActiveRecord::Base
      has_secure_password

      generates_token_for :password_reset, expires_in: 15.minutes do
        # A password's BCrypt salt changes when the password is updated.
        # By embedding (part of) the salt in a token, the token will
        # expire when the password is updated.
        BCrypt::Password.new(password_digest).salt[-10..]
      end
    end

    user = User.first
    token = user.generate_token_for(:password_reset)

    User.find_by_token_for(:password_reset, token) # => user

    user.update!(password: "new password")
    User.find_by_token_for(:password_reset, token) # => nil
    ```

    *Jonathan Hefner*

*   Optimize Active Record batching for whole table iterations.

    Previously, `in_batches` got all the ids and constructed an `IN`-based query for each batch.
    When iterating over the whole tables, this approach is not optimal as it loads unneeded ids and
    `IN` queries with lots of items are slow.

    Now, whole table iterations use range iteration (`id >= x AND id <= y`) by default which can make iteration
    several times faster. E.g., tested on a PostgreSQL table with 10 million records: querying (`253s` vs `30s`),
    updating (`288s` vs `124s`), deleting (`268s` vs `83s`).

    Only whole table iterations use this style of iteration by default. You can disable this behavior by passing `use_ranges: false`.
    If you iterate over the table and the only condition is, e.g., `archived_at: nil` (and only a tiny fraction
    of the records are archived), it makes sense to opt in to this approach:

    ```ruby
    Project.where(archived_at: nil).in_batches(use_ranges: true) do |relation|
      # do something
    end
    ```

    See #45414 for more details.

    *fatkodima*

*   `.with` query method added. Construct common table expressions with ease and get `ActiveRecord::Relation` back.

    ```ruby
    Post.with(posts_with_comments: Post.where("comments_count > ?", 0))
    # => ActiveRecord::Relation
    # WITH posts_with_comments AS (SELECT * FROM posts WHERE (comments_count > 0)) SELECT * FROM posts
    ```

    *Vlado Cingel*

*   Don't establish a new connection if an identical pool exists already.

    Previously, if `establish_connection` was called on a class that already had an established connection, the existing connection would be removed regardless of whether it was the same config. Now if a pool is found with the same values as the new connection, the existing connection will be returned instead of creating a new one.

    This has a slight change in behavior if application code is depending on a new connection being established regardless of whether it's identical to an existing connection. If the old behavior is desirable, applications should call `ActiveRecord::Base#remove_connection` before establishing a new one. Calling `establish_connection` with a different config works the same way as it did previously.

    *Eileen M. Uchitelle*

*   Update `db:prepare` task to load schema when an uninitialized database exists, and dump schema after migrations.

    *Ben Sheldon*

*   Fix supporting timezone awareness for `tsrange` and `tstzrange` array columns.

    ```ruby
    # In database migrations
    add_column :shops, :open_hours, :tsrange, array: true
    # In app config
    ActiveRecord::Base.time_zone_aware_types += [:tsrange]
    # In the code times are properly converted to app time zone
    Shop.create!(open_hours: [Time.current..8.hour.from_now])
    ```

    *Wojciech Wnętrzak*

*   Introduce strategy pattern for executing migrations.

    By default, migrations will use a strategy object that delegates the method
    to the connection adapter. Consumers can implement custom strategy objects
    to change how their migrations run.

    *Adrianna Chang*

*   Add adapter option disallowing foreign keys

    This adds a new option to be added to `database.yml` which enables skipping
    foreign key constraints usage even if the underlying database supports them.

    Usage:
    ```yaml
    development:
        <<: *default
        database: db/development.sqlite3
        foreign_keys: false
    ```

    *Paulo Barros*

*   Add configurable deprecation warning for singular associations

    This adds a deprecation warning when using the plural name of a singular associations in `where`.
    It is possible to opt into the new more performant behavior with `config.active_record.allow_deprecated_singular_associations_name = false`

    *Adam Hess*

*   Run transactional callbacks on the freshest instance to save a given
    record within a transaction.

    When multiple Active Record instances change the same record within a
    transaction, Rails runs `after_commit` or `after_rollback` callbacks for
    only one of them. `config.active_record.run_commit_callbacks_on_first_saved_instances_in_transaction`
    was added to specify how Rails chooses which instance receives the
    callbacks. The framework defaults were changed to use the new logic.

    When `config.active_record.run_commit_callbacks_on_first_saved_instances_in_transaction`
    is `true`, transactional callbacks are run on the first instance to save,
    even though its instance state may be stale.

    When it is `false`, which is the new framework default starting with version
    7.1, transactional callbacks are run on the instances with the freshest
    instance state. Those instances are chosen as follows:

    - In general, run transactional callbacks on the last instance to save a
      given record within the transaction.
    - There are two exceptions:
        - If the record is created within the transaction, then updated by
          another instance, `after_create_commit` callbacks will be run on the
          second instance. This is instead of the `after_update_commit`
          callbacks that would naively be run based on that instance’s state.
        - If the record is destroyed within the transaction, then
          `after_destroy_commit` callbacks will be fired on the last destroyed
          instance, even if a stale instance subsequently performed an update
          (which will have affected 0 rows).

    *Cameron Bothner and Mitch Vollebregt*

*   Enable strict strings mode for `SQLite3Adapter`.

    Configures SQLite with a strict strings mode, which disables double-quoted string literals.

    SQLite has some quirks around double-quoted string literals.
    It first tries to consider double-quoted strings as identifier names, but if they don't exist
    it then considers them as string literals. Because of this, typos can silently go unnoticed.
    For example, it is possible to create an index for a non existing column.
    See [SQLite documentation](https://www.sqlite.org/quirks.html#double_quoted_string_literals_are_accepted) for more details.

    If you don't want this behavior, you can disable it via:

    ```ruby
    # config/application.rb
    config.active_record.sqlite3_adapter_strict_strings_by_default = false
    ```

    Fixes #27782.

    *fatkodima*, *Jean Boussier*

*   Resolve issue where a relation cache_version could be left stale.

    Previously, when `reset` was called on a relation object it did not reset the cache_versions
    ivar. This led to a confusing situation where despite having the correct data the relation
    still reported a stale cache_version.

    Usage:

    ```ruby
    developers = Developer.all
    developers.cache_version

    Developer.update_all(updated_at: Time.now.utc + 1.second)

    developers.cache_version # Stale cache_version
    developers.reset
    developers.cache_version # Returns the current correct cache_version
    ```

    Fixes #45341.

    *Austen Madden*

*   Add support for exclusion constraints (PostgreSQL-only).

    ```ruby
    add_exclusion_constraint :invoices, "daterange(start_date, end_date) WITH &&", using: :gist, name: "invoices_date_overlap"
    remove_exclusion_constraint :invoices, name: "invoices_date_overlap"
    ```

    See PostgreSQL's [`CREATE TABLE ... EXCLUDE ...`](https://www.postgresql.org/docs/12/sql-createtable.html#SQL-CREATETABLE-EXCLUDE) documentation for more on exclusion constraints.

    *Alex Robbin*

*   `change_column_null` raises if a non-boolean argument is provided

    Previously if you provided a non-boolean argument, `change_column_null` would
    treat it as truthy and make your column nullable. This could be surprising, so now
    the input must be either `true` or `false`.

    ```ruby
    change_column_null :table, :column, true # good
    change_column_null :table, :column, false # good
    change_column_null :table, :column, from: true, to: false # raises (previously this made the column nullable)
    ```

    *Alex Ghiculescu*

*   Enforce limit on table names length.

    Fixes #45130.

    *fatkodima*

*   Adjust the minimum MariaDB version for check constraints support.

    *Eddie Lebow*
>>>>>>> cc329dcd

*   Fix Hstore deserialize regression.

    *edsharp*

*   Add validity for PostgreSQL indexes.

    ```ruby
    connection.index_exists?(:users, :email, valid: true)
    connection.indexes(:users).select(&:valid?)
    ```

    *fatkodima*

*   Fix eager loading for models without primary keys.

    *Anmol Chopra*, *Matt Lawrence*, and *Jonathan Hefner*

*   Avoid validating a unique field if it has not changed and is backed by a unique index.

    Previously, when saving a record, Active Record will perform an extra query to check for the
    uniqueness of each attribute having a `uniqueness` validation, even if that attribute hasn't changed.
    If the database has the corresponding unique index, then this validation can never fail for persisted
    records, and we could safely skip it.

    *fatkodima*

*   Stop setting `sql_auto_is_null`

    Since version 5.5 the default has been off, we no longer have to manually turn it off.

    *Adam Hess*

*   Fix `touch` to raise an error for readonly columns.

    *fatkodima*

*   Add ability to ignore tables by regexp for SQL schema dumps.

    ```ruby
    ActiveRecord::SchemaDumper.ignore_tables = [/^_/]
    ```

    *fatkodima*

*   Avoid queries when performing calculations on contradictory relations.

    Previously calculations would make a query even when passed a
    contradiction, such as `User.where(id: []).count`. We no longer perform a
    query in that scenario.

    This applies to the following calculations: `count`, `sum`, `average`,
    `minimum` and `maximum`

    *Luan Vieira, John Hawthorn and Daniel Colson*

*   Allow using aliased attributes with `insert_all`/`upsert_all`.

    ```ruby
    class Book < ApplicationRecord
      alias_attribute :title, :name
    end

    Book.insert_all [{ title: "Remote", author_id: 1 }], returning: :title
    ```

    *fatkodima*

*   Support encrypted attributes on columns with default db values.

    This adds support for encrypted attributes defined on columns with default values.
    It will encrypt those values at creation time. Before, it would raise an
    error unless `config.active_record.encryption.support_unencrypted_data` was true.

    *Jorge Manrubia* and *Dima Fatko*

*   Allow overriding `reading_request?` in `DatabaseSelector::Resolver`

    The default implementation checks if a request is a `get?` or `head?`,
    but you can now change it to anything you like. If the method returns true,
    `Resolver#read` gets called meaning the request could be served by the
    replica database.

    *Alex Ghiculescu*

*   Remove `ActiveRecord.legacy_connection_handling`.

    *Eileen M. Uchitelle*

*   `rails db:schema:{dump,load}` now checks `ENV["SCHEMA_FORMAT"]` before config

    Since `rails db:structure:{dump,load}` was deprecated there wasn't a simple
    way to dump a schema to both SQL and Ruby formats. You can now do this with
    an environment variable. For example:

    ```
    SCHEMA_FORMAT=sql rake db:schema:dump
    ```

    *Alex Ghiculescu*

*   Fixed MariaDB default function support.

    Defaults would be written wrong in "db/schema.rb" and not work correctly
    if using `db:schema:load`. Further more the function name would be
    added as string content when saving new records.

    *kaspernj*

*   Add `active_record.destroy_association_async_batch_size` configuration

    This allows applications to specify the maximum number of records that will
    be destroyed in a single background job by the `dependent: :destroy_async`
    association option. By default, the current behavior will remain the same:
    when a parent record is destroyed, all dependent records will be destroyed
    in a single background job. If the number of dependent records is greater
    than this configuration, the records will be destroyed in multiple
    background jobs.

    *Nick Holden*

*   Fix `remove_foreign_key` with `:if_exists` option when foreign key actually exists.

    *fatkodima*

*   Remove `--no-comments` flag in structure dumps for PostgreSQL

    This broke some apps that used custom schema comments. If you don't want
    comments in your structure dump, you can use:

    ```ruby
    ActiveRecord::Tasks::DatabaseTasks.structure_dump_flags = ['--no-comments']
    ```

    *Alex Ghiculescu*

*   Reduce the memory footprint of fixtures accessors.

    Until now fixtures accessors were eagerly defined using `define_method`.
    So the memory usage was directly dependent of the number of fixtures and
    test suites.

    Instead fixtures accessors are now implemented with `method_missing`,
    so they incur much less memory and CPU overhead.

    *Jean Boussier*

*   Fix `config.active_record.destroy_association_async_job` configuration

    `config.active_record.destroy_association_async_job` should allow
    applications to specify the job that will be used to destroy associated
    records in the background for `has_many` associations with the
    `dependent: :destroy_async` option. Previously, that was ignored, which
    meant the default `ActiveRecord::DestroyAssociationAsyncJob` always
    destroyed records in the background.

    *Nick Holden*

*   Fix `change_column_comment` to preserve column's AUTO_INCREMENT in the MySQL adapter

    *fatkodima*

*   Fix quoting of `ActiveSupport::Duration` and `Rational` numbers in the MySQL adapter.

    *Kevin McPhillips*

*   Allow column name with COLLATE (e.g., title COLLATE "C") as safe SQL string

    *Shugo Maeda*

*   Permit underscores in the VERSION argument to database rake tasks.

    *Eddie Lebow*

*   Reversed the order of `INSERT` statements in `structure.sql` dumps

    This should decrease the likelihood of merge conflicts. New migrations
    will now be added at the top of the list.

    For existing apps, there will be a large diff the next time `structure.sql`
    is generated.

    *Alex Ghiculescu*, *Matt Larraz*

*   Fix PG.connect keyword arguments deprecation warning on ruby 2.7

    Fixes #44307.

    *Nikita Vasilevsky*

*   Fix dropping DB connections after serialization failures and deadlocks.

    Prior to 6.1.4, serialization failures and deadlocks caused rollbacks to be
    issued for both real transactions and savepoints. This breaks MySQL which
    disallows rollbacks of savepoints following a deadlock.

    6.1.4 removed these rollbacks, for both transactions and savepoints, causing
    the DB connection to be left in an unknown state and thus discarded.

    These rollbacks are now restored, except for savepoints on MySQL.

    *Thomas Morgan*

*   Make `ActiveRecord::ConnectionPool` Fiber-safe

    When `ActiveSupport::IsolatedExecutionState.isolation_level` is set to `:fiber`,
    the connection pool now supports multiple Fibers from the same Thread checking
    out connections from the pool.

    *Alex Matchneer*

*   Add `update_attribute!` to `ActiveRecord::Persistence`

    Similar to `update_attribute`, but raises `ActiveRecord::RecordNotSaved` when a `before_*` callback throws `:abort`.

    ```ruby
    class Topic < ActiveRecord::Base
      before_save :check_title

      def check_title
        throw(:abort) if title == "abort"
      end
    end

    topic = Topic.create(title: "Test Title")
    # #=> #<Topic title: "Test Title">
    topic.update_attribute!(:title, "Another Title")
    # #=> #<Topic title: "Another Title">
    topic.update_attribute!(:title, "abort")
    # raises ActiveRecord::RecordNotSaved
    ```

    *Drew Tempelmeyer*

*   Avoid loading every record in `ActiveRecord::Relation#pretty_print`

    ```ruby
    # Before
    pp Foo.all # Loads the whole table.

    # After
    pp Foo.all # Shows 10 items and an ellipsis.
    ```

    *Ulysse Buonomo*

*   Change `QueryMethods#in_order_of` to drop records not listed in values.

    `in_order_of` now filters down to the values provided, to match the behavior of the `Enumerable` version.

    *Kevin Newton*

*   Allow named expression indexes to be revertible.

    Previously, the following code would raise an error in a reversible migration executed while rolling back, due to the index name not being used in the index removal.

    ```ruby
    add_index(:settings, "(data->'property')", using: :gin, name: :index_settings_data_property)
    ```

    Fixes #43331.

    *Oliver Günther*

*   Fix incorrect argument in PostgreSQL structure dump tasks.

    Updating the `--no-comment` argument added in Rails 7 to the correct `--no-comments` argument.

    *Alex Dent*

*   Fix migration compatibility to create SQLite references/belongs_to column as integer when migration version is 6.0.

    Reference/belongs_to in migrations with version 6.0 were creating columns as
    bigint instead of integer for the SQLite Adapter.

    *Marcelo Lauxen*

*   Add a deprecation warning when `prepared_statements` configuration is not
    set for the mysql2 adapter.

    *Thiago Araujo and Stefanni Brasil*

*   Fix `QueryMethods#in_order_of` to handle empty order list.

    ```ruby
    Post.in_order_of(:id, []).to_a
    ```

    Also more explicitly set the column as secondary order, so that any other
    value is still ordered.

    *Jean Boussier*

*   Fix quoting of column aliases generated by calculation methods.

    Since the alias is derived from the table name, we can't assume the result
    is a valid identifier.

    ```ruby
    class Test < ActiveRecord::Base
      self.table_name = '1abc'
    end
    Test.group(:id).count
    # syntax error at or near "1" (ActiveRecord::StatementInvalid)
    # LINE 1: SELECT COUNT(*) AS count_all, "1abc"."id" AS 1abc_id FROM "1...
    ```

    *Jean Boussier*

*   Add `authenticate_by` when using `has_secure_password`.

    `authenticate_by` is intended to replace code like the following, which
    returns early when a user with a matching email is not found:

    ```ruby
    User.find_by(email: "...")&.authenticate("...")
    ```

    Such code is vulnerable to timing-based enumeration attacks, wherein an
    attacker can determine if a user account with a given email exists. After
    confirming that an account exists, the attacker can try passwords associated
    with that email address from other leaked databases, in case the user
    re-used a password across multiple sites (a common practice). Additionally,
    knowing an account email address allows the attacker to attempt a targeted
    phishing ("spear phishing") attack.

    `authenticate_by` addresses the vulnerability by taking the same amount of
    time regardless of whether a user with a matching email is found:

    ```ruby
    User.authenticate_by(email: "...", password: "...")
    ```

    *Jonathan Hefner*


Please check [7-0-stable](https://github.com/rails/rails/blob/7-0-stable/activerecord/CHANGELOG.md) for previous changes.<|MERGE_RESOLUTION|>--- conflicted
+++ resolved
@@ -1,10 +1,9 @@
-<<<<<<< HEAD
 *   If an associated record fails validation on auto-save, always add the error to
     the base object using NestedError with an attribute name formatted as
     “relation_name.attribute_name" instead of just “relation_name".
 
     *Christian Schmidt*
-=======
+
 *   Add `drop_enum` migration command for PostgreSQL
 
     This does the inverse of `create_enum`. Before dropping an enum, ensure you have
@@ -353,7 +352,6 @@
 *   Adjust the minimum MariaDB version for check constraints support.
 
     *Eddie Lebow*
->>>>>>> cc329dcd
 
 *   Fix Hstore deserialize regression.
 
