<<<<<<< HEAD
*   Allow per attribute setting of YAML permitted classes (safe load) and unsafe load.

    *Carlos Palhares*
=======
*   Allow unscoping of preload and eager_load associations

    Added the ability to unscope preload and eager_load associations just like
    includes, joins, etc. See ActiveRecord::QueryMethods::VALID_UNSCOPING_VALUES
    for the full list of supported unscopable scopes.

    ```ruby
    query.unscope(:eager_load, :preload).group(:id).select(:id)
    ```

    *David Morehouse*

*   Add automatic filtering of encrypted attributes on inspect

    This feature is enabled by default but can be disabled with

    ```ruby
    config.active_record.encryption.add_to_filter_parameters = false
    ```

    *Hartley McGuire*
>>>>>>> 14b1d738

*   Clear locking column on #dup

    This change fixes not to duplicate locking_column like id and timestamps.

    ```
    car = Car.create!
    car.touch
    car.lock_version #=> 1
    car.dup.lock_version #=> 0
    ```

    *Shouichi Kamiya*, *Seonggi Yang*, *Ryohei UEDA*

*   Invalidate transaction as early as possible

    After rescuing a `TransactionRollbackError` exception Rails invalidates transactions earlier in the flow
    allowing the framework to skip issuing the `ROLLBACK` statement in more cases.
    Only affects adapters that have `savepoint_errors_invalidate_transactions?` configured as `true`,
    which at this point is only applicable to the `mysql2` adapter.

    *Nikita Vasilevsky*

*   Allow configuring columns list to be used in SQL queries issued by an `ActiveRecord::Base` object

    It is now possible to configure columns list that will be used to build an SQL query clauses when
    updating, deleting or reloading an `ActiveRecord::Base` object

    ```ruby
    class Developer < ActiveRecord::Base
      query_constraints :company_id, :id
    end
    developer = Developer.first.update(name: "Bob")
    # => UPDATE "developers" SET "name" = 'Bob' WHERE "developers"."company_id" = 1 AND "developers"."id" = 1
    ```

    *Nikita Vasilevsky*

*   Adds `validate` to foreign keys and check constraints in schema.rb

    Previously, `schema.rb` would not record if `validate: false` had been used when adding a foreign key or check
    constraint, so restoring a database from the schema could result in foreign keys or check constraints being
    incorrectly validated.

    *Tommy Graves*

*   Adapter `#execute` methods now accept an `allow_retry` option. When set to `true`, the SQL statement will be
    retried, up to the database's configured `connection_retries` value, upon encountering connection-related errors.

    *Adrianna Chang*

*   Only trigger `after_commit :destroy` callbacks when a database row is deleted.

    This prevents `after_commit :destroy` callbacks from being triggered again
    when `destroy` is called multiple times on the same record.

    *Ben Sheldon*

*   Fix `ciphertext_for` for yet-to-be-encrypted values.

    Previously, `ciphertext_for` returned the cleartext of values that had not
    yet been encrypted, such as with an unpersisted record:

      ```ruby
      Post.encrypts :body

      post = Post.create!(body: "Hello")
      post.ciphertext_for(:body)
      # => "{\"p\":\"abc..."

      post.body = "World"
      post.ciphertext_for(:body)
      # => "World"
      ```

    Now, `ciphertext_for` will always return the ciphertext of encrypted
    attributes:

      ```ruby
      Post.encrypts :body

      post = Post.create!(body: "Hello")
      post.ciphertext_for(:body)
      # => "{\"p\":\"abc..."

      post.body = "World"
      post.ciphertext_for(:body)
      # => "{\"p\":\"xyz..."
      ```

    *Jonathan Hefner*

*   Fix a bug where using groups and counts with long table names would return incorrect results.

    *Shota Toguchi*, *Yusaku Ono*

*   Fix encryption of column default values.

    Previously, encrypted attributes that used column default values appeared to
    be encrypted on create, but were not:

      ```ruby
      Book.encrypts :name

      book = Book.create!
      book.name
      # => "<untitled>"
      book.name_before_type_cast
      # => "{\"p\":\"abc..."
      book.reload.name_before_type_cast
      # => "<untitled>"
      ```

    Now, attributes with column default values are encrypted:

      ```ruby
      Book.encrypts :name

      book = Book.create!
      book.name
      # => "<untitled>"
      book.name_before_type_cast
      # => "{\"p\":\"abc..."
      book.reload.name_before_type_cast
      # => "{\"p\":\"abc..."
      ```

    *Jonathan Hefner*

*   Deprecate delegation from `Base` to `connection_handler`.

    Calling `Base.clear_all_connections!`, `Base.clear_active_connections!`, `Base.clear_reloadable_connections!` and `Base.flush_idle_connections!` is deprecated. Please call these methods on the connection handler directly. In future Rails versions, the delegation from `Base` to the `connection_handler` will be removed.

    *Eileen M. Uchitelle*

*   Allow ActiveRecord::QueryMethods#reselect to receive hash values, similar to ActiveRecord::QueryMethods#select

    *Sampat Badhe*

*   Validate options when managing columns and tables in migrations.

    If an invalid option is passed to a migration method like `create_table` and `add_column`, an error will be raised
    instead of the option being silently ignored. Validation of the options will only be applied for new migrations
    that are created.

    *Guo Xiang Tan*, *George Wambold*

*   Update query log tags to use the [SQLCommenter](https://open-telemetry.github.io/opentelemetry-sqlcommenter/) format by default. See [#46179](https://github.com/rails/rails/issues/46179)

    To opt out of SQLCommenter-formatted query log tags, set `config.active_record.query_log_tags_format = :legacy`. By default, this is set to `:sqlcommenter`.

    *Modulitos* and *Iheanyi*

*   Allow any ERB in the database.yml when creating rake tasks.

    Any ERB can be used in `database.yml` even if it accesses environment
    configurations.

    Deprecates `config.active_record.suppress_multiple_database_warning`.

    *Eike Send*

*   Add table to error for duplicate column definitions.

    If a migration defines duplicate columns for a table, the error message
    shows which table it concerns.

    *Petrik de Heus*

*   Fix erroneous nil default precision on virtual datetime columns.

    Prior to this change, virtual datetime columns did not have the same
    default precision as regular datetime columns, resulting in the following
    being erroneously equivalent:

        t.virtual :name, type: datetime,                 as: "expression"
        t.virtual :name, type: datetime, precision: nil, as: "expression"

    This change fixes the default precision lookup, so virtual and regular
    datetime column default precisions match.

    *Sam Bostock*

*   Use connection from `#with_raw_connection` in `#quote_string`.

    This ensures that the string quoting is wrapped in the reconnect and retry logic
    that `#with_raw_connection` offers.

    *Adrianna Chang*

*   Add `expires_in` option to `signed_id`.

    *Shouichi Kamiya*

*   Allow applications to set retry deadline for query retries.

    Building on the work done in #44576 and #44591, we extend the logic that automatically
    reconnects database connections to take into account a timeout limit. We won't retry
    a query if a given amount of time has elapsed since the query was first attempted. This
    value defaults to nil, meaning that all retryable queries are retried regardless of time elapsed,
    but this can be changed via the `retry_deadline` option in the database config.

    *Adrianna Chang*

*   Fix a case where the query cache can return wrong values. See #46044

    *Aaron Patterson*

*   Support MySQL's ssl-mode option for MySQLDatabaseTasks.

    Verifying the identity of the database server requires setting the ssl-mode
    option to VERIFY_CA or VERIFY_IDENTITY. This option was previously ignored
    for MySQL database tasks like creating a database and dumping the structure.

    *Petrik de Heus*

*   Move `ActiveRecord::InternalMetadata` to an independent object.

    `ActiveRecord::InternalMetadata` no longer inherits from `ActiveRecord::Base` and is now an independent object that should be instantiated with a `connection`. This class is private and should not be used by applications directly. If you want to interact with the schema migrations table, please access it on the connection directly, for example: `ActiveRecord::Base.connection.schema_migration`.

    *Eileen M. Uchitelle*

*   Deprecate quoting `ActiveSupport::Duration` as an integer

    Using ActiveSupport::Duration as an interpolated bind parameter in a SQL
    string template is deprecated. To avoid this warning, you should explicitly
    convert the duration to a more specific database type. For example, if you
    want to use a duration as an integer number of seconds:
    ```
    Record.where("duration = ?", 1.hour.to_i)
    ```
    If you want to use a duration as an ISO 8601 string:
    ```
    Record.where("duration = ?", 1.hour.iso8601)
    ```

    *Aram Greenman*

*   Allow `QueryMethods#in_order_of` to order by a string column name.

    ```ruby
    Post.in_order_of("id", [4,2,3,1]).to_a
    Post.joins(:author).in_order_of("authors.name", ["Bob", "Anna", "John"]).to_a
    ```

    *Igor Kasyanchuk*

*   Move `ActiveRecord::SchemaMigration` to an independent object.

    `ActiveRecord::SchemaMigration` no longer inherits from `ActiveRecord::Base` and is now an independent object that should be instantiated with a `connection`. This class is private and should not be used by applications directly. If you want to interact with the schema migrations table, please access it on the connection directly, for example: `ActiveRecord::Base.connection.schema_migration`.

    *Eileen M. Uchitelle*

*   Deprecate `all_connection_pools` and make `connection_pool_list` more explicit.

    Following on #45924 `all_connection_pools` is now deprecated. `connection_pool_list` will either take an explicit role or applications can opt into the new behavior by passing `:all`.

    *Eileen M. Uchitelle*

*   Fix connection handler methods to operate on all pools.

    `active_connections?`, `clear_active_connections!`, `clear_reloadable_connections!`, `clear_all_connections!`, and `flush_idle_connections!` now operate on all pools by default. Previously they would default to using the `current_role` or `:writing` role unless specified.

    *Eileen M. Uchitelle*

*   Allow ActiveRecord::QueryMethods#select to receive hash values.

    Currently, `select` might receive only raw sql and symbols to define columns and aliases to select.

    With this change we can provide `hash` as argument, for example:

    ```ruby
    Post.joins(:comments).select(posts: [:id, :title, :created_at], comments: [:id, :body, :author_id])
    #=> "SELECT \"posts\".\"id\", \"posts\".\"title\", \"posts\".\"created_at\", \"comments\".\"id\", \"comments\".\"body\", \"comments\".\"author_id\"
    #   FROM \"posts\" INNER JOIN \"comments\" ON \"comments\".\"post_id\" = \"posts\".\"id\""

    Post.joins(:comments).select(posts: { id: :post_id, title: :post_title }, comments: { id: :comment_id, body: :comment_body })
    #=> "SELECT posts.id as post_id, posts.title as post_title, comments.id as comment_id, comments.body as comment_body
    #    FROM \"posts\" INNER JOIN \"comments\" ON \"comments\".\"post_id\" = \"posts\".\"id\""
    ```
    *Oleksandr Holubenko*, *Josef Šimánek*, *Jean Boussier*

*   Adapts virtual attributes on `ActiveRecord::Persistence#becomes`.

    When source and target classes have a different set of attributes adapts
    attributes such that the extra attributes from target are added.

    ```ruby
    class Person < ApplicationRecord
    end

    class WebUser < Person
      attribute :is_admin, :boolean
      after_initialize :set_admin

      def set_admin
        write_attribute(:is_admin, email =~ /@ourcompany\.com$/)
      end
    end

    person = Person.find_by(email: "email@ourcompany.com")
    person.respond_to? :is_admin
    # => false
    person.becomes(WebUser).is_admin?
    # => true
    ```

    *Jacopo Beschi*, *Sampson Crowley*

*   Fix `ActiveRecord::QueryMethods#in_order_of` to include `nil`s, to match the
    behavior of `Enumerable#in_order_of`.

    For example, `Post.in_order_of(:title, [nil, "foo"])` will now include posts
    with `nil` titles, the same as `Post.all.to_a.in_order_of(:title, [nil, "foo"])`.

    *fatkodima*

*   Optimize `add_timestamps` to use a single SQL statement.

    ```ruby
    add_timestamps :my_table
    ```

    Now results in the following SQL:

    ```sql
    ALTER TABLE "my_table" ADD COLUMN "created_at" datetime(6) NOT NULL, ADD COLUMN "updated_at" datetime(6) NOT NULL
    ```

    *Iliana Hadzhiatanasova*

*   Add `drop_enum` migration command for PostgreSQL

    This does the inverse of `create_enum`. Before dropping an enum, ensure you have
    dropped columns that depend on it.

    *Alex Ghiculescu*

*   Adds support for `if_exists` option when removing a check constraint.

    The `remove_check_constraint` method now accepts an `if_exists` option. If set
    to true an error won't be raised if the check constraint doesn't exist.

    *Margaret Parsa* and *Aditya Bhutani*

*   `find_or_create_by` now try to find a second time if it hits a unicity constraint.

    `find_or_create_by` always has been inherently racy, either creating multiple
    duplicate records or failing with `ActiveRecord::RecordNotUnique` depending on
    whether a proper unicity constraint was set.

    `create_or_find_by` was introduced for this use case, however it's quite wasteful
    when the record is expected to exist most of the time, as INSERT require to send
    more data than SELECT and require more work from the database. Also on some
    databases it can actually consume a primary key increment which is undesirable.

    So for case where most of the time the record is expected to exist, `find_or_create_by`
    can be made race-condition free by re-trying the `find` if the `create` failed
    with `ActiveRecord::RecordNotUnique`. This assumes that the table has the proper
    unicity constraints, if not, `find_or_create_by` will still lead to duplicated records.

    *Jean Boussier*, *Alex Kitchens*

*   Introduce a simpler constructor API for ActiveRecord database adapters.

    Previously the adapter had to know how to build a new raw connection to
    support reconnect, but also expected to be passed an initial already-
    established connection.

    When manually creating an adapter instance, it will now accept a single
    config hash, and only establish the real connection on demand.

    *Matthew Draper*

*   Avoid redundant `SELECT 1` connection-validation query during DB pool
    checkout when possible.

    If the first query run during a request is known to be idempotent, it can be
    used directly to validate the connection, saving a network round-trip.

    *Matthew Draper*

*   Automatically reconnect broken database connections when safe, even
    mid-request.

    When an error occurs while attempting to run a known-idempotent query, and
    not inside a transaction, it is safe to immediately reconnect to the
    database server and try again, so this is now the default behavior.

    This new default should always be safe -- to support that, it's consciously
    conservative about which queries are considered idempotent -- but if
    necessary it can be disabled by setting the `connection_retries` connection
    option to `0`.

    *Matthew Draper*

*   Avoid removing a PostgreSQL extension when there are dependent objects.

    Previously, removing an extension also implicitly removed dependent objects. Now, this will raise an error.

    You can force removing the extension:

    ```ruby
    disable_extension :citext, force: :cascade
    ```

    Fixes #29091.

    *fatkodima*

*   Allow nested functions as safe SQL string

    *Michael Siegfried*

*   Allow `destroy_association_async_job=` to be configured with a class string instead of a constant.

    Defers an autoloading dependency between `ActiveRecord::Base` and `ActiveJob::Base`
    and moves the configuration of `ActiveRecord::DestroyAssociationAsyncJob`
    from ActiveJob to ActiveRecord.

    Deprecates `ActiveRecord::ActiveJobRequiredError` and now raises a `NameError`
    if the job class is unloadable or an `ActiveRecord::ConfigurationError` if
    `dependent: :destroy_async` is declared on an association but there is no job
    class configured.

    *Ben Sheldon*

*   Fix `ActiveRecord::Store` to serialize as a regular Hash

    Previously it would serialize as an `ActiveSupport::HashWithIndifferentAccess`
    which is wasteful and cause problem with YAML safe_load.

    *Jean Boussier*

*   Add `timestamptz` as a time zone aware type for PostgreSQL

    This is required for correctly parsing `timestamp with time zone` values in your database.

    If you don't want this, you can opt out by adding this initializer:

    ```ruby
    ActiveRecord::Base.time_zone_aware_types -= [:timestamptz]
    ```

    *Alex Ghiculescu*

*   Add new `ActiveRecord::Base::generates_token_for` API.

    Currently, `signed_id` fulfills the role of generating tokens for e.g.
    resetting a password.  However, signed IDs cannot reflect record state, so
    if a token is intended to be single-use, it must be tracked in a database at
    least until it expires.

    With `generates_token_for`, a token can embed data from a record.  When
    using the token to fetch the record, the data from the token and the data
    from the record will be compared.  If the two do not match, the token will
    be treated as invalid, the same as if it had expired.  For example:

    ```ruby
    class User < ActiveRecord::Base
      has_secure_password

      generates_token_for :password_reset, expires_in: 15.minutes do
        # A password's BCrypt salt changes when the password is updated.
        # By embedding (part of) the salt in a token, the token will
        # expire when the password is updated.
        BCrypt::Password.new(password_digest).salt[-10..]
      end
    end

    user = User.first
    token = user.generate_token_for(:password_reset)

    User.find_by_token_for(:password_reset, token) # => user

    user.update!(password: "new password")
    User.find_by_token_for(:password_reset, token) # => nil
    ```

    *Jonathan Hefner*

*   Optimize Active Record batching for whole table iterations.

    Previously, `in_batches` got all the ids and constructed an `IN`-based query for each batch.
    When iterating over the whole tables, this approach is not optimal as it loads unneeded ids and
    `IN` queries with lots of items are slow.

    Now, whole table iterations use range iteration (`id >= x AND id <= y`) by default which can make iteration
    several times faster. E.g., tested on a PostgreSQL table with 10 million records: querying (`253s` vs `30s`),
    updating (`288s` vs `124s`), deleting (`268s` vs `83s`).

    Only whole table iterations use this style of iteration by default. You can disable this behavior by passing `use_ranges: false`.
    If you iterate over the table and the only condition is, e.g., `archived_at: nil` (and only a tiny fraction
    of the records are archived), it makes sense to opt in to this approach:

    ```ruby
    Project.where(archived_at: nil).in_batches(use_ranges: true) do |relation|
      # do something
    end
    ```

    See #45414 for more details.

    *fatkodima*

*   `.with` query method added. Construct common table expressions with ease and get `ActiveRecord::Relation` back.

    ```ruby
    Post.with(posts_with_comments: Post.where("comments_count > ?", 0))
    # => ActiveRecord::Relation
    # WITH posts_with_comments AS (SELECT * FROM posts WHERE (comments_count > 0)) SELECT * FROM posts
    ```

    *Vlado Cingel*

*   Don't establish a new connection if an identical pool exists already.

    Previously, if `establish_connection` was called on a class that already had an established connection, the existing connection would be removed regardless of whether it was the same config. Now if a pool is found with the same values as the new connection, the existing connection will be returned instead of creating a new one.

    This has a slight change in behavior if application code is depending on a new connection being established regardless of whether it's identical to an existing connection. If the old behavior is desirable, applications should call `ActiveRecord::Base#remove_connection` before establishing a new one. Calling `establish_connection` with a different config works the same way as it did previously.

    *Eileen M. Uchitelle*

*   Update `db:prepare` task to load schema when an uninitialized database exists, and dump schema after migrations.

    *Ben Sheldon*

*   Fix supporting timezone awareness for `tsrange` and `tstzrange` array columns.

    ```ruby
    # In database migrations
    add_column :shops, :open_hours, :tsrange, array: true
    # In app config
    ActiveRecord::Base.time_zone_aware_types += [:tsrange]
    # In the code times are properly converted to app time zone
    Shop.create!(open_hours: [Time.current..8.hour.from_now])
    ```

    *Wojciech Wnętrzak*

*   Introduce strategy pattern for executing migrations.

    By default, migrations will use a strategy object that delegates the method
    to the connection adapter. Consumers can implement custom strategy objects
    to change how their migrations run.

    *Adrianna Chang*

*   Add adapter option disallowing foreign keys

    This adds a new option to be added to `database.yml` which enables skipping
    foreign key constraints usage even if the underlying database supports them.

    Usage:
    ```yaml
    development:
        <<: *default
        database: db/development.sqlite3
        foreign_keys: false
    ```

    *Paulo Barros*

*   Add configurable deprecation warning for singular associations

    This adds a deprecation warning when using the plural name of a singular associations in `where`.
    It is possible to opt into the new more performant behavior with `config.active_record.allow_deprecated_singular_associations_name = false`

    *Adam Hess*

*   Run transactional callbacks on the freshest instance to save a given
    record within a transaction.

    When multiple Active Record instances change the same record within a
    transaction, Rails runs `after_commit` or `after_rollback` callbacks for
    only one of them. `config.active_record.run_commit_callbacks_on_first_saved_instances_in_transaction`
    was added to specify how Rails chooses which instance receives the
    callbacks. The framework defaults were changed to use the new logic.

    When `config.active_record.run_commit_callbacks_on_first_saved_instances_in_transaction`
    is `true`, transactional callbacks are run on the first instance to save,
    even though its instance state may be stale.

    When it is `false`, which is the new framework default starting with version
    7.1, transactional callbacks are run on the instances with the freshest
    instance state. Those instances are chosen as follows:

    - In general, run transactional callbacks on the last instance to save a
      given record within the transaction.
    - There are two exceptions:
        - If the record is created within the transaction, then updated by
          another instance, `after_create_commit` callbacks will be run on the
          second instance. This is instead of the `after_update_commit`
          callbacks that would naively be run based on that instance’s state.
        - If the record is destroyed within the transaction, then
          `after_destroy_commit` callbacks will be fired on the last destroyed
          instance, even if a stale instance subsequently performed an update
          (which will have affected 0 rows).

    *Cameron Bothner and Mitch Vollebregt*

*   Enable strict strings mode for `SQLite3Adapter`.

    Configures SQLite with a strict strings mode, which disables double-quoted string literals.

    SQLite has some quirks around double-quoted string literals.
    It first tries to consider double-quoted strings as identifier names, but if they don't exist
    it then considers them as string literals. Because of this, typos can silently go unnoticed.
    For example, it is possible to create an index for a non existing column.
    See [SQLite documentation](https://www.sqlite.org/quirks.html#double_quoted_string_literals_are_accepted) for more details.

    If you don't want this behavior, you can disable it via:

    ```ruby
    # config/application.rb
    config.active_record.sqlite3_adapter_strict_strings_by_default = false
    ```

    Fixes #27782.

    *fatkodima*, *Jean Boussier*

*   Resolve issue where a relation cache_version could be left stale.

    Previously, when `reset` was called on a relation object it did not reset the cache_versions
    ivar. This led to a confusing situation where despite having the correct data the relation
    still reported a stale cache_version.

    Usage:

    ```ruby
    developers = Developer.all
    developers.cache_version

    Developer.update_all(updated_at: Time.now.utc + 1.second)

    developers.cache_version # Stale cache_version
    developers.reset
    developers.cache_version # Returns the current correct cache_version
    ```

    Fixes #45341.

    *Austen Madden*

*   Add support for exclusion constraints (PostgreSQL-only).

    ```ruby
    add_exclusion_constraint :invoices, "daterange(start_date, end_date) WITH &&", using: :gist, name: "invoices_date_overlap"
    remove_exclusion_constraint :invoices, name: "invoices_date_overlap"
    ```

    See PostgreSQL's [`CREATE TABLE ... EXCLUDE ...`](https://www.postgresql.org/docs/12/sql-createtable.html#SQL-CREATETABLE-EXCLUDE) documentation for more on exclusion constraints.

    *Alex Robbin*

*   `change_column_null` raises if a non-boolean argument is provided

    Previously if you provided a non-boolean argument, `change_column_null` would
    treat it as truthy and make your column nullable. This could be surprising, so now
    the input must be either `true` or `false`.

    ```ruby
    change_column_null :table, :column, true # good
    change_column_null :table, :column, false # good
    change_column_null :table, :column, from: true, to: false # raises (previously this made the column nullable)
    ```

    *Alex Ghiculescu*

*   Enforce limit on table names length.

    Fixes #45130.

    *fatkodima*

*   Adjust the minimum MariaDB version for check constraints support.

    *Eddie Lebow*

*   Fix Hstore deserialize regression.

    *edsharp*

*   Add validity for PostgreSQL indexes.

    ```ruby
    connection.index_exists?(:users, :email, valid: true)
    connection.indexes(:users).select(&:valid?)
    ```

    *fatkodima*

*   Fix eager loading for models without primary keys.

    *Anmol Chopra*, *Matt Lawrence*, and *Jonathan Hefner*

*   Avoid validating a unique field if it has not changed and is backed by a unique index.

    Previously, when saving a record, Active Record will perform an extra query to check for the
    uniqueness of each attribute having a `uniqueness` validation, even if that attribute hasn't changed.
    If the database has the corresponding unique index, then this validation can never fail for persisted
    records, and we could safely skip it.

    *fatkodima*

*   Stop setting `sql_auto_is_null`

    Since version 5.5 the default has been off, we no longer have to manually turn it off.

    *Adam Hess*

*   Fix `touch` to raise an error for readonly columns.

    *fatkodima*

*   Add ability to ignore tables by regexp for SQL schema dumps.

    ```ruby
    ActiveRecord::SchemaDumper.ignore_tables = [/^_/]
    ```

    *fatkodima*

*   Avoid queries when performing calculations on contradictory relations.

    Previously calculations would make a query even when passed a
    contradiction, such as `User.where(id: []).count`. We no longer perform a
    query in that scenario.

    This applies to the following calculations: `count`, `sum`, `average`,
    `minimum` and `maximum`

    *Luan Vieira, John Hawthorn and Daniel Colson*

*   Allow using aliased attributes with `insert_all`/`upsert_all`.

    ```ruby
    class Book < ApplicationRecord
      alias_attribute :title, :name
    end

    Book.insert_all [{ title: "Remote", author_id: 1 }], returning: :title
    ```

    *fatkodima*

*   Support encrypted attributes on columns with default db values.

    This adds support for encrypted attributes defined on columns with default values.
    It will encrypt those values at creation time. Before, it would raise an
    error unless `config.active_record.encryption.support_unencrypted_data` was true.

    *Jorge Manrubia* and *Dima Fatko*

*   Allow overriding `reading_request?` in `DatabaseSelector::Resolver`

    The default implementation checks if a request is a `get?` or `head?`,
    but you can now change it to anything you like. If the method returns true,
    `Resolver#read` gets called meaning the request could be served by the
    replica database.

    *Alex Ghiculescu*

*   Remove `ActiveRecord.legacy_connection_handling`.

    *Eileen M. Uchitelle*

*   `rails db:schema:{dump,load}` now checks `ENV["SCHEMA_FORMAT"]` before config

    Since `rails db:structure:{dump,load}` was deprecated there wasn't a simple
    way to dump a schema to both SQL and Ruby formats. You can now do this with
    an environment variable. For example:

    ```
    SCHEMA_FORMAT=sql rake db:schema:dump
    ```

    *Alex Ghiculescu*

*   Fixed MariaDB default function support.

    Defaults would be written wrong in "db/schema.rb" and not work correctly
    if using `db:schema:load`. Further more the function name would be
    added as string content when saving new records.

    *kaspernj*

*   Add `active_record.destroy_association_async_batch_size` configuration

    This allows applications to specify the maximum number of records that will
    be destroyed in a single background job by the `dependent: :destroy_async`
    association option. By default, the current behavior will remain the same:
    when a parent record is destroyed, all dependent records will be destroyed
    in a single background job. If the number of dependent records is greater
    than this configuration, the records will be destroyed in multiple
    background jobs.

    *Nick Holden*

*   Fix `remove_foreign_key` with `:if_exists` option when foreign key actually exists.

    *fatkodima*

*   Remove `--no-comments` flag in structure dumps for PostgreSQL

    This broke some apps that used custom schema comments. If you don't want
    comments in your structure dump, you can use:

    ```ruby
    ActiveRecord::Tasks::DatabaseTasks.structure_dump_flags = ['--no-comments']
    ```

    *Alex Ghiculescu*

*   Reduce the memory footprint of fixtures accessors.

    Until now fixtures accessors were eagerly defined using `define_method`.
    So the memory usage was directly dependent of the number of fixtures and
    test suites.

    Instead fixtures accessors are now implemented with `method_missing`,
    so they incur much less memory and CPU overhead.

    *Jean Boussier*

*   Fix `config.active_record.destroy_association_async_job` configuration

    `config.active_record.destroy_association_async_job` should allow
    applications to specify the job that will be used to destroy associated
    records in the background for `has_many` associations with the
    `dependent: :destroy_async` option. Previously, that was ignored, which
    meant the default `ActiveRecord::DestroyAssociationAsyncJob` always
    destroyed records in the background.

    *Nick Holden*

*   Fix `change_column_comment` to preserve column's AUTO_INCREMENT in the MySQL adapter

    *fatkodima*

*   Fix quoting of `ActiveSupport::Duration` and `Rational` numbers in the MySQL adapter.

    *Kevin McPhillips*

*   Allow column name with COLLATE (e.g., title COLLATE "C") as safe SQL string

    *Shugo Maeda*

*   Permit underscores in the VERSION argument to database rake tasks.

    *Eddie Lebow*

*   Reversed the order of `INSERT` statements in `structure.sql` dumps

    This should decrease the likelihood of merge conflicts. New migrations
    will now be added at the top of the list.

    For existing apps, there will be a large diff the next time `structure.sql`
    is generated.

    *Alex Ghiculescu*, *Matt Larraz*

*   Fix PG.connect keyword arguments deprecation warning on ruby 2.7

    Fixes #44307.

    *Nikita Vasilevsky*

*   Fix dropping DB connections after serialization failures and deadlocks.

    Prior to 6.1.4, serialization failures and deadlocks caused rollbacks to be
    issued for both real transactions and savepoints. This breaks MySQL which
    disallows rollbacks of savepoints following a deadlock.

    6.1.4 removed these rollbacks, for both transactions and savepoints, causing
    the DB connection to be left in an unknown state and thus discarded.

    These rollbacks are now restored, except for savepoints on MySQL.

    *Thomas Morgan*

*   Make `ActiveRecord::ConnectionPool` Fiber-safe

    When `ActiveSupport::IsolatedExecutionState.isolation_level` is set to `:fiber`,
    the connection pool now supports multiple Fibers from the same Thread checking
    out connections from the pool.

    *Alex Matchneer*

*   Add `update_attribute!` to `ActiveRecord::Persistence`

    Similar to `update_attribute`, but raises `ActiveRecord::RecordNotSaved` when a `before_*` callback throws `:abort`.

    ```ruby
    class Topic < ActiveRecord::Base
      before_save :check_title

      def check_title
        throw(:abort) if title == "abort"
      end
    end

    topic = Topic.create(title: "Test Title")
    # #=> #<Topic title: "Test Title">
    topic.update_attribute!(:title, "Another Title")
    # #=> #<Topic title: "Another Title">
    topic.update_attribute!(:title, "abort")
    # raises ActiveRecord::RecordNotSaved
    ```

    *Drew Tempelmeyer*

*   Avoid loading every record in `ActiveRecord::Relation#pretty_print`

    ```ruby
    # Before
    pp Foo.all # Loads the whole table.

    # After
    pp Foo.all # Shows 10 items and an ellipsis.
    ```

    *Ulysse Buonomo*

*   Change `QueryMethods#in_order_of` to drop records not listed in values.

    `in_order_of` now filters down to the values provided, to match the behavior of the `Enumerable` version.

    *Kevin Newton*

*   Allow named expression indexes to be revertible.

    Previously, the following code would raise an error in a reversible migration executed while rolling back, due to the index name not being used in the index removal.

    ```ruby
    add_index(:settings, "(data->'property')", using: :gin, name: :index_settings_data_property)
    ```

    Fixes #43331.

    *Oliver Günther*

*   Fix incorrect argument in PostgreSQL structure dump tasks.

    Updating the `--no-comment` argument added in Rails 7 to the correct `--no-comments` argument.

    *Alex Dent*

*   Fix migration compatibility to create SQLite references/belongs_to column as integer when migration version is 6.0.

    Reference/belongs_to in migrations with version 6.0 were creating columns as
    bigint instead of integer for the SQLite Adapter.

    *Marcelo Lauxen*

*   Add a deprecation warning when `prepared_statements` configuration is not
    set for the mysql2 adapter.

    *Thiago Araujo and Stefanni Brasil*

*   Fix `QueryMethods#in_order_of` to handle empty order list.

    ```ruby
    Post.in_order_of(:id, []).to_a
    ```

    Also more explicitly set the column as secondary order, so that any other
    value is still ordered.

    *Jean Boussier*

*   Fix quoting of column aliases generated by calculation methods.

    Since the alias is derived from the table name, we can't assume the result
    is a valid identifier.

    ```ruby
    class Test < ActiveRecord::Base
      self.table_name = '1abc'
    end
    Test.group(:id).count
    # syntax error at or near "1" (ActiveRecord::StatementInvalid)
    # LINE 1: SELECT COUNT(*) AS count_all, "1abc"."id" AS 1abc_id FROM "1...
    ```

    *Jean Boussier*

*   Add `authenticate_by` when using `has_secure_password`.

    `authenticate_by` is intended to replace code like the following, which
    returns early when a user with a matching email is not found:

    ```ruby
    User.find_by(email: "...")&.authenticate("...")
    ```

    Such code is vulnerable to timing-based enumeration attacks, wherein an
    attacker can determine if a user account with a given email exists. After
    confirming that an account exists, the attacker can try passwords associated
    with that email address from other leaked databases, in case the user
    re-used a password across multiple sites (a common practice). Additionally,
    knowing an account email address allows the attacker to attempt a targeted
    phishing ("spear phishing") attack.

    `authenticate_by` addresses the vulnerability by taking the same amount of
    time regardless of whether a user with a matching email is found:

    ```ruby
    User.authenticate_by(email: "...", password: "...")
    ```

    *Jonathan Hefner*


Please check [7-0-stable](https://github.com/rails/rails/blob/7-0-stable/activerecord/CHANGELOG.md) for previous changes.<|MERGE_RESOLUTION|>--- conflicted
+++ resolved
@@ -1,8 +1,7 @@
-<<<<<<< HEAD
 *   Allow per attribute setting of YAML permitted classes (safe load) and unsafe load.
 
     *Carlos Palhares*
-=======
+
 *   Allow unscoping of preload and eager_load associations
 
     Added the ability to unscope preload and eager_load associations just like
@@ -24,7 +23,6 @@
     ```
 
     *Hartley McGuire*
->>>>>>> 14b1d738
 
 *   Clear locking column on #dup
 
