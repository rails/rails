## Rails 4.0.0 (unreleased) ##

*   Added the `ActiveRecord::Model` module which can be included in a
    class as an alternative to inheriting from `ActiveRecord::Base`:

        class Post
          include ActiveRecord::Model
        end

    Please note:

      * Up until now it has been safe to assume that all AR models are
        descendants of `ActiveRecord::Base`. This is no longer a safe
        assumption, but it may transpire that there are areas of the
        code which still make this assumption. So there may be
        'teething difficulties' with this feature. (But please do try it
        and report bugs.)

      * Plugins & libraries etc that add methods to `ActiveRecord::Base`
        will not be compatible with `ActiveRecord::Model`. Those libraries
        should add to `ActiveRecord::Model` instead (which is included in
        `Base`), or better still, avoid monkey-patching AR and instead
        provide a module that users can include where they need it.

      * To minimise the risk of conflicts with other code, it is
        advisable to include `ActiveRecord::Model` early in your class
        definition.

    *Jon Leighton*

*   PostgreSQL hstore records can be created.

*   PostgreSQL hstore types are automatically deserialized from the database.

## Rails 3.2.0 (unreleased) ##

*   Added ability to run migrations only for given scope, which allows
    to run migrations only from one engine (for example to revert changes
    from engine that you want to remove).

    Example:
      rake db:migrate SCOPE=blog

   *Piotr Sarnacki*

*   Migrations copied from engines are now scoped with engine's name,
    for example 01_create_posts.blog.rb. *Piotr Sarnacki*

*   Implements `AR::Base.silence_auto_explain`. This method allows the user to
    selectively disable automatic EXPLAINs within a block. *fxn*

*   Implements automatic EXPLAIN logging for slow queries.

    A new configuration parameter `config.active_record.auto_explain_threshold_in_seconds`
    determines what's to be considered a slow query. Setting that to `nil` disables
    this feature. Defaults are 0.5 in development mode, and `nil` in test and production
    modes.

    As of this writing there's support for SQLite, MySQL (mysql2 adapter), and
    PostgreSQL.

    *fxn*

*   Implemented ActiveRecord::Relation#pluck method

    Method returns Array of column value from table under ActiveRecord model

        Client.pluck(:id)

    *Bogdan Gusiev*

*   Automatic closure of connections in threads is deprecated.  For example
    the following code is deprecated:

    Thread.new { Post.find(1) }.join

    It should be changed to close the database connection at the end of
    the thread:

    Thread.new {
      Post.find(1)
      Post.connection.close
    }.join

    Only people who spawn threads in their application code need to worry
    about this change.

*   Deprecated:

      * `set_table_name`
      * `set_inheritance_column`
      * `set_sequence_name`
      * `set_primary_key`
      * `set_locking_column`

    Use an assignment method instead. For example, instead of `set_table_name`, use `self.table_name=`:

         class Project < ActiveRecord::Base
           self.table_name = "project"
         end

    Or define your own `self.table_name` method:

         class Post < ActiveRecord::Base
           def self.table_name
             "special_" + super
           end
         end
         Post.table_name # => "special_posts"

    *Jon Leighton*

*   Generated association methods are created within a separate module to allow overriding and
    composition using `super`. For a class named `MyModel`, the module is named
    `MyModel::GeneratedFeatureMethods`. It is included into the model class immediately after
    the `generated_attributes_methods` module defined in ActiveModel, so association methods
    override attribute methods of the same name. *Josh Susser*

*   Implemented ActiveRecord::Relation#explain. *fxn*

*   Add ActiveRecord::Relation#uniq for generating unique queries.

    Before:

        Client.select('DISTINCT name')

    After:

        Client.select(:name).uniq

    This also allows you to revert the unqueness in a relation:

        Client.select(:name).uniq.uniq(false)

    *Jon Leighton*

*   Support index sort order in sqlite, mysql and postgres adapters. *Vlad Jebelev*

*   Allow the :class_name option for associations to take a symbol (:Client) in addition to
    a string ('Client').

    This is to avoid confusing newbies, and to be consistent with the fact that other options
    like :foreign_key already allow a symbol or a string.

    *Jon Leighton*

*   In development mode the db:drop task also drops the test database. For symmetry with
    the db:create task. *Dmitriy Kiriyenko*

*   Added ActiveRecord::Base.store for declaring simple single-column key/value stores *DHH*

        class User < ActiveRecord::Base
          store :settings, accessors: [ :color, :homepage ]
        end

        u = User.new(color: 'black', homepage: '37signals.com')
        u.color                          # Accessor stored attribute
        u.settings[:country] = 'Denmark' # Any attribute, even if not specified with an accessor


*   MySQL: case-insensitive uniqueness validation avoids calling LOWER when
    the column already uses a case-insensitive collation. Fixes #561.

    *Joseph Palermo*

*   Transactional fixtures enlist all active database connections. You can test
    models on different connections without disabling transactional fixtures.

    *Jeremy Kemper*

*   Add first_or_create, first_or_create!, first_or_initialize methods to Active Record. This is a
    better approach over the old find_or_create_by dynamic methods because it's clearer which
    arguments are used to find the record and which are used to create it:

        User.where(:first_name => "Scarlett").first_or_create!(:last_name => "Johansson")

    *Andrés Mejía*

*   Fix nested attributes bug where _destroy parameter is taken into account
    during :reject_if => :all_blank (fixes #2937)

    *Aaron Christy*
<<<<<<< HEAD

## Rails 3.1.3 (unreleased) ##
=======
    
## Rails 3.1.3 (November 20, 2011) ##
>>>>>>> 547e6d98

*   Perf fix: If we're deleting all records in an association, don't add a IN(..) clause
    to the query. *GH 3672*

    *Jon Leighton*

*   Fix bug with referencing other mysql databases in set_table_name. *GH 3690*

*   Fix performance bug with mysql databases on a server with lots of other databses. *GH 3678*

    *Christos Zisopoulos and Kenny J*

## Rails 3.1.2 (November 18, 2011) ##

*   Fix bug with PostgreSQLAdapter#indexes. When the search path has multiple schemas, spaces
    were not being stripped from the schema names after the first.

    *Sean Kirby*

*   Preserve SELECT columns on the COUNT for finder_sql when possible. *GH 3503*

    *Justin Mazzi*

*   Reset prepared statement cache when schema changes impact statement results. *GH 3335*

    *Aaron Patterson*

*   Postgres: Do not attempt to deallocate a statement if the connection is no longer active.

    *Ian Leitch*

*   Prevent QueryCache leaking database connections. *GH 3243*

    *Mark J. Titorenko*

*   Fix bug where building the conditions of a nested through association could potentially
    modify the conditions of the through and/or source association. If you have experienced
    bugs with conditions appearing in the wrong queries when using nested through associations,
    this probably solves your problems. *GH #3271*

    *Jon Leighton*

*   If a record is removed from a has_many :through, all of the join records relating to that
    record should also be removed from the through association's target.

    *Jon Leighton*

*   Fix adding multiple instances of the same record to a has_many :through. *GH #3425*

    *Jon Leighton*

*   Fix creating records in a through association with a polymorphic source type. *GH #3247*

    *Jon Leighton*

*   MySQL: use the information_schema than the describe command when we look for a primary key. *GH #3440*

    *Kenny J*

## Rails 3.1.1 (October 7, 2011) ##

*   Add deprecation for the preload_associations method. Fixes #3022.

    *Jon Leighton*

*   Don't require a DB connection when loading a model that uses set_primary_key. GH #2807.

    *Jon Leighton*

*   Fix using select() with a habtm association, e.g. Person.friends.select(:name). GH #3030 and
    \#2923.

    *Hendy Tanata*

*   Fix belongs_to polymorphic with custom primary key on target. GH #3104.

    *Jon Leighton*

*   CollectionProxy#replace should change the DB records rather than just mutating the array.
    Fixes #3020.

    *Jon Leighton*

*   LRU cache in mysql and sqlite are now per-process caches.

    * lib/active_record/connection_adapters/mysql_adapter.rb: LRU cache  	  keys are per process id.
    * lib/active_record/connection_adapters/sqlite_adapter.rb: ditto
    *Aaron Patterson*

*   Support bulk change_table in mysql2 adapter, as well as the mysql one. *Jon Leighton*

*   If multiple parameters are sent representing a date, and some are blank, the
    resulting object is nil. In previous releases those values defaulted to 1. This    only affects existing but blank parameters, missing ones still raise an error.    [Akira Matsuda]
*   ActiveRecord::Base.establish_connection now takes a string that contains
    a URI that specifies the connection configuration.  For example:
        ActiveRecord::Base.establish_connection 'postgres://localhost/foo'

*   Active Record's dynamic finder will now raise the error if you passing in less number of arguments than what you call in method signature.

    So if you were doing this and expecting the second argument to be nil:

        User.find_by_username_and_group("sikachu")

    You'll now get `ArgumentError: wrong number of arguments (1 for 2).` You'll then have to do this:

        User.find_by_username_and_group("sikachu", nil)

    *Prem Sichanugrist*


## Rails 3.1.0 (August 30, 2011) ##

*   Add a proxy_association method to association proxies, which can be called by association
    extensions to access information about the association. This replaces proxy_owner etc with
    proxy_association.owner.

    *Jon Leighton*

*   ActiveRecord::MacroReflection::AssociationReflection#build_record has a new method signature.

    Before: def build_association(*options)
    After:  def build_association(*options, &block)

    Users who are redefining this method to extend functionality should ensure that the block is
    passed through to ActiveRecord::Base#new.

    This change is necessary to fix https://github.com/rails/rails/issues/1842.

    *Jon Leighton*

*   AR#pluralize_table_names can be used to singularize/pluralize table name of an individual model:

        class User < ActiveRecord::Base
          self.pluralize_table_names = false
        end

    Previously this could only be set globally for all models through ActiveRecord::Base.pluralize_table_names. *Guillermo Iguaran*

*   Add block setting of attributes to singular associations:

        class User < ActiveRecord::Base
          has_one :account
        end

        user.build_account{ |a| a.credit_limit => 100.0 }

    The block is called after the instance has been initialized. *Andrew White*

*   Add ActiveRecord::Base.attribute_names to return a list of attribute names. This will return an empty array if the model is abstract or table does not exists. *Prem Sichanugrist*

*   CSV Fixtures are deprecated and support will be removed in Rails 3.2.0

*   AR#new, AR#create, AR#create!, AR#update_attributes and AR#update_attributes! all accept a second hash as option that allows you
    to specify which role to consider when assigning attributes. This is built on top of ActiveModel's
    new mass assignment capabilities:

        class Post < ActiveRecord::Base
          attr_accessible :title
          attr_accessible :title, :published_at, :as => :admin
        end

        Post.new(params[:post], :as => :admin)

    assign_attributes() with similar API was also added and attributes=(params, guard) was deprecated.

    Please note that this changes the method signatures for AR#new, AR#create, AR#create!, AR#update_attributes and AR#update_attributes!. If you have overwritten these methods you should update them accordingly.

    *Josh Kalderimis*

*   default_scope can take a block, lambda, or any other object which responds to `call` for lazy
    evaluation:

        default_scope { ... }
        default_scope lambda { ... }
        default_scope method(:foo)

    This feature was originally implemented by Tim Morgan, but was then removed in favour of
    defining a 'default_scope' class method, but has now been added back in by Jon Leighton.
    The relevant lighthouse ticket is #1812.

*   Default scopes are now evaluated at the latest possible moment, to avoid problems where
    scopes would be created which would implicitly contain the default scope, which would then
    be impossible to get rid of via Model.unscoped.

    Note that this means that if you are inspecting the internal structure of an
    ActiveRecord::Relation, it will *not* contain the default scope, though the resulting
    query will do. You can get a relation containing the default scope by calling
    ActiveRecord#with_default_scope, though this is not part of the public API.

    *Jon Leighton*

*   If you wish to merge default scopes in special ways, it is recommended to define your default
    scope as a class method and use the standard techniques for sharing code (inheritance, mixins,
    etc.):

        class Post < ActiveRecord::Base
          def self.default_scope
            where(:published => true).where(:hidden => false)
          end
        end

    *Jon Leighton*

*   PostgreSQL adapter only supports PostgreSQL version 8.2 and higher.

*   ConnectionManagement middleware is changed to clean up the connection pool
    after the rack body has been flushed.

*   Added an update_column method on ActiveRecord. This new method updates a given attribute on an object, skipping validations and callbacks.
    It is recommended to use #update_attribute unless you are sure you do not want to execute any callback, including the modification of
    the updated_at column. It should not be called on new records.
    Example:

        User.first.update_column(:name, "sebastian")         # => true

    *Sebastian Martinez*

*   Associations with a :through option can now use *any* association as the
    through or source association, including other associations which have a
    :through option and has_and_belongs_to_many associations

    *Jon Leighton*

*   The configuration for the current database connection is now accessible via
    ActiveRecord::Base.connection_config. *fxn*

*   limits and offsets are removed from COUNT queries unless both are supplied.
    For example:

        People.limit(1).count           # => 'SELECT COUNT(*) FROM people'
        People.offset(1).count          # => 'SELECT COUNT(*) FROM people'
        People.limit(1).offset(1).count # => 'SELECT COUNT(*) FROM people LIMIT 1 OFFSET 1'

    *lighthouse #6262*

*   ActiveRecord::Associations::AssociationProxy has been split. There is now an Association class
    (and subclasses) which are responsible for operating on associations, and then a separate,
    thin wrapper called CollectionProxy, which proxies collection associations.

    This prevents namespace pollution, separates concerns, and will allow further refactorings.

    Singular associations (has_one, belongs_to) no longer have a proxy at all. They simply return
    the associated record or nil. This means that you should not use undocumented methods such
    as bob.mother.create - use bob.create_mother instead.

    *Jon Leighton*

*   Make has_many :through associations work correctly when you build a record and then save it. This
    requires you to set the :inverse_of option on the source reflection on the join model, like so:

    class Post < ActiveRecord::Base
        has_many :taggings
        has_many :tags, :through => :taggings
    end

    class Tagging < ActiveRecord::Base
        belongs_to :post
        belongs_to :tag, :inverse_of => :tagging # :inverse_of must be set!
    end

    class Tag < ActiveRecord::Base
        has_many :taggings
        has_many :posts, :through => :taggings
    end

    post = Post.first
    tag = post.tags.build :name => "ruby"
    tag.save # will save a Taggable linking to the post

    *Jon Leighton*

*   Support the :dependent option on has_many :through associations. For historical and practical
    reasons, :delete_all is the default deletion strategy employed by association.delete(*records),
    despite the fact that the default strategy is :nullify for regular has_many. Also, this only
    works at all if the source reflection is a belongs_to. For other situations, you should directly
    modify the through association.

    *Jon Leighton*

*   Changed the behaviour of association.destroy for has_and_belongs_to_many and has_many :through.
    From now on, 'destroy' or 'delete' on an association will be taken to mean 'get rid of the link',
    not (necessarily) 'get rid of the associated records'.

    Previously, has_and_belongs_to_many.destroy(*records) would destroy the records themselves. It
    would not delete any records in the join table. Now, it deletes the records in the join table.

    Previously, has_many_through.destroy(*records) would destroy the records themselves, and the
    records in the join table. [Note: This has not always been the case; previous version of Rails
    only deleted the records themselves.] Now, it destroys only the records in the join table.

    Note that this change is backwards-incompatible to an extent, but there is unfortunately no
    way to 'deprecate' it before changing it. The change is being made in order to have
    consistency as to the meaning of 'destroy' or 'delete' across the different types of associations.

    If you wish to destroy the records themselves, you can do records.association.each(&:destroy)

    *Jon Leighton*

*   Add :bulk => true option to change_table to make all the schema changes defined in change_table block using a single ALTER statement. *Pratik Naik*

    Example:

    change_table(:users, :bulk => true) do |t|
        t.string :company_name
        t.change :birthdate, :datetime
    end

    This will now result in:

        ALTER TABLE `users` ADD COLUMN `company_name` varchar(255), CHANGE `updated_at` `updated_at` datetime DEFAULT NULL

*   Removed support for accessing attributes on a has_and_belongs_to_many join table. This has been
    documented as deprecated behaviour since April 2006. Please use has_many :through instead.
    *Jon Leighton*

*   Added a create_association! method for has_one and belongs_to associations. *Jon Leighton*

*   Migration files generated from model and constructive migration generators
    (for example, add_name_to_users) use the reversible migration's `change`
    method instead of the ordinary `up` and `down` methods. *Prem Sichanugrist*

*   Removed support for interpolating string SQL conditions on associations. Instead, you should
    use a proc, like so:

    Before:

        has_many :things, :conditions => 'foo = #{bar}'

    After:

        has_many :things, :conditions => proc { "foo = #{bar}" }

    Inside the proc, 'self' is the object which is the owner of the association, unless you are
    eager loading the association, in which case 'self' is the class which the association is within.

    You can have any "normal" conditions inside the proc, so the following will work too:

        has_many :things, :conditions => proc { ["foo = ?", bar] }

    Previously :insert_sql and :delete_sql on has_and_belongs_to_many association allowed you to call
    'record' to get the record being inserted or deleted. This is now passed as an argument to
    the proc.

*   Added ActiveRecord::Base#has_secure_password (via ActiveModel::SecurePassword) to encapsulate dead-simple password usage with BCrypt encryption and salting [DHH]. Example:

        # Schema: User(name:string, password_digest:string, password_salt:string)
        class User < ActiveRecord::Base
          has_secure_password
        end

        user = User.new(:name => "david", :password => "", :password_confirmation => "nomatch")
        user.save                                                      # => false, password required
        user.password = "mUc3m00RsqyRe"
        user.save                                                      # => false, confirmation doesn't match
        user.password_confirmation = "mUc3m00RsqyRe"
        user.save                                                      # => true
        user.authenticate("notright")                                  # => false
        user.authenticate("mUc3m00RsqyRe")                             # => user
        User.find_by_name("david").try(:authenticate, "notright")      # => nil
        User.find_by_name("david").try(:authenticate, "mUc3m00RsqyRe") # => user


*   When a model is generated add_index is added by default for belongs_to or references columns

    rails g model post user:belongs_to will generate the following:

        class CreatePosts < ActiveRecord::Migration
          def up
            create_table :posts do |t|
              t.belongs_to :user
              t.timestamps
            end

            add_index :posts, :user_id
          end

          def down
            drop_table :posts
          end
        end

    *Santiago Pastorino*

*   Setting the id of a belongs_to object will update the reference to the
    object. [#2989 state:resolved]
*   ActiveRecord::Base#dup and ActiveRecord::Base#clone semantics have changed
    to closer match normal Ruby dup and clone semantics.
*   Calling ActiveRecord::Base#clone will result in a shallow copy of the record,
    including copying the frozen state.  No callbacks will be called.
*   Calling ActiveRecord::Base#dup will duplicate the record, including calling
    after initialize hooks.  Frozen state will not be copied, and all associations    will be cleared.  A duped record will return true for new_record?, have a nil    id field, and is saveable.
*   Migrations can be defined as reversible, meaning that the migration system
    will figure out how to reverse your migration.  To use reversible migrations,    just define the "change" method.  For example:
        class MyMigration < ActiveRecord::Migration
          def change
            create_table(:horses) do
              t.column :content, :text
              t.column :remind_at, :datetime
            end
          end
        end

    Some things cannot be automatically reversed for you.  If you know how to    reverse those things, you should define 'up' and 'down' in your migration.  If    you define something in `change` that cannot be reversed, an    IrreversibleMigration exception will be raised when going down.
*   Migrations should use instance methods rather than class methods:
        class FooMigration < ActiveRecord::Migration
          def up
            ...
          end
        end

    *Aaron Patterson*

*   has_one maintains the association with separate after_create/after_update instead
    of a single after_save. *fxn*

*   The following code:

        Model.limit(10).scoping { Model.count }

    now generates the following SQL:

        SELECT COUNT(*) FROM models LIMIT 10

    This may not return what you want.  Instead, you may with to do something
    like this:

        Model.limit(10).scoping { Model.all.size }

    *Aaron Patterson*


## Rails 3.0.7 (April 18, 2011) ##

*   Destroying records via nested attributes works independent of reject_if LH #6006 *Durran Jordan*

*   Delegate any? and many? to Model.scoped for consistency *Andrew White*

*   Quote the ORDER BY clause in batched finds - fixes #6620 *Andrew White*

*   Change exists? so records are not instantiated - fixes #6127. This prevents after_find
    and after_initialize callbacks being triggered when checking for record existence.
    *Andrew White*

*   Fix performance bug with attribute accessors which only occurred on Ruby 1.8.7, and ensure we
    cache type-casted values when the column returned from the db contains non-standard chars.
    *Jon Leighton*

*   Fix a performance regression introduced here 86acbf1cc050c8fa8c74a10c735e467fb6fd7df8
    related to read_attribute method *Stian Grytøyr*


## Rails 3.0.6 (April 5, 2011) ##

*   Un-deprecate reorder method *Sebastian Martinez*

*   Extensions are applied when calling +except+ or +only+ on relations.
    Thanks to Iain Hecker.

*   Schemas set in set_table_name are respected by the mysql adapter. LH #5322

*   Fixed a bug when empty? was called on a grouped Relation that wasn't loaded.
    LH #5829

*   Reapply extensions when using except and only. Thanks Iain Hecker.

*   Binary data is escaped when being inserted to SQLite3 Databases. Thanks
    Naruse!


## Rails 3.0.5 (February 26, 2011) ##

*   Model.where(:column => 1).where(:column => 2) will always produce an AND
    query.
    *Aaron Patterson*

*   Deprecated support for interpolated association conditions in the form of :conditions => 'foo = #{bar}'.

    Instead, you should use a proc, like so:

    Before:

        has_many :things, :conditions => 'foo = #{bar}'

    After:

        has_many :things, :conditions => proc { "foo = #{bar}" }

    Inside the proc, 'self' is the object which is the owner of the association, unless you are
    eager loading the association, in which case 'self' is the class which the association is within.

    You can have any "normal" conditions inside the proc, so the following will work too:

        has_many :things, :conditions => proc { ["foo = ?", bar] }

    Previously :insert_sql and :delete_sql on has_and_belongs_to_many association allowed you to call
    'record' to get the record being inserted or deleted. This is now passed as an argument to
    the proc.

    *Jon Leighton*


## Rails 3.0.4 (February 8, 2011) ##

*   Added deprecation warning for has_and_belongs_to_many associations where the join table has
    additional attributes other than the keys. Access to these attributes is removed in 3.1.
    Please use has_many :through instead. *Jon Leighton*


## Rails 3.0.3 (November 16, 2010) ##

*   Support find by class like this: Post.where(:name => Post)


## Rails 3.0.2 (November 15, 2010) ##

*   Dramatic speed increase (see: http://engineering.attinteractive.com/2010/10/arel-two-point-ohhhhh-yaaaaaa/) *Aaron Patterson*

*   reorder is deprecated in favor of except(:order).order(...) *Santiago Pastorino*

*   except is now AR public API

        Model.order('name').except(:order).order('salary')

    generates:

        SELECT * FROM models ORDER BY salary

    *Santiago Pastorino*

*   The following code:

        Model.limit(10).scoping { Model.count }

    now generates the following SQL:

        SELECT COUNT(*) FROM models LIMIT 10

    This may not return what you want.  Instead, you may with to do something
    like this:

        Model.limit(10).scoping { Model.all.size }

    *Aaron Patterson*


## Rails 3.0.1 (October 15, 2010) ##

*   Introduce a fix for CVE-2010-3993


## Rails 3.0.0 (August 29, 2010) ##

*   Changed update_attribute to not run callbacks and update the record directly in the database *Neeraj Singh*

*   Add scoping and unscoped as the syntax to replace the old with_scope and with_exclusive_scope *José Valim*

*   New rake task, db:migrate:status, displays status of migrations #4947 *Kevin Skoglund*

*   select and order for ActiveRecord now always concatenate nested calls. Use reorder if you want the original order to be overwritten *Santiago Pastorino*

*   PostgreSQL: ensure the database time zone matches Ruby's time zone #4895 *Aaron Patterson*

*   Fixed that ActiveRecord::Base.compute_type would swallow NoMethodError #4751 *Andrew Bloomgarden, Andrew White*

*   Add index length support for MySQL. #1852 *Emili Parreno, Pratik Naik*

    Example:

        add_index(:accounts, :name, :name => 'by_name', :length => 10)
        => CREATE INDEX by_name ON accounts(name(10))

        add_index(:accounts, [:name, :surname], :name => 'by_name_surname', :length => {:name => 10, :surname => 15})
        => CREATE INDEX by_name_surname ON accounts(name(10), surname(15))

*   find_or_create_by_attr(value, ...) works when attr is protected.  #4457 *Santiago Pastorino, Marc-André Lafortune*

*   New callbacks: after_commit and after_rollback. Do expensive operations like image thumbnailing after_commit instead of after_save.  #2991 *Brian Durand*

*   Serialized attributes are not converted to YAML if they are any of the formats that can be serialized to XML (like Hash, Array and Strings). *José Valim*

*   Destroy uses optimistic locking. If lock_version on the record you're destroying doesn't match lock_version in the database, a StaleObjectError is raised.  #1966 *Curtis Hawthorne*

*   PostgreSQL: drop support for old postgres driver. Use pg 0.9.0 or later.  *Jeremy Kemper*

*   Observers can prevent records from saving by returning false, just like before_save and friends.  #4087 *Mislav Marohnić*

*   Add Relation extensions. *Pratik Naik*

    users = User.where(:admin => true).extending(User::AdminPowers)

    latest_users = User.order('created_at DESC') do
        def posts_count
          Post.count(:user_id => to_a.map(&:id))
        end
    end

*   To prefix the table names of all models in a module, define self.table_name_prefix on the module.  #4032 *Andrew White*

*   Silenced "SHOW FIELDS" and "SET SQL_AUTO_IS_NULL=0" statements from the MySQL driver to improve log signal to noise ration in development *DHH*

*   PostgreSQLAdapter: set time_zone to UTC when Base.default_timezone == :utc so that Postgres doesn't incorrectly offset-adjust values inserted into TIMESTAMP WITH TIME ZONE columns. #3777 *Jack Christensen*

*   Allow relations to be used as scope.

    class Item
        scope :red, where(:colour => 'red')
    end

    Item.red.limit(10) # Ten red items

*   Rename named_scope to scope. *Pratik Naik*

*   Changed ActiveRecord::Base.store_full_sti_class to be true by default reflecting the previously announced Rails 3 default *DHH*

*   Add Relation#except. *Pratik Naik*

    one_red_item = Item.where(:colour => 'red').limit(1)
    all_items = one_red_item.except(:where, :limit)

*   Add Relation#delete_all. *Pratik Naik*

    Item.where(:colour => 'red').delete_all

*   Add Model.having and Relation#having. *Pratik Naik*

    Developer.group("salary").having("sum(salary) >  10000").select("salary")

*   Add Relation#count. *Pratik Naik*

    legends = People.where("age > 100")
    legends.count
    legends.count(:age, :distinct => true)
    legends.select('id').count

*   Add Model.readonly and association_collection#readonly finder method. *Pratik Naik*

    Post.readonly.to_a # Load all posts in readonly mode
    @user.items.readonly(false).to_a # Load all the user items in writable mode

*   Add .lock finder method *Pratik Naik*

    User.lock.where(:name => 'lifo').to_a

    old_items = Item.where("age > 100")
    old_items.lock.each {|i| .. }

*   Add Model.from and association_collection#from finder methods *Pratik Naik*

    user = User.scoped
    user.select('*').from('users, items')

*   Add relation.destroy_all *Pratik Naik*

    old_items = Item.where("age > 100")
    old_items.destroy_all

*   Add relation.exists? *Pratik Naik*

    red_items = Item.where(:colours => 'red')
    red_items.exists?
    red_items.exists?(1)

*   Add find(ids) to relations. *Pratik Naik*

    old_users = User.order("age DESC")
    old_users.find(1)
    old_users.find(1, 2, 3)

*   Add new finder methods to association collection. *Pratik Naik*

    class User < ActiveRecord::Base
        has_many :items
    end

    user = User.first
    user.items.where(:items => {:colour => 'red'})
    user.items.select('items.id')

*   Add relation.reload to force reloading the records. *Pratik Naik*

    topics = Topic.scoped
    topics.to_a  # force load
    topics.first # returns a cached record
    topics.reload
    topics.first # Fetches a new record from the database

*   Rename Model.conditions and relation.conditions to .where. *Pratik Naik*

    Before :
        User.conditions(:name => 'lifo')
        User.select('id').conditions(["age > ?", 21])

    Now :
        User.where(:name => 'lifo')
        User.select('id').where(["age > ?", 21])

*   Add Model.select/group/order/limit/joins/conditions/preload/eager_load class methods returning a lazy relation. *Pratik Naik*

    Examples :

        posts = Post.select('id).order('name') # Returns a lazy relation
        posts.each {|p| puts p.id } # Fires "select id from posts order by name"

*   Model.scoped now returns a relation if invoked without any arguments. *Pratik Naik*

    Example :

        posts = Post.scoped
        posts.size # Fires "select count(*) from  posts" and returns the count
        posts.each {|p| puts p.name } # Fires "select * from posts" and loads post objects

*   Association inverses for belongs_to, has_one, and has_many. Optimization to reduce database queries.  #3533 *Murray Steele*

        # post.comments sets each comment's post without needing to :include
        class Post < ActiveRecord::Base
          has_many :comments, :inverse_of => :post
        end

*   MySQL: add_ and change_column support positioning.  #3286 *Ben Marini*

*   Reset your Active Record counter caches with the reset_counter_cache class method.  #1211 *Mike Breen, Gabe da Silveira*

*   Remove support for SQLite 2. Please upgrade to SQLite 3+ or install the plugin from git://github.com/rails/sqlite2_adapter.git *Pratik Naik*

*   PostgreSQL: XML datatype support.  #1874 *Leonardo Borges*

*   quoted_date converts time-like objects to ActiveRecord::Base.default_timezone before serialization. This allows you to use Time.now in find conditions and have it correctly be serialized as the current time in UTC when default_timezone == :utc. #2946 *Geoff Buesing*

*   SQLite: drop support for 'dbfile' option in favor of 'database.'  #2363 *Paul Hinze, Jeremy Kemper*

*   Added :primary_key option to belongs_to associations.  #765 *Szymon Nowak, Philip Hallstrom, Noel Rocha*
        # employees.company_name references companies.name
        Employee.belongs_to :company, :primary_key => 'name', :foreign_key => 'company_name'

*   Implement #many? for NamedScope and AssociationCollection using #size. #1500 *Chris Kampmeier*

*   Added :touch option to belongs_to associations that will touch the parent record when the current record is saved or destroyed *DHH*

*   Added ActiveRecord::Base#touch to update the updated_at/on attributes (or another specified timestamp) with the current time *DHH*


## 2.3.2 Final (March 15, 2009) ##

*   Added ActiveRecord::Base.find_each and ActiveRecord::Base.find_in_batches for batch processing *DHH/Jamis Buck*

*   Added that ActiveRecord::Base.exists? can be called with no arguments #1817 *Scott Taylor*

*   Add Support for updating deeply nested models from a single form. #1202 *Eloy Duran*

    class Book < ActiveRecord::Base
        has_one :author
        has_many :pages

        accepts_nested_attributes_for :author, :pages
    end

*   Make after_save callbacks fire only if the record was successfully saved.  #1735 *Michael Lovitt*

    Previously the callbacks would fire if a before_save cancelled saving.

*   Support nested transactions using database savepoints.  #383 *Jonathan Viney, Hongli Lai*

*   Added dynamic scopes ala dynamic finders #1648 *Yaroslav Markin*

*   Fixed that ActiveRecord::Base#new_record? should return false (not nil) for existing records #1219 *Yaroslav Markin*

*   I18n the word separator for error messages. Introduces the activerecord.errors.format.separator translation key.  #1294 *Akira Matsuda*

*   Add :having as a key to find and the relevant associations.  *Emilio Tagua*

*   Added default_scope to Base #1381 [Paweł Kondzior]. Example:

        class Person < ActiveRecord::Base
          default_scope :order => 'last_name, first_name'
        end

        class Company < ActiveRecord::Base
          has_many :people
        end

        Person.all             # => Person.find(:all, :order => 'last_name, first_name')
        Company.find(1).people # => Person.find(:all, :order => 'last_name, first_name', :conditions => { :company_id => 1 })


## 2.2.1 RC2 (November 14th, 2008) ##

*   Ensure indices don't flip order in schema.rb #1266 *Jordi Bunster*

*   Fixed that serialized strings should never be type-casted (i.e. turning "Yes" to a boolean) #857 *Andreas Korth*


## 2.2.0 RC1 (October 24th, 2008) ##

*   Skip collection ids reader optimization if using :finder_sql *Jeremy Kemper*

*   Add Model#delete instance method, similar to Model.delete class method. #1086 *Hongli Lai (Phusion)*

*   MySQL: cope with quirky default values for not-null text columns.  #1043 *Frederick Cheung*

*   Multiparameter attributes skip time zone conversion for time-only columns [#1030 state:resolved] *Geoff Buesing*

*   Base.skip_time_zone_conversion_for_attributes uses class_inheritable_accessor, so that subclasses don't overwrite Base [#346 state:resolved] *Emilio Tagua*

*   Added find_last_by dynamic finder #762 *Emilio Tagua*

*   Internal API: configurable association options and build_association method for reflections so plugins may extend and override.  #985 *Hongli Lai (Phusion)*

*   Changed benchmarks to be reported in milliseconds *David Heinemeier Hansson*

*   Connection pooling.  #936 *Nick Sieger*

*   Merge scoped :joins together instead of overwriting them. May expose scoping bugs in your code!  #501 *Andrew White*

*   before_save, before_validation and before_destroy callbacks that return false will now ROLLBACK the transaction.  Previously this would have been committed before the processing was aborted. #891 *Xavier Noria*

*   Transactional migrations for databases which support them.  #834 *divoxx, Adam Wiggins, Tarmo Tänav*

*   Set config.active_record.timestamped_migrations = false to have migrations with numeric prefix instead of UTC timestamp. #446. *Andrew Stone, Nik Wakelin*

*   change_column_default preserves the not-null constraint.  #617 *Tarmo Tänav*

*   Fixed that create database statements would always include "DEFAULT NULL" (Nick Sieger) *#334*

*   Add :tokenizer option to validates_length_of to specify how to split up the attribute string. #507. [David Lowenfels] Example :

    \# Ensure essay contains at least 100 words.
    validates_length_of :essay, :minimum => 100, :too_short => "Your essay must be at least %d words."), :tokenizer => lambda {|str| str.scan(/\w+/) }

*   Allow conditions on multiple tables to be specified using hash. [Pratik Naik]. Example:

    User.all :joins => :items, :conditions => { :age => 10, :items => { :color => 'black' } }
    Item.first :conditions => { :items => { :color => 'red' } }

*   Always treat integer :limit as byte length.  #420 *Tarmo Tänav*

*   Partial updates don't update lock_version if nothing changed.  #426 *Daniel Morrison*

*   Fix column collision with named_scope and :joins.  #46 *Duncan Beevers, Mark Catley*

*   db:migrate:down and :up update schema_migrations.  #369 *Michael Raidel, RaceCondition*

*   PostgreSQL: support :conditions => [':foo::integer', { :foo => 1 }] without treating the ::integer typecast as a bind variable.  *Tarmo Tänav*

*   MySQL: rename_column preserves column defaults.  #466 *Diego Algorta*

*   Add :from option to calculations.  #397 *Ben Munat*

*   Add :validate option to associations to enable/disable the automatic validation of associated models. Resolves #301. *Jan De Poorter*

*   PostgreSQL: use 'INSERT ... RETURNING id' for 8.2 and later.  *Jeremy Kemper*

*   Added SQL escaping for :limit and :offset in MySQL *Jonathan Wiess*


## 2.1.0 (May 31st, 2008) ##

*   Add ActiveRecord::Base.sti_name that checks ActiveRecord::Base#store_full_sti_class? and returns either the full or demodulized name. *Rick Olson*

*   Add first/last methods to associations/named_scope. Resolved #226. *Ryan Bates*

*   Added SQL escaping for :limit and :offset #288 *Aaron Bedra, Steven Bristol, Jonathan Wiess*

*   Added first/last methods to associations/named_scope. Resolved #226. *Ryan Bates*

*   Ensure hm:t preloading honours reflection options. Resolves #137. *Frederick Cheung*

*   Added protection against duplicate migration names (Aslak Hellesøy) *#112*

*   Base#instantiate_time_object: eliminate check for Time.zone, since we can assume this is set if time_zone_aware_attributes is set to true *Geoff Buesing*

*   Time zone aware attribute methods use Time.zone.parse instead of #to_time for String arguments, so that offset information in String is respected. Resolves #105. *Scott Fleckenstein, Geoff Buesing*

*   Added change_table for migrations (Jeff Dean) [#71]. Example:

        change_table :videos do |t|
          t.timestamps                          # adds created_at, updated_at
          t.belongs_to :goat                    # adds goat_id integer
          t.string :name, :email, :limit => 20  # adds name and email both with a 20 char limit
          t.remove :name, :email                # removes the name and email columns
        end

*   Fixed has_many :through .create with no parameters caused a "can't dup NilClass" error (Steven Soroka) *#85*

*   Added block-setting of attributes for Base.create like Base.new already has (Adam Meehan) *#39*

*   Fixed that pessimistic locking you reference the quoted table name (Josh Susser) *#67*

*   Fixed that change_column should be able to use :null => true on a field that formerly had false [Nate Wiger] *#26*

*   Added that the MySQL adapter should map integer to either smallint, int, or bigint depending on the :limit just like PostgreSQL *David Heinemeier Hansson*

*   Change validates_uniqueness_of :case_sensitive option default back to true (from [9160]).  Love your database columns, don't LOWER them.  *Rick Olson*

*   Add support for interleaving migrations by storing which migrations have run in the new schema_migrations table. Closes #11493 *Jordi Bunster*

*   ActiveRecord::Base#sum defaults to 0 if no rows are returned.  Closes #11550 *Kamal Fariz Mahyuddin*

*   Ensure that respond_to? considers dynamic finder methods. Closes #11538. *James Mead*

*   Ensure that save on parent object fails for invalid has_one association. Closes #10518. *Pratik Naik*

*   Remove duplicate code from associations. *Pratik Naik*

*   Refactor HasManyThroughAssociation to inherit from HasManyAssociation. Association callbacks and <association>_ids= now work with hm:t. #11516 *Ruy Asan*

*   Ensure HABTM#create and HABTM#build do not load entire association. *Pratik Naik*

*   Improve documentation. *Xavier Noria, Jack Danger Canty, leethal*

*   Tweak ActiveRecord::Base#to_json to include a root value in the returned hash: {"post": {"title": ...}} *Rick Olson*

    Post.find(1).to_json # => {"title": ...}
    config.active_record.include_root_in_json = true
    Post.find(1).to_json # => {"post": {"title": ...}}

*   Add efficient #include? to AssociationCollection (for has_many/has_many :through/habtm).  *stopdropandrew*

*   PostgreSQL: create_ and drop_database support.  #9042 *ez, pedz, Nick Sieger*

*   Ensure that validates_uniqueness_of works with with_scope. Closes #9235. *Nik Wakelin, cavalle*

*   Partial updates include only unsaved attributes. Off by default; set YourClass.partial_updates = true to enable.  *Jeremy Kemper*

*   Removing unnecessary uses_tzinfo helper from tests, given that TZInfo is now bundled *Geoff Buesing*

*   Fixed that validates_size_of :within works in associations #11295, #10019 *cavalle*

*   Track changes to unsaved attributes.  *Jeremy Kemper*

*   Switched to UTC-timebased version numbers for migrations and the schema. This will as good as eliminate the problem of multiple migrations getting the same version assigned in different branches. Also added rake db:migrate:up/down to apply individual migrations that may need to be run when you merge branches #11458 *John Barnette*

*   Fixed that has_many :through would ignore the hash conditions #11447 *Emilio Tagua*

*   Fix issue where the :uniq option of a has_many :through association is ignored when find(:all) is called.  Closes #9407 *cavalle*

*   Fix duplicate table alias error when including an association with a has_many :through association on the same join table.  Closes #7310 *cavalle*

*   More efficient association preloading code that compacts a through_records array in a central location.  Closes #11427 *Jack Danger Canty*

*   Improve documentation. *Ryan Bigg, Jan De Poorter, Cheah Chu Yeow, Xavier Shay, Jack Danger Canty, Emilio Tagua, Xavier Noria,  Sunny Ripert*

*   Fixed that ActiveRecord#Base.find_or_create/initialize would not honor attr_protected/accessible when used with a hash #11422 *Emilio Tagua*

*   Added ActiveRecord#Base.all/first/last as aliases for find(:all/:first/:last) #11413 *nkallen, Chris O'Sullivan*

*   Merge the has_finder gem, renamed as 'named_scope'.  #11404 *nkallen*

    class Article < ActiveRecord::Base
        named_scope :published, :conditions => {:published => true}
        named_scope :popular, :conditions => ...
    end

    Article.published.paginate(:page => 1)
    Article.published.popular.count
    Article.popular.find(:first)
    Article.popular.find(:all, :conditions => {...})

    See http://pivots.pivotallabs.com/users/nick/blog/articles/284-hasfinder-it-s-now-easier-than-ever-to-create-complex-re-usable-sql-queries

*   Add has_one :through support.  #4756 *Chris O'Sullivan*

*   Migrations: create_table supports primary_key_prefix_type.  #10314 *student, Chris O'Sullivan*

*   Added logging for dependency load errors with fixtures #11056 *stuthulhu*

*   Time zone aware attributes use Time#in_time_zone *Geoff Buesing*

*   Fixed that scoped joins would not always be respected #6821 *Theory/Jack Danger Canty*

*   Ensure that ActiveRecord::Calculations disambiguates field names with the table name.  #11027 *cavalle*

*   Added add/remove_timestamps to the schema statements for adding the created_at/updated_at columns on existing tables #11129 *jramirez*

*   Added ActiveRecord::Base.find(:last) #11338 *Emilio Tagua*

*   test_native_types expects DateTime.local_offset instead of DateTime.now.offset; fixes test breakage due to dst transition *Geoff Buesing*

*   Add :readonly option to HasManyThrough associations. #11156 *Emilio Tagua*

*   Improve performance on :include/:conditions/:limit queries by selectively joining in the pre-query.  #9560 *dasil003*

*   Perf fix: Avoid the use of named block arguments.  Closes #11109 *adymo*

*   PostgreSQL: support server versions 7.4 through 8.0 and the ruby-pg driver.  #11127 *jdavis*

*   Ensure association preloading doesn't break when an association returns nil. ##11145 *GMFlash*

*   Make dynamic finders respect the :include on HasManyThrough associations.  #10998. *cpytel*

*   Base#instantiate_time_object only uses Time.zone when Base.time_zone_aware_attributes is true; leverages Time#time_with_datetime_fallback for readability *Geoff Buesing*

*   Refactor ConnectionAdapters::Column.new_time: leverage DateTime failover behavior of Time#time_with_datetime_fallback *Geoff Buesing*

*   Improve associations performance by using symbol callbacks instead of string callbacks. #11108 *adymo*

*   Optimise the BigDecimal conversion code.  #11110 *adymo*

*   Introduce the :readonly option to all associations. Records from the association cannot be saved.  #11084 *Emilio Tagua*

*   Multiparameter attributes for time columns fail over to DateTime when out of range of Time *Geoff Buesing*

*   Base#instantiate_time_object uses Time.zone.local() *Geoff Buesing*

*   Add timezone-aware attribute readers and writers. #10982 *Geoff Buesing*

*   Instantiating time objects in multiparameter attributes uses Time.zone if available.  #10982 *Rick Olson*

*   Add note about how ActiveRecord::Observer classes are initialized in a Rails app. #10980 *Xavier Noria*

*   MySQL: omit text/blob defaults from the schema instead of using an empty string.  #10963 *mdeiters*

*   belongs_to supports :dependent => :destroy and :delete.  #10592 *Jonathan Viney*

*   Introduce preload query strategy for eager :includes.  #9640 *Frederick Cheung, Aliaksey Kandratsenka, codafoo*

*   Support aggregations in finder conditions.  #10572 *Ryan Kinderman*

*   Organize and clean up the Active Record test suite.  #10742 *John Barnette*

*   Ensure that modifying has_and_belongs_to_many actions clear the query cache.  Closes #10840 *john.andrews*

*   Fix issue where Table#references doesn't pass a :null option to a *_type attribute for polymorphic associations.  Closes #10753 *railsjitsu*

*   Fixtures: removed support for the ancient pre-YAML file format.  #10736 *John Barnette*

*   More thoroughly quote table names.  #10698 *dimdenis, lotswholetime, Jeremy Kemper*

*   update_all ignores scoped :order and :limit, so post.comments.update_all doesn't try to include the comment order in the update statement.  #10686 *Brendan Ribera*

*   Added ActiveRecord::Base.cache_key to make it easier to cache Active Records in combination with the new ActiveSupport::Cache::* libraries *David Heinemeier Hansson*

*   Make sure CSV fixtures are compatible with ruby 1.9's new csv implementation. *JEG2*

*   Added by parameter to increment, decrement, and their bang varieties so you can do player1.increment!(:points, 5) #10542 *Sam*

*   Optimize ActiveRecord::Base#exists? to use #select_all instead of #find.  Closes #10605 *jamesh, Frederick Cheung, protocool*

*   Don't unnecessarily load has_many associations in after_update callbacks.  Closes #6822 *stopdropandrew, canadaduane*

*   Eager belongs_to :include infers the foreign key from the association name rather than the class name.  #10517 *Jonathan Viney*

*   SQLite: fix rename_ and remove_column for columns with unique indexes.  #10576 *Brandon Keepers*

*   Ruby 1.9 compatibility.  #10655 *Jeremy Kemper, Dirkjan Bussink*


## 2.0.2 (December 16th, 2007) ##

*   Ensure optimistic locking handles nil #lock_version values properly.  Closes #10510 *Rick Olson*

*   Make the Fixtures Test::Unit enhancements more supporting for double-loaded test cases.  Closes #10379 *brynary*

*   Fix that validates_acceptance_of still works for non-existent tables (useful for bootstrapping new databases).  Closes #10474 *Josh Susser*

*   Ensure that the :uniq option for has_many :through associations retains the order.  #10463 *remvee*

*   Base.exists? doesn't rescue exceptions to avoid hiding SQL errors.  #10458 *Michael Klishin*

*   Documentation: Active Record exceptions, destroy_all and delete_all.  #10444, #10447 *Michael Klishin*


## 2.0.1 (December 7th, 2007) ##

*   Removed query cache rescue as it could cause code to be run twice (closes #10408) *David Heinemeier Hansson*


## 2.0.0 (December 6th, 2007) ##

*   Anchor DateTimeTest to fixed DateTime instead of a variable value based on Time.now#advance#to_datetime, so that this test passes on 64-bit platforms running Ruby 1.8.6+ *Geoff Buesing*

*   Fixed that the Query Cache should just be ignored if the database is misconfigured (so that the "About your applications environment" works even before the database has been created) *David Heinemeier Hansson*

*   Fixed that the truncation of strings longer than 50 chars should use inspect
    so newlines etc are escaped #10385 [Norbert Crombach]
*   Fixed that habtm associations should be able to set :select as part of their definition and have that honored *David Heinemeier Hansson*

*   Document how the :include option can be used in Calculations::calculate.  Closes #7446 *adamwiggins, ultimoamore*

*   Fix typo in documentation for polymorphic associations w/STI. Closes #7461 *johnjosephbachir*

*   Reveal that the type option in migrations can be any supported column type for your database but also include caveat about agnosticism. Closes #7531 *adamwiggins, mikong*

*   More complete documentation for find_by_sql. Closes #7912 *fearoffish*

*   Added ActiveRecord::Base#becomes to turn a record into one of another class (mostly relevant for STIs) [David Heinemeier Hansson]. Example:

        render :partial => @client.becomes(Company) # renders companies/company instead of clients/client

*   Fixed that to_xml should not automatically pass :procs to associations included with :include #10162 *Cheah Chu Yeow*

*   Fix documentation typo introduced in [8250]. Closes #10339 *Henrik N*

*   Foxy fixtures: support single-table inheritance.  #10234 *tom*

*   Foxy fixtures: allow mixed usage to make migration easier and more attractive.  #10004 *lotswholetime*

*   Make the record_timestamps class-inheritable so it can be set per model.  #10004 *tmacedo*

*   Allow validates_acceptance_of to use a real attribute instead of only virtual (so you can record that the acceptance occured) #7457 *ambethia*

*   DateTimes use Ruby's default calendar reform setting. #10201 *Geoff Buesing*

*   Dynamic finders on association collections respect association :order and :limit.  #10211, #10227 *Patrick Joyce, Rick Olson, Jack Danger Canty*

*   Add 'foxy' support for fixtures of polymorphic associations. #10183 *John Barnette, David Lowenfels*

*   validates_inclusion_of and validates_exclusion_of allow formatted :message strings.  #8132 *devrieda, Mike Naberezny*

*   attr_readonly behaves well with optimistic locking.  #10188 *Nick Bugajski*

*   Base#to_xml supports the nil="true" attribute like Hash#to_xml.  #8268 *Jonathan del Strother*

*   Change plings to the more conventional quotes in the documentation. Closes #10104 *Jack Danger Canty*

*   Fix HasManyThrough Association so it uses :conditions on the HasMany Association.  Closes #9729 *Jack Danger Canty*

*   Ensure that column names are quoted.  Closes #10134 *wesley.moxam*

*   Smattering of grammatical fixes to documentation. Closes #10083 *Bob Silva*

*   Enhance explanation with more examples for attr_accessible macro. Closes #8095 *fearoffish, Marcel Molina Jr.*

*   Update association/method mapping table to refected latest collection methods for has_many :through. Closes #8772 *Pratik Naik*

*   Explain semantics of having several different AR instances in a transaction block. Closes #9036 *jacobat, Marcel Molina Jr.*

*   Update Schema documentation to use updated sexy migration notation. Closes #10086 *Sam Granieri*

*   Make fixtures work with the new test subclasses. *Tarmo Tänav, Michael Koziarski*

*   Introduce finder :joins with associations. Same :include syntax but with inner rather than outer joins.  #10012 *RubyRedRick*
        # Find users with an avatar
        User.find(:all, :joins => :avatar)

        # Find posts with a high-rated comment.
        Post.find(:all, :joins => :comments, :conditions => 'comments.rating > 3')

*   Associations: speedup duplicate record check.  #10011 *Pratik Naik*

*   Make sure that << works on has_many associations on unsaved records.  Closes #9989 *Josh Susser*

*   Allow association redefinition in subclasses.  #9346 *wildchild*

*   Fix has_many :through delete with custom foreign keys.  #6466 *naffis*

*   Foxy fixtures, from rathole (http://svn.geeksomnia.com/rathole/trunk/README)
        - stable, autogenerated IDs
        - specify associations (belongs_to, has_one, has_many) by label, not ID
        - specify HABTM associations as inline lists
        - autofill timestamp columns
        - support YAML defaults
        - fixture label interpolation
    Enabled for fixtures that correspond to a model class and don't specify a primary key value.  #9981 *John Barnette*

*   Add docs explaining how to protect all attributes using attr_accessible with no arguments. Closes #9631 *boone, rmm5t*

*   Update add_index documentation to use new options api. Closes #9787 *Kamal Fariz Mahyuddin*

*   Allow find on a has_many association defined with :finder_sql to accept id arguments as strings like regular find does. Closes #9916 *krishna*

*   Use VALID_FIND_OPTIONS when resolving :find scoping rather than hard coding the list of valid find options. Closes #9443 *sur*

*   Limited eager loading no longer ignores scoped :order. Closes #9561 *Jack Danger Canty, Josh Peek*

*   Assigning an instance of a foreign class to a composed_of aggregate calls an optional conversion block. Refactor and simplify composed_of implementation.  #6322 *brandon, Chris Cruft*

*   Assigning nil to a composed_of aggregate also sets its immediate value to nil.  #9843 *Chris Cruft*

*   Ensure that mysql quotes table names with database names correctly.  Closes #9911 *crayz*

    "foo.bar" => "`foo`.`bar`"

*   Complete the assimilation of Sexy Migrations from ErrFree *Chris Wanstrath, PJ Hyett*
    http://errtheblog.com/post/2381

*   Qualified column names work in hash conditions, like :conditions => { 'comments.created_at' => ... }.  #9733 *Jack Danger Canty*

*   Fix regression where the association would not construct new finder SQL on save causing bogus queries for "WHERE owner_id = NULL" even after owner was saved.  #8713 *Bryan Helmkamp*

*   Refactor association create and build so before & after callbacks behave consistently.  #8854 *Pratik Naik, mortent*

*   Quote table names. Defaults to column quoting.  #4593 *Justin Lynn, gwcoffey, eadz, Dmitry V. Sabanin, Jeremy Kemper*

*   Alias association #build to #new so it behaves predictably.  #8787 *Pratik Naik*

*   Add notes to documentation regarding attr_readonly behavior with counter caches and polymorphic associations.  Closes #9835 *saimonmoore, Rick Olson*

*   Observers can observe model names as symbols properly now.  Closes #9869  *queso*

*   find_and_(initialize|create)_by methods can now properly initialize protected attributes *Tobias Lütke*

*   belongs_to infers the foreign key from the association name instead of from the class name.  *Jeremy Kemper*

*   PostgreSQL: support multiline default values.  #7533 *Carl Lerche, aguynamedryan, Rein Henrichs, Tarmo Tänav*

*   MySQL: fix change_column on not-null columns that don't accept dfeault values of ''.  #6663 *Jonathan Viney, Tarmo Tänav*

*   validates_uniqueness_of behaves well with abstract superclasses and
    single-table inheritance.  #3833, #9886 [Gabriel Gironda, rramdas, François Beausoleil, Josh Peek, Tarmo Tänav, pat]
*   Warn about protected attribute assigments in development and test environments when mass-assigning to an attr_protected attribute.  #9802 *Henrik N*

*   Speedup database date/time parsing.  *Jeremy Kemper, Tarmo Tänav*

*   Fix calling .clear on a has_many :dependent=>:delete_all association. *Tarmo Tänav*

*   Allow change_column to set NOT NULL in the PostgreSQL adapter *Tarmo Tänav*

*   Fix that ActiveRecord would create attribute methods and override custom attribute getters if the method is also defined in Kernel.methods. *Rick Olson*

*   Don't call attr_readonly on polymorphic belongs_to associations, in case it matches the name of some other non-ActiveRecord class/module.  *Rick Olson*

*   Try loading activerecord-<adaptername>-adapter gem before trying a plain require so you can use custom gems for the bundled adapters. Also stops gems from requiring an adapter from an old Active Record gem.  *Jeremy Kemper, Derrick Spell*


## 2.0.0 Preview Release (September 29th, 2007) Includes duplicates of changes from 1.14.2 - 1.15.3 ##

*   Add attr_readonly to specify columns that are skipped during a normal ActiveRecord #save operation. Closes #6896 *Dan Manges*

    class Comment < ActiveRecord::Base
        # Automatically sets Article#comments_count as readonly.
        belongs_to :article, :counter_cache => :comments_count
    end

    class Article < ActiveRecord::Base
        attr_readonly :approved_comments_count
    end

*   Make size for has_many :through use counter cache if it exists.  Closes #9734 *Xavier Shay*

*   Remove DB2 adapter since IBM chooses to maintain their own adapter instead.  *Jeremy Kemper*

*   Extract Oracle, SQLServer, and Sybase adapters into gems.  *Jeremy Kemper*

*   Added fixture caching that'll speed up a normal fixture-powered test suite between 50% and 100% #9682 *Frederick Cheung*

*   Correctly quote id list for limited eager loading.  #7482 *tmacedo*

*   Fixed that using version-targetted migrates would fail on loggers other than the default one #7430 *valeksenko*

*   Fixed rename_column for SQLite when using symbols for the column names #8616 *drodriguez*

*   Added the possibility of using symbols in addition to concrete classes with ActiveRecord::Observer#observe.  #3998 *Robby Russell, Tarmo Tänav*

*   Added ActiveRecord::Base#to_json/from_json *David Heinemeier Hansson, Cheah Chu Yeow*

*   Added ActiveRecord::Base#from_xml [David Heinemeier Hansson]. Example:

        xml = "<person><name>David</name></person>"
        Person.new.from_xml(xml).name # => "David"

*   Define dynamic finders as real methods after first usage. *bscofield*

*   Deprecation: remove deprecated threaded_connections methods. Use allow_concurrency instead.  *Jeremy Kemper*

*   Associations macros accept extension blocks alongside modules.  #9346 *Josh Peek*

*   Speed up and simplify query caching.  *Jeremy Kemper*

*   connection.select_rows 'sql' returns an array (rows) of arrays (field values).  #2329 *Michael Schuerig*

*   Eager loading respects explicit :joins.  #9496 *dasil003*

*   Extract Firebird, FrontBase, and OpenBase adapters into gems.  #9508, #9509, #9510 *Jeremy Kemper*

*   RubyGem database adapters: expects a gem named activerecord-<database>-adapter with active_record/connection_adapters/<database>_adapter.rb in its load path.  *Jeremy Kemper*

*   Fixed that altering join tables in migrations would fail w/ sqlite3 #7453 *TimoMihaljov/brandon*

*   Fix association writer with :dependent => :nullify.  #7314 *Jonathan Viney*

*   OpenBase: update for new lib and latest Rails. Support migrations.  #8748 *dcsesq*

*   Moved acts_as_tree into a plugin of the same name on the official Rails svn.  #9514 *Pratik Naik*

*   Moved acts_as_nested_set into a plugin of the same name on the official Rails svn.  #9516 *Josh Peek*

*   Moved acts_as_list into a plugin of the same name on the official Rails svn.  *Josh Peek*

*   Explicitly require active_record/query_cache before using it.  *Jeremy Kemper*

*   Fix bug where unserializing an attribute attempts to modify a frozen @attributes hash for a deleted record.  *Rick Olson, marclove*

*   Performance: absorb instantiate and initialize_with_callbacks into the Base methods. *Jeremy Kemper*

*   Fixed that eager loading queries and with_scope should respect the :group option *David Heinemeier Hansson*

*   Improve performance and functionality of the postgresql adapter.  Closes #8049 *roderickvd*

    For more information see: http://dev.rubyonrails.org/ticket/8049

*   Don't clobber includes passed to has_many.count *Jack Danger Canty*

*   Make sure has_many uses :include when counting *Jack Danger Canty*

*   Change the implementation of ActiveRecord's attribute reader and writer methods *Michael Koziarski*
    - Generate Reader and Writer methods which cache attribute values in hashes.  This is to avoid repeatedly parsing the same date or integer columns.    - Change exception raised when users use find with :select then try to access a skipped column.  Plugins could override missing_attribute() to lazily load the columns.    - Move method definition to the class, instead of the instance    - Always generate the readers, writers and predicate methods.
*   Perform a deep #dup on query cache results so that modifying activerecord attributes does not modify the cached attributes.  *Rick Olson*

    \# Ensure that has_many :through associations use a count query instead of loading the target when #size is called.  Closes #8800 [Pratik Naik]
*   Added :unless clause to validations #8003 [monki]. Example:

        def using_open_id?
          !identity_url.blank?
        end

        validates_presence_of :identity_url, :if => using_open_id?
        validates_presence_of :username, :unless => using_open_id?
        validates_presence_of :password, :unless => using_open_id?

*   Fix #count on a has_many :through association so that it recognizes the :uniq option.  Closes #8801 *Pratik Naik*

*   Fix and properly document/test count(column_name) usage. Closes #8999 *Pratik Naik*

*   Remove deprecated count(conditions=nil, joins=nil) usage.  Closes #8993 *Pratik Naik*

*   Change belongs_to so that the foreign_key assumption is taken from the association name, not the class name.  Closes #8992 *Josh Susser*

    OLD
        belongs_to :visitor, :class_name => 'User' # => inferred foreign_key is user_id

    NEW
        belongs_to :visitor, :class_name => 'User' # => inferred foreign_key is visitor_id

*   Remove spurious tests from deprecated_associations_test, most of these aren't deprecated, and are duplicated in associations_test.  Closes #8987 *Pratik Naik*

*   Make create! on a has_many :through association return the association object.  Not the collection.  Closes #8786 *Pratik Naik*

*   Move from select * to select tablename.* to avoid clobbering IDs. Closes #8889 *dasil003*

*   Don't call unsupported methods on associated objects when using :include, :method with to_xml #7307, *Manfred Stienstra, jwilger*

*   Define collection singular ids method for has_many :through associations.  #8763 *Pratik Naik*

*   Array attribute conditions work with proxied association collections.  #8318 *Kamal Fariz Mahyuddin, theamazingrando*

*   Fix polymorphic has_one associations declared in an abstract class.  #8638 *Pratik Naik, Dax Huiberts*

*   Fixed validates_associated should not stop on the first error.  #4276 *mrj, Manfred Stienstra, Josh Peek*

*   Rollback if commit raises an exception.  #8642 *kik, Jeremy Kemper*

*   Update tests' use of fixtures for the new collections api.  #8726 *Kamal Fariz Mahyuddin*

*   Save associated records only if the association is already loaded.  #8713 *Blaine*

*   MySQL: fix show_variable.  #8448 *matt, Jeremy Kemper*

*   Fixtures: correctly delete and insert fixtures in a single transaction.  #8553 *Michael Schuerig*

*   Fixtures: people(:technomancy, :josh) returns both fixtures.  #7880 *technomancy, Josh Peek*

*   Calculations support non-numeric foreign keys.  #8154 *Kamal Fariz Mahyuddin*

*   with_scope is protected.  #8524 *Josh Peek*

*   Quickref for association methods.  #7723 *marclove, Mindsweeper*

*   Calculations: return nil average instead of 0 when there are no rows to average.  #8298 *davidw*

*   acts_as_nested_set: direct_children is sorted correctly.  #4761 *Josh Peek, rails@33lc0.net*

*   Raise an exception if both attr_protected and attr_accessible are declared.  #8507 *stellsmi*

*   SQLite, MySQL, PostgreSQL, Oracle: quote column names in column migration SQL statements.  #8466 *marclove, lorenjohnson*

*   Allow nil serialized attributes with a set class constraint.  #7293 *sandofsky*

*   Oracle: support binary fixtures.  #7987 *Michael Schoen*

*   Fixtures: pull fixture insertion into the database adapters.  #7987 *Michael Schoen*

*   Announce migration versions as they're performed.  *Jeremy Kemper*

*   find gracefully copes with blank :conditions.  #7599 *Dan Manges, johnnyb*

*   validates_numericality_of takes :greater_than, :greater_than_or_equal_to, :equal_to, :less_than, :less_than_or_equal_to, :odd, and :even options.  #3952 *Bob Silva, Dan Kubb, Josh Peek*

*   MySQL: create_database takes :charset and :collation options. Charset defaults to utf8.  #8448 *matt*

*   Find with a list of ids supports limit/offset.  #8437 *hrudududu*

*   Optimistic locking: revert the lock version when an update fails.  #7840 *plang*

*   Migrations: add_column supports custom column types.  #7742 *jsgarvin, Theory*

*   Load database adapters on demand. Eliminates config.connection_adapters and RAILS_CONNECTION_ADAPTERS. Add your lib directory to the $LOAD_PATH and put your custom adapter in lib/active_record/connection_adapters/adaptername_adapter.rb. This way you can provide custom adapters as plugins or gems without modifying Rails. *Jeremy Kemper*

*   Ensure that associations with :dependent => :delete_all respect :conditions option.  Closes #8034 *Jack Danger Canty, Josh Peek, Rick Olson*

*   belongs_to assignment creates a new proxy rather than modifying its target in-place.  #8412 *mmangino@elevatedrails.com*

*   Fix column type detection while loading fixtures.  Closes #7987 *roderickvd*

*   Document deep eager includes.  #6267 *Josh Susser, Dan Manges*

*   Document warning that associations names shouldn't be reserved words.  #4378 *murphy@cYcnus.de, Josh Susser*

*   Sanitize Base#inspect.  #8392, #8623 *Nik Wakelin, jnoon*

*   Replace the transaction {|transaction|..} semantics with a new Exception ActiveRecord::Rollback.   *Michael Koziarski*

*   Oracle: extract column length for CHAR also.  #7866 *ymendel*

*   Document :allow_nil option for validates_acceptance_of since it defaults to true. *tzaharia*

*   Update documentation for :dependent declaration so that it explicitly uses the non-deprecated API. *Jack Danger Canty*

*   Add documentation caveat about when to use count_by_sql. *fearoffish*

*   Enhance documentation for increment_counter and decrement_counter. *fearoffish*

*   Provide brief introduction to what optimistic locking is. *fearoffish*

*   Add documentation for :encoding option to mysql adapter. *marclove*

*   Added short-hand declaration style to migrations (inspiration from Sexy Migrations, http://errtheblog.com/post/2381) [David Heinemeier Hansson]. Example:

        create_table "products" do |t|
          t.column "shop_id",    :integer
          t.column "creator_id", :integer
          t.column "name",       :string,   :default => "Untitled"
          t.column "value",      :string,   :default => "Untitled"
          t.column "created_at", :datetime
          t.column "updated_at", :datetime
        end

    ...can now be written as:

        create_table :products do |t|
          t.integer :shop_id, :creator_id
          t.string  :name, :value, :default => "Untitled"
          t.timestamps
        end

*   Use association name for the wrapper element when using .to_xml.  Previous behavior lead to non-deterministic situations with STI and polymorphic associations. *Michael Koziarski, jstrachan*

*   Improve performance of calling .create on has_many :through associations. *evan*

*   Improved cloning performance by relying less on exception raising #8159 *Blaine*

*   Added ActiveRecord::Base.inspect to return a column-view like #<Post id:integer, title:string, body:text> *David Heinemeier Hansson*

*   Added yielding of Builder instance for ActiveRecord::Base#to_xml calls *David Heinemeier Hansson*

*   Small additions and fixes for ActiveRecord documentation.  Closes #7342 *Jeremy McAnally*

*   Add helpful debugging info to the ActiveRecord::StatementInvalid exception in ActiveRecord::ConnectionAdapters::SqliteAdapter#table_structure.  Closes #7925. *court3nay*

*   SQLite: binary escaping works with $KCODE='u'.  #7862 *tsuka*

*   Base#to_xml supports serialized attributes.  #7502 *jonathan*

*   Base.update_all :order and :limit options. Useful for MySQL updates that must be ordered to avoid violating unique constraints.  *Jeremy Kemper*

*   Remove deprecated object transactions.  People relying on this functionality should install the object_transactions plugin at http://code.bitsweat.net/svn/object_transactions.  Closes #5637 *Michael Koziarski, Jeremy Kemper*

*   PostgreSQL: remove DateTime -> Time downcast. Warning: do not enable translate_results for the C bindings if you have timestamps outside Time's domain.  *Jeremy Kemper*

*   find_or_create_by_* takes a hash so you can create with more attributes than are in the method name. For example, Person.find_or_create_by_name(:name => 'Henry', :comments => 'Hi new user!') is equivalent to Person.find_by_name('Henry') || Person.create(:name => 'Henry', :comments => 'Hi new user!').  #7368 *Josh Susser*

*   Make sure with_scope takes both :select and :joins into account when setting :readonly.  Allows you to save records you retrieve using method_missing on a has_many :through associations.  *Michael Koziarski*

*   Allow a polymorphic :source for has_many :through associations.  Closes #7143 *protocool*

*   Consistent public/protected/private visibility for chained methods.  #7813 *Dan Manges*

*   Oracle: fix quoted primary keys and datetime overflow.  #7798 *Michael Schoen*

*   Consistently quote primary key column names.  #7763 *toolmantim*

*   Fixtures: fix YAML ordered map support.  #2665 *Manuel Holtgrewe, nfbuckley*

*   DateTimes assume the default timezone.  #7764 *Geoff Buesing*

*   Sybase: hide timestamp columns since they're inherently read-only.  #7716 *Mike Joyce*

*   Oracle: overflow Time to DateTime.  #7718 *Michael Schoen*

*   PostgreSQL: don't use async_exec and async_query with postgres-pr.  #7727, #7762 *flowdelic, toolmantim*

*   Fix has_many :through << with custom foreign keys.  #6466, #7153 *naffis, Rich Collins*

*   Test DateTime native type in migrations, including an edge case with dates
    during calendar reform.  #7649, #7724 [fedot, Geoff Buesing]
*   SQLServer: correctly schema-dump tables with no indexes or descending indexes.  #7333, #7703 *Jakob Skjerning, Tom Ward*

*   SQLServer: recognize real column type as Ruby float.  #7057 *sethladd, Tom Ward*

*   Added fixtures :all as a way of loading all fixtures in the fixture directory at once #7214 *Manfred Stienstra*

*   Added database connection as a yield parameter to ActiveRecord::Base.transaction so you can manually rollback [David Heinemeier Hansson]. Example:

        transaction do |transaction|
          david.withdrawal(100)
          mary.deposit(100)
          transaction.rollback! # rolls back the transaction that was otherwise going to be successful
        end

*   Made increment_counter/decrement_counter play nicely with optimistic locking, and added a more general update_counters method *Jamis Buck*

*   Reworked David's query cache to be available as Model.cache {...}. For the duration of the block no select query should be run more then once. Any inserts/deletes/executes will flush the whole cache however *Tobias Lütke*
    Task.cache { Task.find(1); Task.find(1) } # => 1 query

*   When dealing with SQLite3, use the table_info pragma helper, so that the bindings can do some translation for when sqlite3 breaks incompatibly between point releases. *Jamis Buck*

*   Oracle: fix lob and text default handling.  #7344 *gfriedrich, Michael Schoen*

*   SQLServer: don't choke on strings containing 'null'.  #7083 *Jakob Skjerning*

*   MySQL: blob and text columns may not have defaults in 5.x. Update fixtures schema for strict mode.  #6695 *Dan Kubb*

*   update_all can take a Hash argument. sanitize_sql splits into two methods for conditions and assignment since NULL values and delimiters are handled differently.  #6583, #7365 *sandofsky, Assaf*

*   MySQL: SET SQL_AUTO_IS_NULL=0 so 'where id is null' doesn't select the last inserted id.  #6778 *Jonathan Viney, timc*

*   Use Date#to_s(:db) for quoted dates.  #7411 *Michael Schoen*

*   Don't create instance writer methods for class attributes.  Closes #7401 *Rick Olson*

*   Docs: validations examples.  #7343 *zackchandler*

*   Add missing tests ensuring callbacks work with class inheritance.  Closes #7339 *sandofsky*

*   Fixtures use the table name and connection from set_fixture_class.  #7330 *Anthony Eden*

*   Remove useless code in #attribute_present? since 0 != blank?.  Closes #7249 *Josh Susser*

*   Fix minor doc typos. Closes #7157 *Josh Susser*

*   Fix incorrect usage of #classify when creating the eager loading join statement.  Closes #7044 *Josh Susser*

*   SQLServer: quote table name in indexes query.  #2928 *keithm@infused.org*

*   Subclasses of an abstract class work with single-table inheritance.  #5704, #7284 *BertG, nick+rails@ag.arizona.edu*

*   Make sure sqlite3 driver closes open connections on disconnect *Rob Rasmussen*

*   [DOC] clear up some ambiguity with the way has_and_belongs_to_many creates the default join table name.  #7072 *Jeremy McAnally*

*   change_column accepts :default => nil. Skip column options for primary keys.  #6956, #7048 *Dan Manges, Jeremy Kemper*

*   MySQL, PostgreSQL: change_column_default quotes the default value and doesn't lose column type information.  #3987, #6664 *Jonathan Viney, Manfred Stienstra, altano@bigfoot.com*

*   Oracle: create_table takes a :sequence_name option to override the 'tablename_seq' default.  #7000 *Michael Schoen*

*   MySQL: retain SSL settings on reconnect.  #6976 *randyv2*

*   Apply scoping during initialize instead of create.  Fixes setting of foreign key when using find_or_initialize_by with scoping. *Cody Fauser*

*   SQLServer: handle [quoted] table names.  #6635 *rrich*

*   acts_as_nested_set works with single-table inheritance.  #6030 *Josh Susser*

*   PostgreSQL, Oracle: correctly perform eager finds with :limit and :order.  #4668, #7021 *eventualbuddha, Michael Schoen*

*   Pass a range in :conditions to use the SQL BETWEEN operator.  #6974 *Dan Manges*
        Student.find(:all, :conditions => { :grade => 9..12 })

*   Fix the Oracle adapter for serialized attributes stored in CLOBs.  Closes #6825 *mschoen, tdfowler*

*   [DOCS] Apply more documentation for ActiveRecord Reflection.  Closes #4055 *Robby Russell*

*   [DOCS] Document :allow_nil option of #validate_uniqueness_of. Closes #3143 *Caio Chassot*

*   Bring the sybase adapter up to scratch for 1.2 release. *jsheets*

*   Rollback new_record? and id when an exception is raised in a save callback.  #6910 *Ben Curren, outerim*

*   Pushing a record on an association collection doesn't unnecessarily load all the associated records.  *Obie Fernandez, Jeremy Kemper*

*   Oracle: fix connection reset failure.  #6846 *leonlleslie*

*   Subclass instantiation doesn't try to explicitly require the corresponding subclass.  #6840 *leei, Jeremy Kemper*

*   fix faulty inheritance tests and that eager loading grabs the wrong inheritance column when the class of your association is an STI subclass. Closes #6859 *protocool*

*   Consolidated different create and create! versions to call through to the base class with scope. This fixes inconsistencies, especially related to protected attribtues. Closes #5847 *Alexander Dymo, Tobias Lütke*

*   find supports :lock with :include. Check whether your database allows SELECT ... FOR UPDATE with outer joins before using.  #6764 *vitaly, Jeremy Kemper*

*   Add AssociationCollection#create! to be consistent with AssociationCollection#create when dealing with a foreign key that is a protected attribute *Cody Fauser*

*   Added counter optimization for AssociationCollection#any? so person.friends.any? won't actually load the full association if we have the count in a cheaper form *David Heinemeier Hansson*

*   Change fixture_path to a class inheritable accessor allowing test cases to have their own custom set of fixtures. #6672 *Zach Dennis*

*   Quote ActiveSupport::Multibyte::Chars.  #6653 *Julian Tarkhanov*

*   Simplify query_attribute by typecasting the attribute value and checking whether it's nil, false, zero or blank.  #6659 *Jonathan Viney*

*   validates_numericality_of uses \A \Z to ensure the entire string matches rather than ^ $ which may match one valid line of a multiline string.  #5716 *Andreas Schwarz*

*   Run validations in the order they were declared.  #6657 *obrie*

*   MySQL: detect when a NOT NULL column without a default value is misreported as default ''.  Can't detect for string, text, and binary columns since '' is a legitimate default.  #6156 *simon@redhillconsulting.com.au, obrie, Jonathan Viney, Jeremy Kemper*

*   Simplify association proxy implementation by factoring construct_scope out of method_missing.  #6643 *martin*

*   Oracle: automatically detect the primary key.  #6594 *vesaria, Michael Schoen*

*   Oracle: to increase performance, prefetch 100 rows and enable similar cursor sharing. Both are configurable in database.yml.  #6607 *philbogle@gmail.com, ray.fortna@jobster.com, Michael Schoen*

*   Don't inspect unloaded associations.  #2905 *lmarlow*

*   SQLite: use AUTOINCREMENT primary key in >= 3.1.0.  #6588, #6616 *careo, lukfugl*

*   Cache inheritance_column.  #6592 *Stefan Kaes*

*   Firebird: decimal/numeric support.  #6408 *macrnic*

*   make add_order a tad faster. #6567 *Stefan Kaes*

*   Find with :include respects scoped :order.  #5850

*   Support nil and Array in :conditions => { attr => value } hashes.  #6548 *Assaf, Jeremy Kemper*
        find(:all, :conditions => { :topic_id => [1, 2, 3], :last_read => nil }

*   Consistently use LOWER() for uniqueness validations (rather than mixing with UPPER()) so the database can always use a functional index on the lowercased column.  #6495 *Si*

*   SQLite: fix calculations workaround, remove count(distinct) query rewrite, cleanup test connection scripts.  *Jeremy Kemper*

*   SQLite: count(distinct) queries supported in >= 3.2.6.  #6544 *Bob Silva*

*   Dynamically generate reader methods for serialized attributes.  #6362 *Stefan Kaes*

*   Deprecation: object transactions warning.  *Jeremy Kemper*

*   has_one :dependent => :nullify ignores nil associates.  #4848, #6528 *bellis@deepthought.org, janovetz, Jeremy Kemper*

*   Oracle: resolve test failures, use prefetched primary key for inserts, check for null defaults, fix limited id selection for eager loading. Factor out some common methods from all adapters.  #6515 *Michael Schoen*

*   Make add_column use the options hash with the Sqlite Adapter. Closes #6464 *obrie*

*   Document other options available to migration's add_column. #6419 *grg*

*   MySQL: all_hashes compatibility with old MysqlRes class.  #6429, #6601 *Jeremy Kemper*

*   Fix has_many :through to add the appropriate conditions when going through an association using STI. Closes #5783. *Jonathan Viney*

*   fix select_limited_ids_list issues in postgresql, retain current behavior in other adapters *Rick Olson*

*   Restore eager condition interpolation, document it's differences *Rick Olson*

*   Don't rollback in teardown unless a transaction was started. Don't start a transaction in create_fixtures if a transaction is started.  #6282 *Jacob Fugal, Jeremy Kemper*

*   Add #delete support to has_many :through associations.  Closes #6049 *Martin Landers*

*   Reverted old select_limited_ids_list postgresql fix that caused issues in mysql.  Closes #5851 *Rick Olson*

*   Removes the ability for eager loaded conditions to be interpolated, since there is no model instance to use as a context for interpolation. #5553 *turnip@turnipspatch.com*

*   Added timeout option to SQLite3 configurations to deal more gracefully with SQLite3::BusyException, now the connection can instead retry for x seconds to see if the db clears up before throwing that exception #6126 *wreese@gmail.com*

*   Added update_attributes! which uses save! to raise an exception if a validation error prevents saving #6192 *jonathan*

*   Deprecated add_on_boundary_breaking (use validates_length_of instead) #6292 *Bob Silva*

*   The has_many create method works with polymorphic associations.  #6361 *Dan Peterson*

*   MySQL: introduce Mysql::Result#all_hashes to support further optimization.  #5581 *Stefan Kaes*

*   save! shouldn't validate twice.  #6324 *maiha, Bob Silva*

*   Association collections have an _ids reader method to match the existing writer for collection_select convenience (e.g. employee.task_ids). The writer method skips blank ids so you can safely do @employee.task_ids = params[:tasks] without checking every time for an empty list or blank values.  #1887, #5780 *Michael Schuerig*

*   Add an attribute reader method for ActiveRecord::Base.observers *Rick Olson*

*   Deprecation: count class method should be called with an options hash rather than two args for conditions and joins.  #6287 *Bob Silva*

*   has_one associations with a nil target may be safely marshaled.  #6279 *norbauer, Jeremy Kemper*

*   Duplicate the hash provided to AR::Base#to_xml to prevent unexpected side effects *Michael Koziarski*

*   Add a :namespace option to  AR::Base#to_xml *Michael Koziarski*

*   Deprecation tests. Remove warnings for dynamic finders and for the foo_count method if it's also an attribute. *Jeremy Kemper*

*   Mock Time.now for more accurate Touch mixin tests.  #6213 *Dan Peterson*

*   Improve yaml fixtures error reporting.  #6205 *Bruce Williams*

*   Rename AR::Base#quote so people can use that name in their models. #3628 *Michael Koziarski*

*   Add deprecation warning for inferred foreign key. #6029 *Josh Susser*

*   Fixed the Ruby/MySQL adapter we ship with Active Record to work with the new authentication handshake that was introduced in MySQL 4.1, along with the other protocol changes made at that time #5723 *jimw@mysql.com*

*   Deprecation: use :dependent => :delete_all rather than :exclusively_dependent => true.  #6024 *Josh Susser*

*   Document validates_presences_of behavior with booleans: you probably want validates_inclusion_of :attr, :in => [true, false].  #2253 *Bob Silva*

*   Optimistic locking: gracefully handle nil versions, treat as zero.  #5908 *Tom Ward*

*   to_xml: the :methods option works on arrays of records.  #5845 *Josh Starcher*

*   Deprecation: update docs. #5998 *Jakob Skjerning, Kevin Clark*

*   Add some XmlSerialization tests for ActiveRecord *Rick Olson*

*   has_many :through conditions are sanitized by the associating class.  #5971 *martin.emde@gmail.com*

*   Tighten rescue clauses.  #5985 *james@grayproductions.net*

*   Fix spurious newlines and spaces in AR::Base#to_xml output *Jamis Buck*

*   has_one supports the :dependent => :delete option which skips the typical callback chain and deletes the associated object directly from the database.  #5927 *Chris Mear, Jonathan Viney*

*   Nested subclasses are not prefixed with the parent class' table_name since they should always use the base class' table_name.  #5911 *Jonathan Viney*

*   SQLServer: work around bug where some unambiguous date formats are not correctly identified if the session language is set to german.  #5894 *Tom Ward, kruth@bfpi*

*   SQLServer: fix eager association test.  #5901 *Tom Ward*

*   Clashing type columns due to a sloppy join shouldn't wreck single-table inheritance.  #5838 *Kevin Clark*

*   Fixtures: correct escaping of \n and \r.  #5859 *evgeny.zislis@gmail.com*

*   Migrations: gracefully handle missing migration files.  #5857 *eli.gordon@gmail.com*

*   MySQL: update test schema for MySQL 5 strict mode.  #5861 *Tom Ward*

*   to_xml: correct naming of included associations.  #5831 *Josh Starcher*

*   Pushing a record onto a has_many :through sets the association's foreign key to the associate's primary key and adds it to the correct association.  #5815, #5829 *Josh Susser*

*   Add records to has_many :through using <<, push, and concat by creating the association record. Raise if base or associate are new records since both ids are required to create the association. #build raises since you can't associate an unsaved record. #create! takes an attributes hash and creates the associated record and its association in a transaction. *Jeremy Kemper*

        # Create a tagging to associate the post and tag.
        post.tags << Tag.find_by_name('old')
        post.tags.create! :name => 'general'

        # Would have been:
        post.taggings.create!(:tag => Tag.find_by_name('finally')
        transaction do
          post.taggings.create!(:tag => Tag.create!(:name => 'general'))
        end

*   Cache nil results for :included has_one associations also.  #5787 *Michael Schoen*

*   Fixed a bug which would cause .save to fail after trying to access a empty has_one association on a unsaved record. *Tobias Lütke*

*   Nested classes are given table names prefixed by the singular form of the parent's table name. *Jeremy Kemper*
        Example: Invoice::Lineitem is given table name invoice_lineitems

*   Migrations: uniquely name multicolumn indexes so you don't have to. *Jeremy Kemper*
        # people_active_last_name_index, people_active_deactivated_at_index
        add_index    :people, [:active, :last_name]
        add_index    :people, [:active, :deactivated_at]
        remove_index :people, [:active, :last_name]
        remove_index :people, [:active, :deactivated_at]

    WARNING: backward-incompatibility. Multicolumn indexes created before this
    revision were named using the first column name only. Now they're uniquely
    named using all indexed columns.

    To remove an old multicolumn index, remove_index :table_name, :first_column

*   Fix for deep includes on the same association. *richcollins@gmail.com*

*   Tweak fixtures so they don't try to use a non-ActiveRecord class.  *Kevin Clark*

*   Remove ActiveRecord::Base.reset since Dispatcher doesn't use it anymore.  *Rick Olson*

*   Document find's :from option. Closes #5762. *andrew@redlinesoftware.com*

*   PostgreSQL: autodetected sequences work correctly with multiple schemas. Rely on the schema search_path instead of explicitly qualifying the sequence name with its schema.  #5280 *guy.naor@famundo.com*

*   Replace Reloadable with Reloadable::Deprecated. *Nicholas Seckar*

*   Cache nil results for has_one associations so multiple calls don't call the database.  Closes #5757. *Michael Schoen*

*   Add documentation for how to disable timestamps on a per model basis. Closes #5684. *matt@mattmargolis.net Marcel Molina Jr.*

*   Don't save has_one associations unnecessarily.  #5735 *Jonathan Viney*

*   Refactor ActiveRecord::Base.reset_subclasses to #reset, and add global observer resetting.  *Rick Olson*

*   Formally deprecate the deprecated finders. *Michael Koziarski*

*   Formally deprecate rich associations.  *Michael Koziarski*

*   Fixed that default timezones for new / initialize should uphold utc setting #5709 *daniluk@yahoo.com*

*   Fix announcement of very long migration names.  #5722 *blake@near-time.com*

*   The exists? class method should treat a string argument as an id rather than as conditions.  #5698 *jeremy@planetargon.com*

*   Fixed to_xml with :include misbehaviors when invoked on array of model instances #5690 *alexkwolfe@gmail.com*

*   Added support for conditions on Base.exists? #5689 [Josh Peek]. Examples:

        assert (Topic.exists?(:author_name => "David"))
         assert (Topic.exists?(:author_name => "Mary", :approved => true))
         assert (Topic.exists?(["parent_id = ?", 1]))

*   Schema dumper quotes date :default values. *Dave Thomas*

*   Calculate sum with SQL, not Enumerable on HasManyThrough Associations. *Dan Peterson*

*   Factor the attribute#{suffix} methods out of method_missing for easier extension. *Jeremy Kemper*

*   Patch sql injection vulnerability when using integer or float columns. *Jamis Buck*

*   Allow #count through a has_many association to accept :include.  *Dan Peterson*

*   create_table rdoc: suggest :id => false for habtm join tables. *Zed Shaw*

*   PostgreSQL: return array fields as strings. #4664 *Robby Russell*

*   SQLServer: added tests to ensure all database statements are closed, refactored identity_insert management code to use blocks, removed update/delete rowcount code out of execute and into update/delete, changed insert to go through execute method, removed unused quoting methods, disabled pessimistic locking tests as feature is currently unsupported, fixed RakeFile to load sqlserver specific tests whether running in ado or odbc mode, fixed support for recently added decimal types, added support for limits on integer types. #5670 *Tom Ward*

*   SQLServer: fix db:schema:dump case-sensitivity. #4684 *Will Rogers*

*   Oracle: BigDecimal support. #5667 *Michael Schoen*

*   Numeric and decimal columns map to BigDecimal instead of Float. Those with scale 0 map to Integer. #5454 *robbat2@gentoo.org, work@ashleymoran.me.uk*

*   Firebird migrations support. #5337 *Ken Kunz <kennethkunz@gmail.com>*

*   PostgreSQL: create/drop as postgres user. #4790 *mail@matthewpainter.co.uk, mlaster@metavillage.com*

*   Update callbacks documentation. #3970 *Robby Russell <robby@planetargon.com>*

*   PostgreSQL: correctly quote the ' in pk_and_sequence_for. #5462 *tietew@tietew.net*

*   PostgreSQL: correctly quote microseconds in timestamps. #5641 *rick@rickbradley.com*

*   Clearer has_one/belongs_to model names (account has_one :user). #5632 *matt@mattmargolis.net*

*   Oracle: use nonblocking queries if allow_concurrency is set, fix pessimistic locking, don't guess date vs. time by default (set OracleAdapter.emulate_dates = true for the old behavior), adapter cleanup. #5635 *Michael Schoen*

*   Fixed a few Oracle issues: Allows Oracle's odd date handling to still work consistently within #to_xml, Passes test that hardcode insert statement by dropping the :id column, Updated RUNNING_UNIT_TESTS with Oracle instructions, Corrects method signature for #exec #5294 *Michael Schoen*

*   Added :group to available options for finds done on associations #5516 *mike@michaeldewey.org*

*   Minor tweak to improve performance of ActiveRecord::Base#to_param.

*   Observers also watch subclasses created after they are declared. #5535 *daniels@pronto.com.au*

*   Removed deprecated timestamps_gmt class methods. *Jeremy Kemper*

*   rake build_mysql_database grants permissions to rails@localhost. #5501 *brianegge@yahoo.com*

*   PostgreSQL: support microsecond time resolution. #5492 *alex@msgpad.com*

*   Add AssociationCollection#sum since the method_missing invokation has been shadowed by Enumerable#sum.

*   Added find_or_initialize_by_X which works like find_or_create_by_X but doesn't save the newly instantiated record. *Sam Stephenson*

*   Row locking. Provide a locking clause with the :lock finder option or true for the default "FOR UPDATE". Use the #lock! method to obtain a row lock on a single record (reloads the record with :lock => true). *Shugo Maeda*
        # Obtain an exclusive lock on person 1 so we can safely increment visits.
        Person.transaction do
          # select * from people where id=1 for update
          person = Person.find(1, :lock => true)
          person.visits += 1
          person.save!
        end

*   PostgreSQL: introduce allow_concurrency option which determines whether to use blocking or asynchronous #execute. Adapters with blocking #execute will deadlock Ruby threads. The default value is ActiveRecord::Base.allow_concurrency. *Jeremy Kemper*

*   Use a per-thread (rather than global) transaction mutex so you may execute concurrent transactions on separate connections. *Jeremy Kemper*

*   Change AR::Base#to_param to return a String instead of a Fixnum. Closes #5320. *Nicholas Seckar*

*   Use explicit delegation instead of method aliasing for AR::Base.to_param -> AR::Base.id. #5299 (skaes@web.de)

*   Refactored ActiveRecord::Base.to_xml to become a delegate for XmlSerializer, which restores sanity to the mega method. This refactoring also reinstates the opinions that type="string" is redundant and ugly and nil-differentiation is not a concern of serialization *David Heinemeier Hansson*

*   Added simple hash conditions to find that'll just convert hash to an AND-based condition string #5143 [Hampton Catlin]. Example:

        Person.find(:all, :conditions => { :last_name => "Catlin", :status => 1 }, :limit => 2)

    ...is the same as:
        Person.find(:all, :conditions => [ "last_name = ? and status = ?", "Catlin", 1 ], :limit => 2)

    This makes it easier to pass in the options from a form or otherwise outside.


*   Fixed issues with BLOB limits, charsets, and booleans for Firebird #5194, #5191, #5189 *kennethkunz@gmail.com*

*   Fixed usage of :limit and with_scope when the association in scope is a 1:m #5208 *alex@purefiction.net*

*   Fixed migration trouble with SQLite when NOT NULL is used in the new definition #5215 *greg@lapcominc.com*

*   Fixed problems with eager loading and counting on SQL Server #5212 *kajism@yahoo.com*

*   Fixed that count distinct should use the selected column even when using :include #5251 *anna@wota.jp*

*   Fixed that :includes merged from with_scope won't cause the same association to be loaded more than once if repetition occurs in the clauses #5253 *alex@purefiction.net*

*   Allow models to override to_xml.  #4989 *Blair Zajac <blair@orcaware.com>*

*   PostgreSQL: don't ignore port when host is nil since it's often used to label the domain socket.  #5247 *shimbo@is.naist.jp*

*   Records and arrays of records are bound as quoted ids. *Jeremy Kemper*
        Foo.find(:all, :conditions => ['bar_id IN (?)', bars])
        Foo.find(:first, :conditions => ['bar_id = ?', bar])

*   Fixed that Base.find :all, :conditions => [ "id IN (?)", collection ] would fail if collection was empty *David Heinemeier Hansson*

*   Add a list of regexes assert_queries skips in the ActiveRecord test suite.  *Rick Olson*

*   Fix the has_and_belongs_to_many #create doesn't populate the join for new records.  Closes #3692 *Josh Susser*

*   Provide Association Extensions access to the instance that the association is being accessed from.
    Closes #4433 *Josh Susser*

*   Update OpenBase adaterp's maintainer's email address. Closes #5176. *Derrick Spell*

*   Add a quick note about :select and eagerly included associations. *Rick Olson*

*   Add docs for the :as option in has_one associations.  Closes #5144 *cdcarter@gmail.com*

*   Fixed that has_many collections shouldn't load the entire association to do build or create *David Heinemeier Hansson*

*   Added :allow_nil option for aggregations #5091 *Ian White*

*   Fix Oracle boolean support and tests. Closes #5139. *Michael Schoen*

*   create! no longer blows up when no attributes are passed and a :create scope is in effect (e.g. foo.bars.create! failed whereas foo.bars.create!({}) didn't.) *Jeremy Kemper*

*   Call Inflector#demodulize on the class name when eagerly including an STI model.  Closes #5077 *info@loobmedia.com*

*   Preserve MySQL boolean column defaults when changing a column in a migration. Closes #5015. *pdcawley@bofh.org.uk*

*   PostgreSQL: migrations support :limit with :integer columns by mapping limit < 4 to smallint, > 4 to bigint, and anything else to integer. #2900 *keegan@thebasement.org*

*   Dates and times interpret empty strings as nil rather than 2000-01-01. #4830 *kajism@yahoo.com*

*   Allow :uniq => true with has_many :through associations. *Jeremy Kemper*

*   Ensure that StringIO is always available for the Schema dumper. *Marcel Molina Jr.*

*   Allow AR::Base#to_xml to include methods too. Closes #4921. *johan@textdrive.com*

*   Replace superfluous name_to_class_name variant with camelize. *Marcel Molina Jr.*

*   Replace alias method chaining with Module#alias_method_chain. *Marcel Molina Jr.*

*   Replace Ruby's deprecated append_features in favor of included. *Marcel Molina Jr.*

*   Remove duplicate fixture entry in comments.yml. Closes #4923. *Blair Zajac <blair@orcaware.com>*

*   Update FrontBase adapter to check binding version. Closes #4920. *mlaster@metavillage.com*

*   New Frontbase connections don't start in auto-commit mode. Closes #4922. *mlaster@metavillage.com*

*   When grouping, use the appropriate option key. *Marcel Molina Jr.*

*   Only modify the sequence name in the FrontBase adapter if the FrontBase adapter is actually being used. *Marcel Molina Jr.*

*   Add support for FrontBase (http://www.frontbase.com/) with a new adapter thanks to the hard work of one Mike Laster. Closes #4093. *mlaster@metavillage.com*

*   Add warning about the proper way to validate the presence of a foreign key. Closes #4147. *Francois Beausoleil <francois.beausoleil@gmail.com>*

*   Fix syntax error in documentation. Closes #4679. *Mislav Marohnić*

*   Add Oracle support for CLOB inserts. Closes #4748. *schoenm@earthlink.net sandra.metz@duke.edu*

*   Various fixes for sqlserver_adapter (odbc statement finishing, ado schema dumper, drop index). Closes #4831. *kajism@yahoo.com*

*   Add support for :order option to with_scope. Closes #3887. *eric.daspet@survol.net*

*   Prettify output of schema_dumper by making things line up. Closes #4241 *Caio  Chassot <caio@v2studio.com>*

*   Make build_postgresql_databases task make databases owned by the postgres user. Closes #4790. *mlaster@metavillage.com*

*   Sybase Adapter type conversion cleanup. Closes #4736. *dev@metacasa.net*

*   Fix bug where calculations with long alias names return null. *Rick Olson*

*   Raise error when trying to add to a has_many :through association.  Use the Join Model instead. *Rick Olson*

        @post.tags << @tag                  # BAD
        @post.taggings.create(:tag => @tag) # GOOD

*   Allow all calculations to take the :include option, not just COUNT (closes #4840) *Rick Olson*

*   Update inconsistent migrations documentation. #4683 *machomagna@gmail.com*

*   Add ActiveRecord::Errors#to_xml *Jamis Buck*

*   Properly quote index names in migrations (closes #4764) *John Long*

*   Fix the HasManyAssociation#count method so it uses the new ActiveRecord::Base#count syntax, while maintaining backwards compatibility.  *Rick Olson*

*   Ensure that Associations#include_eager_conditions? checks both scoped and explicit conditions *Rick Olson*

*   Associations#select_limited_ids_list adds the ORDER BY columns to the SELECT DISTINCT List for postgresql. *Rick Olson*

*   DRY up association collection reader method generation. *Marcel Molina Jr.*

*   DRY up and tweak style of the validation error object. *Marcel Molina Jr.*

*   Add :case_sensitive option to validates_uniqueness_of (closes #3090) *Rick Olson*

        class Account < ActiveRecord::Base
          validates_uniqueness_of :email, :case_sensitive => false
        end

*   Allow multiple association extensions with :extend option (closes #4666) *Josh Susser*

        class Account < ActiveRecord::Base
          has_many :people, :extend => [FindOrCreateByNameExtension, FindRecentExtension]
        end

        *1.15.3* (March 12th, 2007)

        * Allow a polymorphic :source for has_many :through associations. Closes #7143 [protocool]

        * Consistently quote primary key column names.  #7763 [toolmantim]

        * Fixtures: fix YAML ordered map support.  #2665 [Manuel Holtgrewe, nfbuckley]

        * Fix has_many :through << with custom foreign keys.  #6466, #7153 [naffis, Rich Collins]


## 1.15.2 (February 5th, 2007) ##

*   Pass a range in :conditions to use the SQL BETWEEN operator.  #6974 *Dan Manges*
        Student.find(:all, :conditions => { :grade => 9..12 })

*   Don't create instance writer methods for class attributes. *Rick Olson*

*   When dealing with SQLite3, use the table_info pragma helper, so that the bindings can do some translation for when sqlite3 breaks incompatibly between point releases. *Jamis Buck*

*   SQLServer: don't choke on strings containing 'null'.  #7083 *Jakob Skjerning*

*   Consistently use LOWER() for uniqueness validations (rather than mixing with UPPER()) so the database can always use a functional index on the lowercased column.  #6495 *Si*

*   MySQL: SET SQL_AUTO_IS_NULL=0 so 'where id is null' doesn't select the last inserted id.  #6778 *Jonathan Viney, timc*

*   Fixtures use the table name and connection from set_fixture_class.  #7330 *Anthony Eden*

*   SQLServer: quote table name in indexes query.  #2928 *keithm@infused.org*


## 1.15.1 (January 17th, 2007) ##

*   Fix nodoc breaking of adapters


## 1.15.0 (January 16th, 2007) ##

*   [DOC] clear up some ambiguity with the way has_and_belongs_to_many creates the default join table name.  #7072 *Jeremy McAnally*

*   change_column accepts :default => nil. Skip column options for primary keys.  #6956, #7048 *Dan Manges, Jeremy Kemper*

*   MySQL, PostgreSQL: change_column_default quotes the default value and doesn't lose column type information.  #3987, #6664 *Jonathan Viney, Manfred Stienstra, altano@bigfoot.com*

*   Oracle: create_table takes a :sequence_name option to override the 'tablename_seq' default.  #7000 *Michael Schoen*

*   MySQL: retain SSL settings on reconnect.  #6976 *randyv2*

*   SQLServer: handle [quoted] table names.  #6635 *rrich*

*   acts_as_nested_set works with single-table inheritance.  #6030 *Josh Susser*

*   PostgreSQL, Oracle: correctly perform eager finds with :limit and :order.  #4668, #7021 *eventualbuddha, Michael Schoen*

*   Fix the Oracle adapter for serialized attributes stored in CLOBs.  Closes #6825 *mschoen, tdfowler*

*   [DOCS] Apply more documentation for ActiveRecord Reflection.  Closes #4055 *Robby Russell*

*   [DOCS] Document :allow_nil option of #validate_uniqueness_of. Closes #3143 *Caio Chassot*

*   Bring the sybase adapter up to scratch for 1.2 release. *jsheets*

*   Oracle: fix connection reset failure.  #6846 *leonlleslie*

*   Subclass instantiation doesn't try to explicitly require the corresponding subclass.  #6840 *leei, Jeremy Kemper*

*   fix faulty inheritance tests and that eager loading grabs the wrong inheritance column when the class of your association is an STI subclass. Closes #6859 *protocool*

*   find supports :lock with :include. Check whether your database allows SELECT ... FOR UPDATE with outer joins before using.  #6764 *vitaly, Jeremy Kemper*

*   Support nil and Array in :conditions => { attr => value } hashes.  #6548 *Assaf, Jeremy Kemper*
        find(:all, :conditions => { :topic_id => [1, 2, 3], :last_read => nil }

*   Quote ActiveSupport::Multibyte::Chars.  #6653 *Julian Tarkhanov*

*   MySQL: detect when a NOT NULL column without a default value is misreported as default ''.  Can't detect for string, text, and binary columns since '' is a legitimate default.  #6156 *simon@redhillconsulting.com.au, obrie, Jonathan Viney, Jeremy Kemper*

*   validates_numericality_of uses \A \Z to ensure the entire string matches rather than ^ $ which may match one valid line of a multiline string.  #5716 *Andreas Schwarz*

*   Oracle: automatically detect the primary key.  #6594 *vesaria, Michael Schoen*

*   Oracle: to increase performance, prefetch 100 rows and enable similar cursor sharing. Both are configurable in database.yml.  #6607 *philbogle@gmail.com, ray.fortna@jobster.com, Michael Schoen*

*   Firebird: decimal/numeric support.  #6408 *macrnic*

*   Find with :include respects scoped :order.  #5850

*   Dynamically generate reader methods for serialized attributes.  #6362 *Stefan Kaes*

*   Deprecation: object transactions warning.  *Jeremy Kemper*

*   has_one :dependent => :nullify ignores nil associates.  #6528 *janovetz, Jeremy Kemper*

*   Oracle: resolve test failures, use prefetched primary key for inserts, check for null defaults, fix limited id selection for eager loading. Factor out some common methods from all adapters.  #6515 *Michael Schoen*

*   Make add_column use the options hash with the Sqlite Adapter. Closes #6464 *obrie*

*   Document other options available to migration's add_column. #6419 *grg*

*   MySQL: all_hashes compatibility with old MysqlRes class.  #6429, #6601 *Jeremy Kemper*

*   Fix has_many :through to add the appropriate conditions when going through an association using STI. Closes #5783. *Jonathan Viney*

*   fix select_limited_ids_list issues in postgresql, retain current behavior in other adapters *Rick Olson*

*   Restore eager condition interpolation, document it's differences *Rick Olson*

*   Don't rollback in teardown unless a transaction was started. Don't start a transaction in create_fixtures if a transaction is started.  #6282 *Jacob Fugal, Jeremy Kemper*

*   Add #delete support to has_many :through associations.  Closes #6049 *Martin Landers*

*   Reverted old select_limited_ids_list postgresql fix that caused issues in mysql.  Closes #5851 *Rick Olson*

*   Removes the ability for eager loaded conditions to be interpolated, since there is no model instance to use as a context for interpolation. #5553 *turnip@turnipspatch.com*

*   Added timeout option to SQLite3 configurations to deal more gracefully with SQLite3::BusyException, now the connection can instead retry for x seconds to see if the db clears up before throwing that exception #6126 *wreese@gmail.com*

*   Added update_attributes! which uses save! to raise an exception if a validation error prevents saving #6192 *jonathan*

*   Deprecated add_on_boundary_breaking (use validates_length_of instead) #6292 *Bob Silva*

*   The has_many create method works with polymorphic associations.  #6361 *Dan Peterson*

*   MySQL: introduce Mysql::Result#all_hashes to support further optimization.  #5581 *Stefan Kaes*

*   save! shouldn't validate twice.  #6324 *maiha, Bob Silva*

*   Association collections have an _ids reader method to match the existing writer for collection_select convenience (e.g. employee.task_ids). The writer method skips blank ids so you can safely do @employee.task_ids = params[:tasks] without checking every time for an empty list or blank values.  #1887, #5780 *Michael Schuerig*

*   Add an attribute reader method for ActiveRecord::Base.observers *Rick Olson*

*   Deprecation: count class method should be called with an options hash rather than two args for conditions and joins.  #6287 *Bob Silva*

*   has_one associations with a nil target may be safely marshaled.  #6279 *norbauer, Jeremy Kemper*

*   Duplicate the hash provided to AR::Base#to_xml to prevent unexpected side effects *Michael Koziarski*

*   Add a :namespace option to  AR::Base#to_xml *Michael Koziarski*

*   Deprecation tests. Remove warnings for dynamic finders and for the foo_count method if it's also an attribute. *Jeremy Kemper*

*   Mock Time.now for more accurate Touch mixin tests.  #6213 *Dan Peterson*

*   Improve yaml fixtures error reporting.  #6205 *Bruce Williams*

*   Rename AR::Base#quote so people can use that name in their models. #3628 *Michael Koziarski*

*   Add deprecation warning for inferred foreign key. #6029 *Josh Susser*

*   Fixed the Ruby/MySQL adapter we ship with Active Record to work with the new authentication handshake that was introduced in MySQL 4.1, along with the other protocol changes made at that time #5723 *jimw@mysql.com*

*   Deprecation: use :dependent => :delete_all rather than :exclusively_dependent => true.  #6024 *Josh Susser*

*   Optimistic locking: gracefully handle nil versions, treat as zero.  #5908 *Tom Ward*

*   to_xml: the :methods option works on arrays of records.  #5845 *Josh Starcher*

*   has_many :through conditions are sanitized by the associating class.  #5971 *martin.emde@gmail.com*

*   Fix spurious newlines and spaces in AR::Base#to_xml output *Jamis Buck*

*   has_one supports the :dependent => :delete option which skips the typical callback chain and deletes the associated object directly from the database.  #5927 *Chris Mear, Jonathan Viney*

*   Nested subclasses are not prefixed with the parent class' table_name since they should always use the base class' table_name.  #5911 *Jonathan Viney*

*   SQLServer: work around bug where some unambiguous date formats are not correctly identified if the session language is set to german.  #5894 *Tom Ward, kruth@bfpi*

*   Clashing type columns due to a sloppy join shouldn't wreck single-table inheritance.  #5838 *Kevin Clark*

*   Fixtures: correct escaping of \n and \r.  #5859 *evgeny.zislis@gmail.com*

*   Migrations: gracefully handle missing migration files.  #5857 *eli.gordon@gmail.com*

*   MySQL: update test schema for MySQL 5 strict mode.  #5861 *Tom Ward*

*   to_xml: correct naming of included associations.  #5831 *Josh Starcher*

*   Pushing a record onto a has_many :through sets the association's foreign key to the associate's primary key and adds it to the correct association.  #5815, #5829 *Josh Susser*

*   Add records to has_many :through using <<, push, and concat by creating the association record. Raise if base or associate are new records since both ids are required to create the association. #build raises since you can't associate an unsaved record. #create! takes an attributes hash and creates the associated record and its association in a transaction. *Jeremy Kemper*

        # Create a tagging to associate the post and tag.
        post.tags << Tag.find_by_name('old')
        post.tags.create! :name => 'general'

        # Would have been:
        post.taggings.create!(:tag => Tag.find_by_name('finally')
        transaction do
          post.taggings.create!(:tag => Tag.create!(:name => 'general'))
        end

*   Cache nil results for :included has_one associations also.  #5787 *Michael Schoen*

*   Fixed a bug which would cause .save to fail after trying to access a empty has_one association on a unsaved record. *Tobias Lütke*

*   Nested classes are given table names prefixed by the singular form of the parent's table name. *Jeremy Kemper*
        Example: Invoice::Lineitem is given table name invoice_lineitems

*   Migrations: uniquely name multicolumn indexes so you don't have to. *Jeremy Kemper*
        # people_active_last_name_index, people_active_deactivated_at_index
        add_index    :people, [:active, :last_name]
        add_index    :people, [:active, :deactivated_at]
        remove_index :people, [:active, :last_name]
        remove_index :people, [:active, :deactivated_at]

    WARNING: backward-incompatibility. Multicolumn indexes created before this
    revision were named using the first column name only. Now they're uniquely
    named using all indexed columns.

    To remove an old multicolumn index, remove_index :table_name, :first_column

*   Fix for deep includes on the same association. *richcollins@gmail.com*

*   Tweak fixtures so they don't try to use a non-ActiveRecord class.  *Kevin Clark*

*   Remove ActiveRecord::Base.reset since Dispatcher doesn't use it anymore.  *Rick Olson*

*   PostgreSQL: autodetected sequences work correctly with multiple schemas. Rely on the schema search_path instead of explicitly qualifying the sequence name with its schema.  #5280 *guy.naor@famundo.com*

*   Replace Reloadable with Reloadable::Deprecated. *Nicholas Seckar*

*   Cache nil results for has_one associations so multiple calls don't call the database.  Closes #5757. *Michael Schoen*

*   Don't save has_one associations unnecessarily.  #5735 *Jonathan Viney*

*   Refactor ActiveRecord::Base.reset_subclasses to #reset, and add global observer resetting.  *Rick Olson*

*   Formally deprecate the deprecated finders. *Michael Koziarski*

*   Formally deprecate rich associations.  *Michael Koziarski*

*   Fixed that default timezones for new / initialize should uphold utc setting #5709 *daniluk@yahoo.com*

*   Fix announcement of very long migration names.  #5722 *blake@near-time.com*

*   The exists? class method should treat a string argument as an id rather than as conditions.  #5698 *jeremy@planetargon.com*

*   Fixed to_xml with :include misbehaviors when invoked on array of model instances #5690 *alexkwolfe@gmail.com*

*   Added support for conditions on Base.exists? #5689 [Josh Peek]. Examples:

        assert (Topic.exists?(:author_name => "David"))
         assert (Topic.exists?(:author_name => "Mary", :approved => true))
         assert (Topic.exists?(["parent_id = ?", 1]))

*   Schema dumper quotes date :default values. *Dave Thomas*

*   Calculate sum with SQL, not Enumerable on HasManyThrough Associations. *Dan Peterson*

*   Factor the attribute#{suffix} methods out of method_missing for easier extension. *Jeremy Kemper*

*   Patch sql injection vulnerability when using integer or float columns. *Jamis Buck*

*   Allow #count through a has_many association to accept :include.  *Dan Peterson*

*   create_table rdoc: suggest :id => false for habtm join tables. *Zed Shaw*

*   PostgreSQL: return array fields as strings. #4664 *Robby Russell*

*   SQLServer: added tests to ensure all database statements are closed, refactored identity_insert management code to use blocks, removed update/delete rowcount code out of execute and into update/delete, changed insert to go through execute method, removed unused quoting methods, disabled pessimistic locking tests as feature is currently unsupported, fixed RakeFile to load sqlserver specific tests whether running in ado or odbc mode, fixed support for recently added decimal types, added support for limits on integer types. #5670 *Tom Ward*

*   SQLServer: fix db:schema:dump case-sensitivity. #4684 *Will Rogers*

*   Oracle: BigDecimal support. #5667 *Michael Schoen*

*   Numeric and decimal columns map to BigDecimal instead of Float. Those with scale 0 map to Integer. #5454 *robbat2@gentoo.org, work@ashleymoran.me.uk*

*   Firebird migrations support. #5337 *Ken Kunz <kennethkunz@gmail.com>*

*   PostgreSQL: create/drop as postgres user. #4790 *mail@matthewpainter.co.uk, mlaster@metavillage.com*

*   PostgreSQL: correctly quote the ' in pk_and_sequence_for. #5462 *tietew@tietew.net*

*   PostgreSQL: correctly quote microseconds in timestamps. #5641 *rick@rickbradley.com*

*   Clearer has_one/belongs_to model names (account has_one :user). #5632 *matt@mattmargolis.net*

*   Oracle: use nonblocking queries if allow_concurrency is set, fix pessimistic locking, don't guess date vs. time by default (set OracleAdapter.emulate_dates = true for the old behavior), adapter cleanup. #5635 *Michael Schoen*

*   Fixed a few Oracle issues: Allows Oracle's odd date handling to still work consistently within #to_xml, Passes test that hardcode insert statement by dropping the :id column, Updated RUNNING_UNIT_TESTS with Oracle instructions, Corrects method signature for #exec #5294 *Michael Schoen*

*   Added :group to available options for finds done on associations #5516 *mike@michaeldewey.org*

*   Observers also watch subclasses created after they are declared. #5535 *daniels@pronto.com.au*

*   Removed deprecated timestamps_gmt class methods. *Jeremy Kemper*

*   rake build_mysql_database grants permissions to rails@localhost. #5501 *brianegge@yahoo.com*

*   PostgreSQL: support microsecond time resolution. #5492 *alex@msgpad.com*

*   Add AssociationCollection#sum since the method_missing invokation has been shadowed by Enumerable#sum.

*   Added find_or_initialize_by_X which works like find_or_create_by_X but doesn't save the newly instantiated record. *Sam Stephenson*

*   Row locking. Provide a locking clause with the :lock finder option or true for the default "FOR UPDATE". Use the #lock! method to obtain a row lock on a single record (reloads the record with :lock => true). *Shugo Maeda*
        # Obtain an exclusive lock on person 1 so we can safely increment visits.
        Person.transaction do
          # select * from people where id=1 for update
          person = Person.find(1, :lock => true)
          person.visits += 1
          person.save!
        end

*   PostgreSQL: introduce allow_concurrency option which determines whether to use blocking or asynchronous #execute. Adapters with blocking #execute will deadlock Ruby threads. The default value is ActiveRecord::Base.allow_concurrency. *Jeremy Kemper*

*   Use a per-thread (rather than global) transaction mutex so you may execute concurrent transactions on separate connections. *Jeremy Kemper*

*   Change AR::Base#to_param to return a String instead of a Fixnum. Closes #5320. *Nicholas Seckar*

*   Use explicit delegation instead of method aliasing for AR::Base.to_param -> AR::Base.id. #5299 (skaes@web.de)

*   Refactored ActiveRecord::Base.to_xml to become a delegate for XmlSerializer, which restores sanity to the mega method. This refactoring also reinstates the opinions that type="string" is redundant and ugly and nil-differentiation is not a concern of serialization *David Heinemeier Hansson*

*   Added simple hash conditions to find that'll just convert hash to an AND-based condition string #5143 [Hampton Catlin]. Example:

        Person.find(:all, :conditions => { :last_name => "Catlin", :status => 1 }, :limit => 2)

    ...is the same as:
        Person.find(:all, :conditions => [ "last_name = ? and status = ?", "Catlin", 1 ], :limit => 2)

    This makes it easier to pass in the options from a form or otherwise outside.


*   Fixed issues with BLOB limits, charsets, and booleans for Firebird #5194, #5191, #5189 *kennethkunz@gmail.com*

*   Fixed usage of :limit and with_scope when the association in scope is a 1:m #5208 *alex@purefiction.net*

*   Fixed migration trouble with SQLite when NOT NULL is used in the new definition #5215 *greg@lapcominc.com*

*   Fixed problems with eager loading and counting on SQL Server #5212 *kajism@yahoo.com*

*   Fixed that count distinct should use the selected column even when using :include #5251 *anna@wota.jp*

*   Fixed that :includes merged from with_scope won't cause the same association to be loaded more than once if repetition occurs in the clauses #5253 *alex@purefiction.net*

*   Allow models to override to_xml.  #4989 *Blair Zajac <blair@orcaware.com>*

*   PostgreSQL: don't ignore port when host is nil since it's often used to label the domain socket.  #5247 *shimbo@is.naist.jp*

*   Records and arrays of records are bound as quoted ids. *Jeremy Kemper*
        Foo.find(:all, :conditions => ['bar_id IN (?)', bars])
        Foo.find(:first, :conditions => ['bar_id = ?', bar])

*   Fixed that Base.find :all, :conditions => [ "id IN (?)", collection ] would fail if collection was empty *David Heinemeier Hansson*

*   Add a list of regexes assert_queries skips in the ActiveRecord test suite.  *Rick Olson*

*   Fix the has_and_belongs_to_many #create doesn't populate the join for new records.  Closes #3692 *Josh Susser*

*   Provide Association Extensions access to the instance that the association is being accessed from.
    Closes #4433 *Josh Susser*

*   Update OpenBase adaterp's maintainer's email address. Closes #5176. *Derrick Spell*

*   Add a quick note about :select and eagerly included associations. *Rick Olson*

*   Add docs for the :as option in has_one associations.  Closes #5144 *cdcarter@gmail.com*

*   Fixed that has_many collections shouldn't load the entire association to do build or create *David Heinemeier Hansson*

*   Added :allow_nil option for aggregations #5091 *Ian White*

*   Fix Oracle boolean support and tests. Closes #5139. *Michael Schoen*

*   create! no longer blows up when no attributes are passed and a :create scope is in effect (e.g. foo.bars.create! failed whereas foo.bars.create!({}) didn't.) *Jeremy Kemper*

*   Call Inflector#demodulize on the class name when eagerly including an STI model.  Closes #5077 *info@loobmedia.com*

*   Preserve MySQL boolean column defaults when changing a column in a migration. Closes #5015. *pdcawley@bofh.org.uk*

*   PostgreSQL: migrations support :limit with :integer columns by mapping limit < 4 to smallint, > 4 to bigint, and anything else to integer. #2900 *keegan@thebasement.org*

*   Dates and times interpret empty strings as nil rather than 2000-01-01. #4830 *kajism@yahoo.com*

*   Allow :uniq => true with has_many :through associations. *Jeremy Kemper*

*   Ensure that StringIO is always available for the Schema dumper. *Marcel Molina Jr.*

*   Allow AR::Base#to_xml to include methods too. Closes #4921. *johan@textdrive.com*

*   Remove duplicate fixture entry in comments.yml. Closes #4923. *Blair Zajac <blair@orcaware.com>*

*   When grouping, use the appropriate option key. *Marcel Molina Jr.*

*   Add support for FrontBase (http://www.frontbase.com/) with a new adapter thanks to the hard work of one Mike Laster. Closes #4093. *mlaster@metavillage.com*

*   Add warning about the proper way to validate the presence of a foreign key. Closes #4147. *Francois Beausoleil <francois.beausoleil@gmail.com>*

*   Fix syntax error in documentation. Closes #4679. *Mislav Marohnić*

*   Add Oracle support for CLOB inserts. Closes #4748. *schoenm@earthlink.net sandra.metz@duke.edu*

*   Various fixes for sqlserver_adapter (odbc statement finishing, ado schema dumper, drop index). Closes #4831. *kajism@yahoo.com*

*   Add support for :order option to with_scope. Closes #3887. *eric.daspet@survol.net*

*   Prettify output of schema_dumper by making things line up. Closes #4241 *Caio  Chassot <caio@v2studio.com>*

*   Make build_postgresql_databases task make databases owned by the postgres user. Closes #4790. *mlaster@metavillage.com*

*   Sybase Adapter type conversion cleanup. Closes #4736. *dev@metacasa.net*

*   Fix bug where calculations with long alias names return null. *Rick Olson*

*   Raise error when trying to add to a has_many :through association.  Use the Join Model instead. *Rick Olson*

        @post.tags << @tag                  # BAD
        @post.taggings.create(:tag => @tag) # GOOD

*   Allow all calculations to take the :include option, not just COUNT (closes #4840) *Rick Olson*

*   Add ActiveRecord::Errors#to_xml *Jamis Buck*

*   Properly quote index names in migrations (closes #4764) *John Long*

*   Fix the HasManyAssociation#count method so it uses the new ActiveRecord::Base#count syntax, while maintaining backwards compatibility.  *Rick Olson*

*   Ensure that Associations#include_eager_conditions? checks both scoped and explicit conditions *Rick Olson*

*   Associations#select_limited_ids_list adds the ORDER BY columns to the SELECT DISTINCT List for postgresql. *Rick Olson*

*   Add :case_sensitive option to validates_uniqueness_of (closes #3090) *Rick Olson*

        class Account < ActiveRecord::Base
          validates_uniqueness_of :email, :case_sensitive => false
        end

*   Allow multiple association extensions with :extend option (closes #4666) *Josh Susser*

        class Account < ActiveRecord::Base
          has_many :people, :extend => [FindOrCreateByNameExtension, FindRecentExtension]
        end


## 1.14.4 (August 8th, 2006) ##

*   Add warning about the proper way to validate the presence of a foreign key.  #4147 *Francois Beausoleil <francois.beausoleil@gmail.com>*

*   Fix syntax error in documentation. #4679 *Mislav Marohnić*

*   Update inconsistent migrations documentation. #4683 *machomagna@gmail.com*


## 1.14.3 (June 27th, 2006) ##

*   Fix announcement of very long migration names.  #5722 *blake@near-time.com*

*   Update callbacks documentation. #3970 *Robby Russell <robby@planetargon.com>*

*   Properly quote index names in migrations (closes #4764) *John Long*

*   Ensure that Associations#include_eager_conditions? checks both scoped and explicit conditions *Rick Olson*

*   Associations#select_limited_ids_list adds the ORDER BY columns to the SELECT DISTINCT List for postgresql. *Rick Olson*


## 1.14.2 (April 9th, 2006) ##

*   Fixed calculations for the Oracle Adapter (closes #4626) *Michael Schoen*


## 1.14.1 (April 6th, 2006) ##

*   Fix type_name_with_module to handle type names that begin with '::'. Closes #4614. *Nicholas Seckar*

*   Fixed that that multiparameter assignment doesn't work with aggregations (closes #4620) *Lars Pind*

*   Enable Limit/Offset in Calculations (closes #4558) *lmarlow*

*   Fixed that loading including associations returns all results if Load IDs For Limited Eager Loading returns none (closes #4528) *Rick Olson*

*   Fixed HasManyAssociation#find bugs when :finder_sql is set #4600 *lagroue@free.fr*

*   Allow AR::Base#respond_to? to behave when @attributes is nil *Ryan Davis*

*   Support eager includes when going through a polymorphic has_many association. *Rick Olson*

*   Added support for eagerly including polymorphic has_one associations. (closes #4525) *Rick Olson*

        class Post < ActiveRecord::Base
          has_one :tagging, :as => :taggable
        end

        Post.find :all, :include => :tagging

*   Added descriptive error messages for invalid has_many :through associations: going through :has_one or :has_and_belongs_to_many *Rick Olson*

*   Added support for going through a polymorphic has_many association: (closes #4401) *Rick Olson*

        class PhotoCollection < ActiveRecord::Base
          has_many :photos, :as => :photographic
          belongs_to :firm
        end

        class Firm < ActiveRecord::Base
          has_many :photo_collections
          has_many :photos, :through => :photo_collections
        end

*   Multiple fixes and optimizations in PostgreSQL adapter, allowing ruby-postgres gem to work properly. *ruben.nine@gmail.com*

*   Fixed that AssociationCollection#delete_all should work even if the records of the association are not loaded yet. *Florian Weber*

*   Changed those private ActiveRecord methods to take optional third argument :auto instead of nil for performance optimizations.  (closes #4456) *Stefan*

*   Private ActiveRecord methods add_limit!, add_joins!, and add_conditions! take an OPTIONAL third argument 'scope' (closes #4456) *Rick Olson*

*   DEPRECATED: Using additional attributes on has_and_belongs_to_many associations. Instead upgrade your association to be a real join model *David Heinemeier Hansson*

*   Fixed that records returned from has_and_belongs_to_many associations with additional attributes should be marked as read only (fixes #4512) *David Heinemeier Hansson*

*   Do not implicitly mark recordss of has_many :through as readonly but do mark habtm records as readonly (eventually only on join tables without rich attributes). *Marcel Mollina Jr.*

*   Fixed broken OCIAdapter #4457 *Michael Schoen*


## 1.14.0 (March 27th, 2006) ##

*   Replace 'rescue Object' with a finer grained rescue. Closes #4431. *Nicholas Seckar*

*   Fixed eager loading so that an aliased table cannot clash with a has_and_belongs_to_many join table *Rick Olson*

*   Add support for :include to with_scope *andrew@redlinesoftware.com*

*   Support the use of public synonyms with the Oracle adapter; required ruby-oci8 v0.1.14 #4390 *Michael Schoen*

*   Change periods (.) in table aliases to _'s.  Closes #4251 *jeff@ministrycentered.com*

*   Changed has_and_belongs_to_many join to INNER JOIN for Mysql 3.23.x.  Closes #4348 *Rick Olson*

*   Fixed issue that kept :select options from being scoped *Rick Olson*

*   Fixed db_schema_import when binary types are present #3101 *David Heinemeier Hansson*

*   Fixed that MySQL enums should always be returned as strings #3501 *David Heinemeier Hansson*

*   Change has_many :through to use the :source option to specify the source association.  :class_name is now ignored. *Rick Olson*

        class Connection < ActiveRecord::Base
          belongs_to :user
          belongs_to :channel
        end

        class Channel < ActiveRecord::Base
          has_many :connections
          has_many :contacts, :through => :connections, :class_name => 'User' # OLD
          has_many :contacts, :through => :connections, :source => :user      # NEW
        end

*   Fixed DB2 adapter so nullable columns will be determines correctly now and quotes from column default values will be removed #4350 *contact@maik-schmidt.de*

*   Allow overriding of find parameters in scoped has_many :through calls *Rick Olson*

    In this example, :include => false disables the default eager association from loading.  :select changes the standard
    select clause.  :joins specifies a join that is added to the end of the has_many :through query.

        class Post < ActiveRecord::Base
          has_many :tags, :through => :taggings, :include => :tagging do
            def add_joins_and_select
              find :all, :select => 'tags.*, authors.id as author_id', :include => false,
                :joins => 'left outer join posts on taggings.taggable_id = posts.id left outer join authors on posts.author_id = authors.id'
            end
          end
        end

*   Fixed that schema changes while the database was open would break any connections to an SQLite database (now we reconnect if that error is throw) *David Heinemeier Hansson*

*   Don't classify the has_one class when eager loading, it is already singular. Add tests. (closes #4117) *Jonathan Viney*

*   Quit ignoring default :include options in has_many :through calls *Mark James*

*   Allow has_many :through associations to find the source association by setting a custom class (closes #4307) *Jonathan Viney*

*   Eager Loading support added for has_many :through => :has_many associations (see below).  *Rick Olson*

*   Allow has_many :through to work on has_many associations (closes #3864) [sco@scottraymond.net]  Example:

        class Firm < ActiveRecord::Base
          has_many :clients
          has_many :invoices, :through => :clients
        end

        class Client < ActiveRecord::Base
          belongs_to :firm
          has_many   :invoices
        end

        class Invoice < ActiveRecord::Base
          belongs_to :client
        end

*   Raise error when trying to select many polymorphic objects with has_many :through or :include (closes #4226) *Josh Susser*

*   Fixed has_many :through to include :conditions set on the :through association. closes #4020 *Jonathan Viney*

*   Fix that has_many :through honors the foreign key set by the belongs_to association in the join model (closes #4259) *andylien@gmail.com / Rick Olson*

*   SQL Server adapter gets some love #4298 *Ryan Tomayko*

*   Added OpenBase database adapter that builds on top of the http://www.spice-of-life.net/ruby-openbase/ driver. All functionality except LIMIT/OFFSET is supported #3528 *derrickspell@cdmplus.com*

*   Rework table aliasing to account for truncated table aliases.  Add smarter table aliasing when doing eager loading of STI associations. This allows you to use the association name in the order/where clause. [Jonathan Viney / Rick Olson] #4108 Example (SpecialComment is using STI):

        Author.find(:all, :include => { :posts => :special_comments }, :order => 'special_comments.body')

*   Add AbstractAdapter#table_alias_for to create table aliases according to the rules of the current adapter. *Rick Olson*

*   Provide access to the underlying database connection through Adapter#raw_connection. Enables the use of db-specific methods without complicating the adapters. #2090 *Michael Koziarski*

*   Remove broken attempts at handling columns with a default of 'now()' in the postgresql adapter. #2257 *Michael Koziarski*

*   Added connection#current_database that'll return of the current database (only works in MySQL, SQL Server, and Oracle so far -- please help implement for the rest of the adapters) #3663 *Tom Ward*

*   Fixed that Migration#execute would have the table name prefix appended to its query #4110 *mark.imbriaco@pobox.com*

*   Make all tinyint(1) variants act like boolean in mysql (tinyint(1) unsigned, etc.) *Jamis Buck*

*   Use association's :conditions when eager loading. [Jeremy Evans] #4144

*   Alias the has_and_belongs_to_many join table on eager includes. #4106 *Jeremy Evans*

    This statement would normally error because the projects_developers table is joined twice, and therefore joined_on would be ambiguous.

        Developer.find(:all, :include => {:projects => :developers}, :conditions => 'join_project_developers.joined_on IS NOT NULL')

*   Oracle adapter gets some love #4230 *Michael Schoen*

        * Changes :text to CLOB rather than BLOB [Moses Hohman]
        * Fixes an issue with nil numeric length/scales (several)
        * Implements support for XMLTYPE columns [wilig / Kubo Takehiro]
        * Tweaks a unit test to get it all green again
        * Adds support for #current_database

*   Added Base.abstract_class? that marks which classes are not part of the Active Record hierarchy #3704 *Rick Olson*

        class CachedModel < ActiveRecord::Base
          self.abstract_class = true
        end

        class Post < CachedModel
        end

        CachedModel.abstract_class?
        => true

        Post.abstract_class?
        => false

        Post.base_class
        => Post

        Post.table_name
        => 'posts'

*   Allow :dependent options to be used with polymorphic joins. #3820 *Rick Olson*

        class Foo < ActiveRecord::Base
          has_many :attachments, :as => :attachable, :dependent => :delete_all
        end

*   Nicer error message on has_many :through when :through reflection can not be found. #4042 *court3nay*

*   Upgrade to Transaction::Simple 1.3 *Jamis Buck*

*   Catch FixtureClassNotFound when using instantiated fixtures on a fixture that has no ActiveRecord model *Rick Olson*

*   Allow ordering of calculated results and/or grouped fields in calculations *solo@gatelys.com*

*   Make ActiveRecord::Base#save! return true instead of nil on success.  #4173 *johan@johansorensen.com*

*   Dynamically set allow_concurrency.  #4044 *Stefan Kaes*

*   Added Base#to_xml that'll turn the current record into a XML representation [David Heinemeier Hansson]. Example:

        topic.to_xml

    ...returns:

        <?xml version="1.0" encoding="UTF-8"?>
        <topic>
          <title>The First Topic</title>
          <author-name>David</author-name>
          <id type="integer">1</id>
          <approved type="boolean">false</approved>
          <replies-count type="integer">0</replies-count>
          <bonus-time type="datetime">2000-01-01 08:28:00</bonus-time>
          <written-on type="datetime">2003-07-16 09:28:00</written-on>
          <content>Have a nice day</content>
          <author-email-address>david@loudthinking.com</author-email-address>
          <parent-id></parent-id>
          <last-read type="date">2004-04-15</last-read>
        </topic>

    ...and you can configure with:

        topic.to_xml(:skip_instruct => true, :except => [ :id, bonus_time, :written_on, replies_count ])

    ...that'll return:

        <topic>
          <title>The First Topic</title>
          <author-name>David</author-name>
          <approved type="boolean">false</approved>
          <content>Have a nice day</content>
          <author-email-address>david@loudthinking.com</author-email-address>
          <parent-id></parent-id>
          <last-read type="date">2004-04-15</last-read>
        </topic>

    You can even do load first-level associations as part of the document:

        firm.to_xml :include => [ :account, :clients ]

    ...that'll return something like:

        <?xml version="1.0" encoding="UTF-8"?>
        <firm>
          <id type="integer">1</id>
          <rating type="integer">1</rating>
          <name>37signals</name>
          <clients>
            <client>
              <rating type="integer">1</rating>
              <name>Summit</name>
            </client>
            <client>
              <rating type="integer">1</rating>
              <name>Microsoft</name>
            </client>
          </clients>
          <account>
            <id type="integer">1</id>
            <credit-limit type="integer">50</credit-limit>
          </account>
        </firm>

*   Allow :counter_cache to take a column name for custom counter cache columns *Jamis Buck*

*   Documentation fixes for :dependent *robby@planetargon.com*

*   Stop the MySQL adapter crashing when views are present. #3782 *Jonathan Viney*

*   Don't classify the belongs_to class, it is already singular #4117 *keithm@infused.org*

*   Allow set_fixture_class to take Classes instead of strings for a class in a module.  Raise FixtureClassNotFound if a fixture can't load.  *Rick Olson*

*   Fix quoting of inheritance column for STI eager loading #4098 *Jonathan Viney <jonathan@bluewire.net.nz>*

*   Added smarter table aliasing for eager associations for multiple self joins #3580 *Rick Olson*

        * The first time a table is referenced in a join, no alias is used.
        * After that, the parent class name and the reflection name are used.

            Tree.find(:all, :include => :children) # LEFT OUTER JOIN trees AS tree_children ...

        * Any additional join references get a numerical suffix like '_2', '_3', etc.

*   Fixed eager loading problems with single-table inheritance #3580 [Rick Olson]. Post.find(:all, :include => :special_comments) now returns all posts, and any special comments that the posts may have. And made STI work with has_many :through and polymorphic belongs_to.

*   Added cascading eager loading that allows for queries like Author.find(:all, :include=> { :posts=> :comments }), which will fetch all authors, their posts, and the comments belonging to those posts in a single query (using LEFT OUTER JOIN) #3913 [anna@wota.jp]. Examples:

        # cascaded in two levels
        >> Author.find(:all, :include=>{:posts=>:comments})
        => authors
             +- posts
                  +- comments

        # cascaded in two levels and normal association
        >> Author.find(:all, :include=>[{:posts=>:comments}, :categorizations])
        => authors
             +- posts
                  +- comments
             +- categorizations

        # cascaded in two levels with two has_many associations
        >> Author.find(:all, :include=>{:posts=>[:comments, :categorizations]})
        => authors
             +- posts
                  +- comments
                  +- categorizations

        # cascaded in three levels
        >> Company.find(:all, :include=>{:groups=>{:members=>{:favorites}}})
        => companies
             +- groups
                  +- members
                       +- favorites

*   Make counter cache work when replacing an association #3245 *eugenol@gmail.com*

*   Make migrations verbose *Jamis Buck*

*   Make counter_cache work with polymorphic belongs_to *Jamis Buck*

*   Fixed that calling HasOneProxy#build_model repeatedly would cause saving to happen #4058 *anna@wota.jp*

*   Added Sybase database adapter that relies on the Sybase Open Client bindings (see http://raa.ruby-lang.org/project/sybase-ctlib) #3765 [John Sheets]. It's almost completely Active Record compliant (including migrations), but has the following caveats:

        * Does not support DATE SQL column types; use DATETIME instead.
        * Date columns on HABTM join tables are returned as String, not Time.
        * Insertions are potentially broken for :polymorphic join tables
        * BLOB column access not yet fully supported

*   Clear stale, cached connections left behind by defunct threads. *Jeremy Kemper*

*   CHANGED DEFAULT: set ActiveRecord::Base.allow_concurrency to false.  Most AR usage is in single-threaded applications. *Jeremy Kemper*

*   Renamed the "oci" adapter to "oracle", but kept the old name as an alias #4017 *Michael Schoen*

*   Fixed that Base.save should always return false if the save didn't succeed, including if it has halted by before_save's #1861, #2477 *David Heinemeier Hansson*

*   Speed up class -> connection caching and stale connection verification.  #3979 *Stefan Kaes*

*   Add set_fixture_class to allow the use of table name accessors with models which use set_table_name. *Kevin Clark*

*   Added that fixtures to placed in subdirectories of the main fixture files are also loaded #3937 *dblack@wobblini.net*

*   Define attribute query methods to avoid method_missing calls. #3677 *Jonathan Viney*

*   ActiveRecord::Base.remove_connection explicitly closes database connections and doesn't corrupt the connection cache. Introducing the disconnect! instance method for the PostgreSQL, MySQL, and SQL Server adapters; implementations for the others are welcome.  #3591 *Simon Stapleton, Tom Ward*

*   Added support for nested scopes #3407 [anna@wota.jp]. Examples:

        Developer.with_scope(:find => { :conditions => "salary > 10000", :limit => 10 }) do
          Developer.find(:all)     # => SELECT * FROM developers WHERE (salary > 10000) LIMIT 10

          # inner rule is used. (all previous parameters are ignored)
          Developer.with_exclusive_scope(:find => { :conditions => "name = 'Jamis'" }) do
            Developer.find(:all)   # => SELECT * FROM developers WHERE (name = 'Jamis')
          end

          # parameters are merged
          Developer.with_scope(:find => { :conditions => "name = 'Jamis'" }) do
            Developer.find(:all)   # => SELECT * FROM developers WHERE (( salary > 10000 ) AND ( name = 'Jamis' )) LIMIT 10
          end
        end

*   Fixed db2 connection with empty user_name and auth options #3622 *phurley@gmail.com*

*   Fixed validates_length_of to work on UTF-8 strings by using characters instead of bytes #3699 *Masao Mutoh*

*   Fixed that reflections would bleed across class boundaries in single-table inheritance setups #3796 *Lars Pind*

*   Added calculations: Base.count, Base.average, Base.sum, Base.minimum, Base.maxmium, and the generic Base.calculate. All can be used with :group and :having. Calculations and statitics need no longer require custom SQL. #3958 [Rick Olson]. Examples:

        Person.average :age
        Person.minimum :age
        Person.maximum :age
        Person.sum :salary, :group => :last_name

*   Renamed Errors#count to Errors#size but kept an alias for the old name (and included an alias for length too) #3920 *Luke Redpath*

*   Reflections don't attempt to resolve module nesting of association classes. Simplify type computation. *Jeremy Kemper*

*   Improved the Oracle OCI Adapter with better performance for column reflection (from #3210), fixes to migrations (from #3476 and #3742), tweaks to unit tests (from #3610), and improved documentation (from #2446) #3879 *Aggregated by schoenm@earthlink.net*

*   Fixed that the schema_info table used by ActiveRecord::Schema.define should respect table pre- and suffixes #3834 *rubyonrails@atyp.de*

*   Added :select option to Base.count that'll allow you to select something else than * to be counted on. Especially important for count queries using DISTINCT #3839 *Stefan Kaes*

*   Correct syntax error in mysql DDL,  and make AAACreateTablesTest run first *Bob Silva*

*   Allow :include to be used with has_many :through associations #3611 *Michael Schoen*

*   PostgreSQL: smarter schema dumps using pk_and_sequence_for(table).  #2920 *Blair Zajac*

*   SQLServer: more compatible limit/offset emulation.  #3779 *Tom Ward*

*   Polymorphic join support for has_one associations (has_one :foo, :as => :bar)  #3785 *Rick Olson*

*   PostgreSQL: correctly parse negative integer column defaults.  #3776 *bellis@deepthought.org*

*   Fix problems with count when used with :include *Jeremy Hopple and Kevin Clark*

*   ActiveRecord::RecordInvalid now states which validations failed in its default error message *Tobias Lütke*

*   Using AssociationCollection#build with arrays of hashes should call build, not create *David Heinemeier Hansson*

*   Remove definition of reloadable? from ActiveRecord::Base to make way for new Reloadable code. *Nicholas Seckar*

*   Fixed schema handling for DB2 adapter that didn't work: an initial schema could be set, but it wasn't used when getting tables and indexes #3678 *Maik Schmidt*

*   Support the :column option for remove_index with the PostgreSQL adapter. #3661 *Shugo Maeda*

*   Add documentation for add_index and remove_index. #3600 *Manfred Stienstra <m.stienstra@fngtps.com>*

*   If the OCI library is not available, raise an exception indicating as much. #3593 *Michael Schoen*

*   Add explicit :order in finder tests as postgresql orders results differently by default. #3577. *Rick Olson*

*   Make dynamic finders honor additional passed in :conditions. #3569 *Oleg Pudeyev <pudeyo@rpi.edu>, Marcel Molina Jr.*

*   Show a meaningful error when the DB2 adapter cannot be loaded due to missing dependencies. *Nicholas Seckar*

*   Make .count work for has_many associations with multi line finder sql *Michael Schoen*

*   Add AR::Base.base_class for querying the ancestor AR::Base subclass *Jamis Buck*

*   Allow configuration of the column used for optimistic locking *wilsonb@gmail.com*

*   Don't hardcode 'id' in acts as list.  *ror@philippeapril.com*

*   Fix date errors for SQLServer in association tests. #3406 *Kevin Clark*

*   Escape database name in MySQL adapter when creating and dropping databases. #3409 *anna@wota.jp*

*   Disambiguate table names for columns in validates_uniqueness_of's WHERE clause. #3423 *alex.borovsky@gmail.com*

*   .with_scope imposed create parameters now bypass attr_protected *Tobias Lütke*

*   Don't raise an exception when there are more keys than there are named bind variables when sanitizing conditions. *Marcel Molina Jr.*

*   Multiple enhancements and adjustments to DB2 adaptor. #3377 *contact@maik-schmidt.de*

*   Sanitize scoped conditions. *Marcel Molina Jr.*

*   Added option to Base.reflection_of_all_associations to specify a specific association to scope the call. For example Base.reflection_of_all_associations(:has_many) *David Heinemeier Hansson*

*   Added ActiveRecord::SchemaDumper.ignore_tables which tells SchemaDumper which tables to ignore. Useful for tables with funky column like the ones required for tsearch2. *Tobias Lütke*

*   SchemaDumper now doesn't fail anymore when there are unknown column types in the schema. Instead the table is ignored and a Comment is left in the schema.rb. *Tobias Lütke*

*   Fixed that saving a model with multiple habtm associations would only save the first one.  #3244 *yanowitz-rubyonrails@quantumfoam.org, Florian Weber*

*   Fix change_column to work with PostgreSQL 7.x and 8.x.  #3141 *wejn@box.cz, Rick Olson, Scott Barron*

*   removed :piggyback in favor of just allowing :select on :through associations. *Tobias Lütke*

*   made method missing delegation to class methods on relation target work on :through associations. *Tobias Lütke*

*   made .find() work on :through relations. *Tobias Lütke*

*   Fix typo in association docs. #3296. *Blair Zajac*

*   Fixed :through relations when using STI inherited classes would use the inherited class's name as foreign key on the join model *Tobias Lütke*

## 1.13.2 (December 13th, 2005) ##

*   Become part of Rails 1.0

*   MySQL: allow encoding option for mysql.rb driver.  *Jeremy Kemper*

*   Added option inheritance for find calls on has_and_belongs_to_many and has_many assosociations [David Heinemeier Hansson]. Example:

        class Post
          has_many :recent_comments, :class_name => "Comment", :limit => 10, :include => :author
        end

        post.recent_comments.find(:all) # Uses LIMIT 10 and includes authors
        post.recent_comments.find(:all, :limit => nil) # Uses no limit but include authors
        post.recent_comments.find(:all, :limit => nil, :include => nil) # Uses no limit and doesn't include authors

*   Added option to specify :group, :limit, :offset, and :select options from find on has_and_belongs_to_many and has_many assosociations *David Heinemeier Hansson*

*   MySQL: fixes for the bundled mysql.rb driver.  #3160 *Justin Forder*

*   SQLServer: fix obscure optimistic locking bug.  #3068 *kajism@yahoo.com*

*   SQLServer: support uniqueidentifier columns.  #2930 *keithm@infused.org*

*   SQLServer: cope with tables names qualified by owner.  #3067 *jeff@ministrycentered.com*

*   SQLServer: cope with columns with "desc" in the name.  #1950 *Ron Lusk, Ryan Tomayko*

*   SQLServer: cope with primary keys with "select" in the name.  #3057 *rdifrango@captechventures.com*

*   Oracle: active? performs a select instead of a commit.  #3133 *Michael Schoen*

*   MySQL: more robust test for nullified result hashes.  #3124 *Stefan Kaes*

*   Reloading an instance refreshes its aggregations as well as its associations.  #3024 *François Beausoleil*

*   Fixed that using :include together with :conditions array in Base.find would cause NoMethodError #2887 *Paul Hammmond*

*   PostgreSQL: more robust sequence name discovery.  #3087 *Rick Olson*

*   Oracle: use syntax compatible with Oracle 8.  #3131 *Michael Schoen*

*   MySQL: work around ruby-mysql/mysql-ruby inconsistency with mysql.stat.  Eliminate usage of mysql.ping because it doesn't guarantee reconnect.  Explicitly close and reopen the connection instead.  *Jeremy Kemper*

*   Added preliminary support for polymorphic associations *David Heinemeier Hansson*

*   Added preliminary support for join models *David Heinemeier Hansson*

*   Allow validate_uniqueness_of to be scoped by more than just one column.  #1559. *jeremy@jthopple.com, Marcel Molina Jr.*

*   Firebird: active? and reconnect! methods for handling stale connections.  #428 *Ken Kunz <kennethkunz@gmail.com>*

*   Firebird: updated for FireRuby 0.4.0.  #3009 *Ken Kunz <kennethkunz@gmail.com>*

*   MySQL and PostgreSQL: active? compatibility with the pure-Ruby driver.  #428 *Jeremy Kemper*

*   Oracle: active? check pings the database rather than testing the last command status.  #428 *Michael Schoen*

*   SQLServer: resolve column aliasing/quoting collision when using limit or offset in an eager find.  #2974 *kajism@yahoo.com*

*   Reloading a model doesn't lose track of its connection.  #2996 *junk@miriamtech.com, Jeremy Kemper*

*   Fixed bug where using update_attribute after pushing a record to a habtm association of the object caused duplicate rows in the join table. #2888 *colman@rominato.com, Florian Weber, Michael Schoen*

*   MySQL, PostgreSQL: reconnect! also reconfigures the connection.  Otherwise, the connection 'loses' its settings if it times out and is reconnected.  #2978 *Shugo Maeda*

*   has_and_belongs_to_many: use JOIN instead of LEFT JOIN.  *Jeremy Kemper*

*   MySQL: introduce :encoding option to specify the character set for client, connection, and results.  Only available for MySQL 4.1 and later with the mysql-ruby driver.  Do SHOW CHARACTER SET in mysql client to see available encodings.  #2975 *Shugo Maeda*

*   Add tasks to create, drop and rebuild the MySQL and PostgreSQL test  databases. *Marcel Molina Jr.*

*   Correct boolean handling in generated reader methods.  #2945 *Don Park, Stefan Kaes*

*   Don't generate read methods for columns whose names are not valid ruby method names.  #2946 *Stefan Kaes*

*   Document :force option to create_table.  #2921 *Blair Zajac <blair@orcaware.com>*

*   Don't add the same conditions twice in has_one finder sql.  #2916 *Jeremy Evans*

*   Rename Version constant to VERSION. #2802 *Marcel Molina Jr.*

*   Introducing the Firebird adapter.  Quote columns and use attribute_condition more consistently.  Setup guide: http://wiki.rubyonrails.com/rails/pages/Firebird+Adapter  #1874 *Ken Kunz <kennethkunz@gmail.com>*

*   SQLServer: active? and reconnect! methods for handling stale connections.  #428 *kajism@yahoo.com, Tom Ward <tom@popdog.net>*

*   Associations handle case-equality more consistently: item.parts.is_a?(Array) and item.parts === Array.  #1345 *MarkusQ@reality.com*

*   SQLServer: insert uses given primary key value if not nil rather than SELECT @@IDENTITY.  #2866 *kajism@yahoo.com, Tom Ward <tom@popdog.net>*

*   Oracle: active? and reconnect! methods for handling stale connections.  Optionally retry queries after reconnect.  #428 *Michael Schoen <schoenm@earthlink.net>*

*   Correct documentation for Base.delete_all.  #1568 *Newhydra*

*   Oracle: test case for column default parsing.  #2788 *Michael Schoen <schoenm@earthlink.net>*

*   Update documentation for Migrations.  #2861 *Tom Werner <tom@cube6media.com>*

*   When AbstractAdapter#log rescues an exception, attempt to detect and reconnect to an inactive database connection.  Connection adapter must respond to the active? and reconnect! instance methods.  Initial support for PostgreSQL, MySQL, and SQLite.  Make certain that all statements which may need reconnection are performed within a logged block: for example, this means no avoiding log(sql, name) { } if @logger.nil?  #428 *Jeremy Kemper*

*   Oracle: Much faster column reflection.  #2848 *Michael Schoen <schoenm@earthlink.net>*

*   Base.reset_sequence_name analogous to reset_table_name (mostly useful for testing).  Base.define_attr_method allows nil values.  *Jeremy Kemper*

*   PostgreSQL: smarter sequence name defaults, stricter last_insert_id, warn on pk without sequence.  *Jeremy Kemper*

*   PostgreSQL: correctly discover custom primary key sequences.  #2594 *Blair Zajac <blair@orcaware.com>, meadow.nnick@gmail.com, Jeremy Kemper*

*   SQLServer: don't report limits for unsupported field types.  #2835 *Ryan Tomayko*

*   Include the Enumerable module in ActiveRecord::Errors.  *Rick Bradley <rick@rickbradley.com>*

*   Add :group option, correspond to GROUP BY, to the find method and to the has_many association.  #2818 *rubyonrails@atyp.de*

*   Don't cast nil or empty strings to a dummy date.  #2789 *Rick Bradley <rick@rickbradley.com>*

*   acts_as_list plays nicely with inheritance by remembering the class which declared it.  #2811 *rephorm@rephorm.com*

*   Fix sqlite adaptor's detection of missing dbfile or database declaration. *Nicholas Seckar*

*   Fixed acts_as_list for definitions without an explicit :order #2803 *Jonathan Viney*

*   Upgrade bundled ruby-mysql 0.2.4 with mysql411 shim (see #440) to ruby-mysql 0.2.6 with a patchset for 4.1 protocol support.  Local change [301] is now a part of the main driver; reapplied local change [2182].  Removed GC.start from Result.free.  *tommy@tmtm.org, akuroda@gmail.com, Doug Fales <doug.fales@gmail.com>, Jeremy Kemper*

*   Correct handling of complex order clauses with SQL Server limit emulation.  #2770 *Tom Ward <tom@popdog.net>, Matt B.*

*   Correct whitespace problem in Oracle default column value parsing.  #2788 *rick@rickbradley.com*

*   Destroy associated has_and_belongs_to_many records after all before_destroy callbacks but before destroy.  This allows you to act on the habtm association as you please while preserving referential integrity.  #2065 *larrywilliams1@gmail.com, sam.kirchmeier@gmail.com, elliot@townx.org, Jeremy Kemper*

*   Deprecate the old, confusing :exclusively_dependent option in favor of :dependent => :delete_all.  *Jeremy Kemper*

*   More compatible Oracle column reflection.  #2771 *Ryan Davis <ryand-ruby@zenspider.com>, Michael Schoen <schoenm@earthlink.net>*


## 1.13.0 (November 7th, 2005) ##

*   Fixed faulty regex in get_table_name method (SQLServerAdapter) #2639 *Ryan Tomayko*

*   Added :include as an option for association declarations [David Heinemeier Hansson]. Example:

        has_many :posts, :include => [ :author, :comments ]

*   Rename Base.constrain to Base.with_scope so it doesn't conflict with existing concept of database constraints.  Make scoping more robust: uniform method => parameters, validated method names and supported finder parameters, raise exception on nested scopes.  [Jeremy Kemper]  Example:

        Comment.with_scope(:find => { :conditions => 'active=true' }, :create => { :post_id => 5 }) do
          # Find where name = ? and active=true
          Comment.find :all, :conditions => ['name = ?', name]
          # Create comment associated with :post_id
          Comment.create :body => "Hello world"
        end

*   Fixed that SQL Server should ignore :size declarations on anything but integer and string in the agnostic schema representation #2756 *Ryan Tomayko*

*   Added constrain scoping for creates using a hash of attributes bound to the :creation key [David Heinemeier Hansson]. Example:

        Comment.constrain(:creation => { :post_id => 5 }) do
          # Associated with :post_id
          Comment.create :body => "Hello world"
        end

    This is rarely used directly, but allows for find_or_create on associations. So you can do:

        # If the tag doesn't exist, a new one is created that's associated with the person
        person.tags.find_or_create_by_name("Summer")

*   Added find_or_create_by_X as a second type of dynamic finder that'll create the record if it doesn't already exist [David Heinemeier Hansson]. Example:

        # No 'Summer' tag exists
        Tag.find_or_create_by_name("Summer") # equal to Tag.create(:name => "Summer")

        # Now the 'Summer' tag does exist
        Tag.find_or_create_by_name("Summer") # equal to Tag.find_by_name("Summer")

*   Added extension capabilities to has_many and has_and_belongs_to_many proxies [David Heinemeier Hansson]. Example:

        class Account < ActiveRecord::Base
          has_many :people do
            def find_or_create_by_name(name)
              first_name, *last_name = name.split
              last_name = last_name.join " "

              find_or_create_by_first_name_and_last_name(first_name, last_name)
            end
          end
        end

        person = Account.find(:first).people.find_or_create_by_name("David Heinemeier Hansson")
        person.first_name # => "David"
        person.last_name  # => "Heinemeier Hansson"

    Note that the anoymous module must be declared using brackets, not do/end (due to order of evaluation).

*   Omit internal dtproperties table from SQLServer table list.  #2729 *Ryan Tomayko*

*   Quote column names in generated SQL.  #2728 *Ryan Tomayko*

*   Correct the pure-Ruby MySQL 4.1.1 shim's version test.  #2718 *Jeremy Kemper*

*   Add Model.create! to match existing model.save! method.  When save! raises RecordInvalid, you can catch the exception, retrieve the invalid record (invalid_exception.record), and see its errors (invalid_exception.record.errors).  *Jeremy Kemper*

*   Correct fixture behavior when table name pluralization is off.  #2719 *Rick Bradley <rick@rickbradley.com>*

*   Changed :dbfile to :database for SQLite adapter for consistency (old key still works as an alias) #2644 *Dan Peterson*

*   Added migration support for Oracle #2647 *Michael Schoen*

*   Worked around that connection can't be reset if allow_concurrency is off.  #2648 *Michael Schoen <schoenm@earthlink.net>*

*   Fixed SQL Server adapter to pass even more tests and do even better #2634 *Ryan Tomayko*

*   Fixed SQL Server adapter so it honors options[:conditions] when applying :limits #1978 *Tom Ward*

*   Added migration support to SQL Server adapter (please someone do the same for Oracle and DB2) #2625 *Tom Ward*

*   Use AR::Base.silence rather than AR::Base.logger.silence in fixtures to preserve Log4r compatibility.  #2618 *dansketcher@gmail.com*

*   Constraints are cloned so they can't be inadvertently modified while they're
    in effect.  Added :readonly finder constraint.  Calling an association collection's class method (Part.foobar via item.parts.foobar) constrains :readonly => false since the collection's :joins constraint would otherwise force it to true.  [Jeremy Kemper <rails@bitsweat.net>]
*   Added :offset and :limit to the kinds of options that Base.constrain can use #2466 *duane.johnson@gmail.com*

*   Fixed handling of nil number columns on Oracle and cleaned up tests for Oracle in general #2555 *Michael Schoen*

*   Added quoted_true and quoted_false methods and tables to db2_adapter and cleaned up tests for DB2 #2493, #2624 *maik schmidt*


## 1.12.2 (October 26th, 2005) ##

*   Allow symbols to rename columns when using SQLite adapter. #2531 *Kevin Clark*

*   Map Active Record time to SQL TIME.  #2575, #2576 *Robby Russell <robby@planetargon.com>*

*   Clarify semantics of ActiveRecord::Base#respond_to?  #2560 *Stefan Kaes*

*   Fixed Association#clear for associations which have not yet been accessed. #2524 *Patrick Lenz <patrick@lenz.sh>*

*   HABTM finders shouldn't return readonly records.  #2525 *Patrick Lenz <patrick@lenz.sh>*

*   Make all tests runnable on their own. #2521. *Blair Zajac <blair@orcaware.com>*


## 1.12.1 (October 19th, 2005) ##

*   Always parenthesize :conditions options so they may be safely combined with STI and constraints.

*   Correct PostgreSQL primary key sequence detection.  #2507 *tmornini@infomania.com*

*   Added support for using limits in eager loads that involve has_many and has_and_belongs_to_many associations


## 1.12.0 (October 16th, 2005) ##

*   Update/clean up documentation (rdoc)

*   PostgreSQL sequence support.  Use set_sequence_name in your model class to specify its primary key sequence.  #2292 *Rick Olson <technoweenie@gmail.com>, Robby Russell <robby@planetargon.com>*

*   Change default logging colors to work on both white and black backgrounds. *Sam Stephenson*

*   YAML fixtures support ordered hashes for fixtures with foreign key dependencies in the same table.  #1896 *purestorm@ggnore.net*

*   :dependent now accepts :nullify option. Sets the foreign key of the related objects to NULL instead of deleting them. #2015 *Robby Russell <robby@planetargon.com>*

*   Introduce read-only records.  If you call object.readonly! then it will mark the object as read-only and raise ReadOnlyRecord if you call object.save.  object.readonly? reports whether the object is read-only.  Passing :readonly => true to any finder method will mark returned records as read-only.  The :joins option now implies :readonly, so if you use this option, saving the same record will now fail.  Use find_by_sql to work around.

*   Avoid memleak in dev mode when using fcgi

*   Simplified .clear on active record associations by using the existing delete_records method. #1906 *Caleb <me@cpb.ca>*

*   Delegate access to a customized primary key to the conventional id method. #2444. *Blair Zajac <blair@orcaware.com>*

*   Fix errors caused by assigning a has-one or belongs-to property to itself

*   Add ActiveRecord::Base.schema_format setting which specifies how databases should be dumped *Sam Stephenson*

*   Update DB2 adapter. #2206. *contact@maik-schmidt.de*

*   Corrections to SQLServer native data types. #2267.  *rails.20.clarry@spamgourmet.com*

*   Deprecated ActiveRecord::Base.threaded_connection in favor of ActiveRecord::Base.allow_concurrency.

*   Protect id attribute from mass assigment even when the primary key is set to something else. #2438. *Blair Zajac <blair@orcaware.com>*

*   Misc doc fixes (typos/grammar/etc.). #2430. *coffee2code*

*   Add test coverage for content_columns. #2432. *coffee2code*

*   Speed up for unthreaded environments. #2431. *Stefan Kaes*

*   Optimization for Mysql selects using mysql-ruby extension greater than 2.6.3.  #2426. *Stefan Kaes*

*   Speed up the setting of table_name. #2428. *Stefan Kaes*

*   Optimize instantiation of STI subclass records. In partial fullfilment of #1236. *Stefan Kaes*

*   Fix typo of 'constrains' to 'contraints'. #2069. *Michael Schuerig <michael@schuerig.de>*

*   Optimization refactoring for add_limit_offset!. In partial fullfilment of #1236. *Stefan Kaes*

*   Add ability to get all siblings, including the current child, with acts_as_tree. Recloses #2140. *Michael Schuerig <michael@schuerig.de>*

*   Add geometric type for postgresql adapter. #2233 *Andrew Kaspick*

*   Add option (true by default) to generate reader methods for each attribute of a record to avoid the overhead of calling method missing. In partial fullfilment of #1236. *Stefan Kaes*

*   Add convenience predicate methods on Column class. In partial fullfilment of #1236. *Stefan Kaes*

*   Raise errors when invalid hash keys are passed to ActiveRecord::Base.find. #2363  *Chad Fowler <chad@chadfowler.com>, Nicholas Seckar*

*   Added :force option to create_table that'll try to drop the table if it already exists before creating

*   Fix transactions so that calling return while inside a transaction will not leave an open transaction on the connection. *Nicholas Seckar*

*   Use foreign_key inflection uniformly.  #2156 *Blair Zajac <blair@orcaware.com>*

*   model.association.clear should destroy associated objects if :dependent => true instead of nullifying their foreign keys.  #2221 *joergd@pobox.com, ObieFernandez <obiefernandez@gmail.com>*

*   Returning false from before_destroy should cancel the action.  #1829 *Jeremy Huffman*

*   Recognize PostgreSQL NOW() default as equivalent to CURRENT_TIMESTAMP or CURRENT_DATE, depending on the column's type.  #2256 *mat <mat@absolight.fr>*

*   Extensive documentation for the abstract database adapter.  #2250 *François Beausoleil <fbeausoleil@ftml.net>*

*   Clean up Fixtures.reset_sequences for PostgreSQL.  Handle tables with no rows and models with custom primary keys.  #2174, #2183 *jay@jay.fm, Blair Zajac <blair@orcaware.com>*

*   Improve error message when nil is assigned to an attr which validates_size_of within a range.  #2022 *Manuel Holtgrewe <purestorm@ggnore.net>*

*   Make update_attribute use the same writer method that update_attributes uses.
    \#2237 [trevor@protocool.com]
*   Make migrations honor table name prefixes and suffixes. #2298 *Jakob Skjerning, Marcel Molina Jr.*

*   Correct and optimize PostgreSQL bytea escaping.  #1745, #1837 *dave@cherryville.org, ken@miriamtech.com, bellis@deepthought.org*

*   Fixtures should only reset a PostgreSQL sequence if it corresponds to an integer primary key named id.  #1749 *chris@chrisbrinker.com*

*   Standardize the interpretation of boolean columns in the Mysql and Sqlite adapters. (Use MysqlAdapter.emulate_booleans = false to disable this behavior)

*   Added new symbol-driven approach to activating observers with Base#observers= [David Heinemeier Hansson]. Example:

        ActiveRecord::Base.observers = :cacher, :garbage_collector

*   Added AbstractAdapter#select_value and AbstractAdapter#select_values as convenience methods for selecting single values, instead of hashes, of the first column in a SELECT #2283 *solo@gatelys.com*

*   Wrap :conditions in parentheses to prevent problems with OR's #1871 *Jamis Buck*

*   Allow the postgresql adapter to work with the SchemaDumper. *Jamis Buck*

*   Add ActiveRecord::SchemaDumper for dumping a DB schema to a pure-ruby file, making it easier to consolidate large migration lists and port database schemas between databases. *Jamis Buck*

*   Fixed migrations for Windows when using more than 10 *David Naseby*

*   Fixed that the create_x method from belongs_to wouldn't save the association properly #2042 *Florian Weber*

*   Fixed saving a record with two unsaved belongs_to associations pointing to the same object #2023 *Tobias Lütke*

*   Improved migrations' behavior when the schema_info table is empty. *Nicholas Seckar*

*   Fixed that Observers didn't observe sub-classes #627 *Florian Weber*

*   Fix eager loading error messages, allow :include to specify tables using strings or symbols. Closes #2222 *Marcel Molina Jr.*

*   Added check for RAILS_CONNECTION_ADAPTERS on startup and only load the connection adapters specified within if its present (available in Rails through config.connection_adapters using the new config) #1958 *skae*

*   Fixed various problems with has_and_belongs_to_many when using customer finder_sql #2094 *Florian Weber*

*   Added better exception error when unknown column types are used with migrations #1814 *François Beausoleil*

*   Fixed "connection lost" issue with the bundled Ruby/MySQL driver (would kill the app after 8 hours of inactivity) #2163, #428 *kajism@yahoo.com*

*   Fixed comparison of Active Record objects so two new objects are not equal #2099 *deberg*

*   Fixed that the SQL Server adapter would sometimes return DBI::Timestamp objects instead of Time #2127 *Tom Ward*

*   Added the instance methods #root and #ancestors on acts_as_tree and fixed siblings to not include the current node #2142, #2140 *coffee2code*

*   Fixed that Active Record would call SHOW FIELDS twice (or more) for the same model when the cached results were available #1947 *sd@notso.net*

*   Added log_level and use_silence parameter to ActiveRecord::Base.benchmark. The first controls at what level the benchmark statement will be logged (now as debug, instead of info) and the second that can be passed false to include all logging statements during the benchmark block/

*   Make sure the schema_info table is created before querying the current version #1903

*   Fixtures ignore table name prefix and suffix #1987 *Jakob Skjerning*

*   Add documentation for index_type argument to add_index method for migrations #2005 *Blaine*

*   Modify read_attribute to allow a symbol argument #2024 *Ken Kunz*

*   Make destroy return self #1913 *Sebastian Kanthak*

*   Fix typo in validations documentation #1938 *court3nay*

*   Make acts_as_list work for insert_at(1) #1966 *hensleyl@papermountain.org*

*   Fix typo in count_by_sql documentation #1969 *Alexey Verkhovsky*

*   Allow add_column and create_table to specify NOT NULL #1712 *emptysands@gmail.com*

*   Fix create_table so that id column is implicitly added *Rick Olson*

*   Default sequence names for Oracle changed to #{table_name}_seq, which is the most commonly used standard. In addition, a new method ActiveRecord::Base#set_sequence_name allows the developer to set the sequence name per model. This is a non-backwards-compatible change -- anyone using the old-style "rails_sequence" will need to either create new sequences, or set: ActiveRecord::Base.set_sequence_name = "rails_sequence" #1798

*   OCIAdapter now properly handles synonyms, which are commonly used to separate out the schema owner from the application user #1798

*   Fixed the handling of camelCase columns names in Oracle #1798

*   Implemented for OCI the Rakefile tasks of :clone_structure_to_test, :db_structure_dump, and :purge_test_database, which enable Oracle folks to enjoy all the agile goodness of Rails for testing. Note that the current implementation is fairly limited -- only tables and sequences are cloned, not constraints or indexes. A full clone in Oracle generally requires some manual effort, and is version-specific. Post 9i, Oracle recommends the use of the DBMS_METADATA package, though that approach requires editing of the physical characteristics generated #1798

*   Fixed the handling of multiple blob columns in Oracle if one or more of them are null #1798

*   Added support for calling constrained class methods on has_many and has_and_belongs_to_many collections #1764 *Tobias Lütke*

        class Comment < AR:B
          def self.search(q)
            find(:all, :conditions => ["body = ?", q])
          end
        end

        class Post < AR:B
          has_many :comments
        end

        Post.find(1).comments.search('hi') # => SELECT * from comments WHERE post_id = 1 AND body = 'hi'

    NOTICE: This patch changes the underlying SQL generated by has_and_belongs_to_many queries. If your relying on that, such as
    by explicitly referencing the old t and j aliases, you'll need to update your code. Of course, you _shouldn't_ be relying on
    details like that no less than you should be diving in to touch private variables. But just in case you do, consider yourself
    noticed :)

*   Added migration support for SQLite (using temporary tables to simulate ALTER TABLE) #1771 *Sam Stephenson*

*   Remove extra definition of supports_migrations? from abstract_adaptor.rb *Nicholas Seckar*

*   Fix acts_as_list so that moving next-to-last item to the bottom does not result in duplicate item positions

*   Fixed incompatibility in DB2 adapter with the new limit/offset approach #1718 *Maik Schmidt*

*   Added :select option to find which can specify a different value than the default *, like find(:all, :select => "first_name, last_name"), if you either only want to select part of the columns or exclude columns otherwise included from a join #1338 *Stefan Kaes*


## 1.11.1 (11 July, 2005) ##

*   Added support for limit and offset with eager loading of has_one and belongs_to associations. Using the options with has_many and has_and_belongs_to_many associations will now raise an ActiveRecord::ConfigurationError #1692 *Rick Olson*

*   Fixed that assume_bottom_position (in acts_as_list) could be called on items already last in the list and they would move one position away from the list #1648 *tyler@kianta.com*

*   Added ActiveRecord::Base.threaded_connections flag to turn off 1-connection per thread (required for thread safety). By default it's on, but WEBrick in Rails need it off #1685 *Sam Stephenson*

*   Correct reflected table name for singular associations.  #1688 *court3nay*

*   Fixed optimistic locking with SQL Server #1660 *tom@popdog.net*

*   Added ActiveRecord::Migrator.migrate that can figure out whether to go up or down based on the target version and the current

*   Added better error message for "packets out of order" #1630 *court3nay*

*   Fixed first run of "rake migrate" on PostgreSQL by not expecting a return value on the id #1640


## 1.11.0 (6 July, 2005) ##

*   Fixed that Yaml error message in fixtures hid the real error #1623 *Nicholas Seckar*

*   Changed logging of SQL statements to use the DEBUG level instead of INFO

*   Added new Migrations framework for describing schema transformations in a way that can be easily applied across multiple databases #1604 [Tobias Lütke] See documentation under ActiveRecord::Migration and the additional support in the Rails rakefile/generator.

*   Added callback hooks to association collections #1549 [Florian Weber]. Example:

        class Project
          has_and_belongs_to_many :developers, :before_add => :evaluate_velocity

          def evaluate_velocity(developer)
            ...
          end
        end

    ..raising an exception will cause the object not to be added (or removed, with before_remove).


*   Fixed Base.content_columns call for SQL Server adapter #1450 *DeLynn Berry*

*   Fixed Base#write_attribute to work with both symbols and strings #1190 *Paul Legato*

*   Fixed that has_and_belongs_to_many didn't respect single table inheritance types #1081 *Florian Weber*

*   Speed up ActiveRecord#method_missing for the common case (read_attribute).

*   Only notify observers on after_find and after_initialize if these methods are defined on the model.  #1235 *Stefan Kaes*

*   Fixed that single-table inheritance sub-classes couldn't be used to limit the result set with eager loading #1215 *Chris McGrath*

*   Fixed validates_numericality_of to work with overrided getter-method when :allow_nil is on #1316 *raidel@onemail.at*

*   Added roots, root, and siblings to the batch of methods added by acts_as_tree #1541 *Michael Schuerig*

*   Added support for limit/offset with the MS SQL Server driver so that pagination will now work #1569 *DeLynn Berry*

*   Added support for ODBC connections to MS SQL Server so you can connect from a non-Windows machine #1569 *Mark Imbriaco/DeLynn Berry*

*   Fixed that multiparameter posts ignored attr_protected #1532 *alec+rails@veryclever.net*

*   Fixed problem with eager loading when using a has_and_belongs_to_many association using :association_foreign_key #1504 *flash@vanklinkenbergsoftware.nl*

*   Fixed Base#find to honor the documentation on how :joins work and make them consistent with Base#count #1405 [pritchie@gmail.com]. What used to be:

        Developer.find :all, :joins => 'developers_projects', :conditions => 'id=developer_id AND project_id=1'

    ...should instead be:

        Developer.find(
          :all,
          :joins => 'LEFT JOIN developers_projects ON developers.id = developers_projects.developer_id',
          :conditions => 'project_id=1'
        )

*   Fixed that validations didn't respecting custom setting for too_short, too_long messages #1437 *Marcel Molina Jr.*

*   Fixed that clear_association_cache doesn't delete new associations on new records (so you can safely place new records in the session with Action Pack without having new associations wiped) #1494 *cluon*

*   Fixed that calling Model.find([]) returns [] and doesn't throw an exception #1379

*   Fixed that adding a record to a has_and_belongs_to collection would always save it -- now it only saves if its a new record #1203 *Alisdair McDiarmid*

*   Fixed saving of in-memory association structures to happen as a after_create/after_update callback instead of after_save -- that way you can add new associations in after_create/after_update callbacks without getting them saved twice

*   Allow any Enumerable, not just Array, to work as bind variables #1344 *Jeremy Kemper*

*   Added actual database-changing behavior to collection assigment for has_many and has_and_belongs_to_many #1425 [Sebastian Kanthak].
    Example:

        david.projects = [Project.find(1), Project.new("name" => "ActionWebSearch")]
        david.save

    If david.projects already contain the project with ID 1, this is left unchanged. Any other projects are dropped. And the new
    project is saved when david.save is called.

    Also included is a way to do assignments through IDs, which is perfect for checkbox updating, so you get to do:

        david.project_ids = [1, 5, 7]

*   Corrected typo in find SQL for has_and_belongs_to_many.  #1312 *ben@bensinclair.com*

*   Fixed sanitized conditions for has_many finder method.  #1281 *jackc@hylesanderson.com, pragdave, Tobias Lütke*

*   Comprehensive PostgreSQL schema support.  Use the optional schema_search_path directive in database.yml to give a comma-separated list of schemas to search for your tables.  This allows you, for example, to have tables in a shared schema without having to use a custom table name.  See http://www.postgresql.org/docs/8.0/interactive/ddl-schemas.html to learn more.  #827 *dave@cherryville.org*

*   Corrected @@configurations typo #1410 *david@ruppconsulting.com*

*   Return PostgreSQL columns in the order they were declared #1374 *perlguy@gmail.com*

*   Allow before/after update hooks to work on models using optimistic locking

*   Eager loading of dependent has_one associations won't delete the association #1212

*   Added a second parameter to the build and create method for has_one that controls whether the existing association should be replaced (which means nullifying its foreign key as well). By default this is true, but false can be passed to prevent it.

*   Using transactional fixtures now causes the data to be loaded only once.

*   Added fixture accessor methods that can be used when instantiated fixtures are disabled.

        fixtures :web_sites

        def test_something
          assert_equal "Ruby on Rails", web_sites(:rubyonrails).name
        end

*   Added DoubleRenderError exception that'll be raised if render* is called twice #518 *Nicholas Seckar*

*   Fixed exceptions occuring after render has been called #1096 *Nicholas Seckar*

*   CHANGED: validates_presence_of now uses Errors#add_on_blank, which will make "  " fail the validation where it didn't before #1309

*   Added Errors#add_on_blank which works like Errors#add_on_empty, but uses Object#blank? instead

*   Added the :if option to all validations that can either use a block or a method pointer to determine whether the validation should be run or not. #1324 [Duane Johnson/jhosteny]. Examples:

    Conditional validations such as the following are made possible:
        validates_numericality_of :income, :if => :employed?

    Conditional validations can also solve the salted login generator problem:
        validates_confirmation_of :password, :if => :new_password?

    Using blocks:
        validates_presence_of :username, :if => Proc.new { |user| user.signup_step > 1 }

*   Fixed use of construct_finder_sql when using :join #1288 *dwlt@dwlt.net*

*   Fixed that :delete_sql in has_and_belongs_to_many associations couldn't access record properties #1299 *Rick Olson*

*   Fixed that clone would break when an aggregate had the same name as one of its attributes #1307 *Jeremy Kemper*

*   Changed that destroying an object will only freeze the attributes hash, which keeps the object from having attributes changed (as that wouldn't make sense), but allows for the querying of associations after it has been destroyed.

*   Changed the callbacks such that observers are notified before the in-object callbacks are triggered. Without this change, it wasn't possible to act on the whole object in something like a before_destroy observer without having the objects own callbacks (like deleting associations) called first.

*   Added option for passing an array to the find_all version of the dynamic finders and have it evaluated as an IN fragment. Example:

        # SELECT * FROM topics WHERE title IN ('First', 'Second')
        Topic.find_all_by_title(["First", "Second"])

*   Added compatibility with camelCase column names for dynamic finders #533 *Dee Zsombor*

*   Fixed extraneous comma in count() function that made it not work with joins #1156 *Jarkko Laine/Dee Zsombor*

*   Fixed incompatibility with Base#find with an array of ids that would fail when using eager loading #1186 *Alisdair McDiarmid*

*   Fixed that validate_length_of lost :on option when :within was specified #1195 *jhosteny@mac.com*

*   Added encoding and min_messages options for PostgreSQL #1205 [Shugo Maeda]. Configuration example:

        development:
          adapter: postgresql
          database: rails_development
          host: localhost
          username: postgres
          password:
          encoding: UTF8
          min_messages: ERROR

*   Fixed acts_as_list where deleting an item that was removed from the list would ruin the positioning of other list items #1197 *Jamis Buck*

*   Added validates_exclusion_of as a negative of validates_inclusion_of

*   Optimized counting of has_many associations by setting the association to empty if the count is 0 so repeated calls doesn't trigger database calls


## 1.10.1 (20th April, 2005) ##

*   Fixed frivilous database queries being triggered with eager loading on empty associations and other things

*   Fixed order of loading in eager associations

*   Fixed stray comma when using eager loading and ordering together from has_many associations #1143


## 1.10.0 (19th April, 2005) ##

*   Added eager loading of associations as a way to solve the N+1 problem more gracefully without piggy-back queries. Example:

        for post in Post.find(:all, :limit => 100)
          puts "Post:            " + post.title
          puts "Written by:      " + post.author.name
          puts "Last comment on: " + post.comments.first.created_on
        end

    This used to generate 301 database queries if all 100 posts had both author and comments. It can now be written as:

        for post in Post.find(:all, :limit => 100, :include => [ :author, :comments ])

    ...and the number of database queries needed is now 1.

*   Added new unified Base.find API and deprecated the use of find_first and find_all. See the documentation for Base.find. Examples:

        Person.find(1, :conditions => "administrator = 1", :order => "created_on DESC")
        Person.find(1, 5, 6, :conditions => "administrator = 1", :order => "created_on DESC")
        Person.find(:first, :order => "created_on DESC", :offset => 5)
        Person.find(:all, :conditions => [ "category IN (?)", categories], :limit => 50)
        Person.find(:all, :offset => 10, :limit => 10)

*   Added acts_as_nested_set #1000 [wschenk]. Introduction:

        This acts provides Nested Set functionality.  Nested Set is similiar to Tree, but with
        the added feature that you can select the children and all of it's descendants with
        a single query.  A good use case for this is a threaded post system, where you want
        to display every reply to a comment without multiple selects.

*   Added Base.save! that attempts to save the record just like Base.save but will raise a RecordInvalid exception instead of returning false if the record is not valid *Dave Thomas*

*   Fixed PostgreSQL usage of fixtures with regards to public schemas and table names with dots #962 *gnuman1@gmail.com*

*   Fixed that fixtures were being deleted in the same order as inserts causing FK errors #890 *andrew.john.peters@gmail.com*

*   Fixed loading of fixtures in to be in the right order (or PostgreSQL would bark) #1047 *stephenh@chase3000.com*

*   Fixed page caching for non-vhost applications living underneath the root #1004 *Ben Schumacher*

*   Fixes a problem with the SQL Adapter which was resulting in IDENTITY_INSERT not being set to ON when it should be #1104 *adelle*

*   Added the option to specify the acceptance string in validates_acceptance_of #1106 *caleb@aei-tech.com*

*   Added insert_at(position) to acts_as_list #1083 *DeLynnB*

*   Removed the default order by id on has_and_belongs_to_many queries as it could kill performance on large sets (you can still specify by hand with :order)

*   Fixed that Base.silence should restore the old logger level when done, not just set it to DEBUG #1084 *yon@milliped.com*

*   Fixed boolean saving on Oracle #1093 *mparrish@pearware.org*

*   Moved build_association and create_association for has_one and belongs_to out of deprecation as they work when the association is nil unlike association.build and association.create, which require the association to be already in place #864

*   Added rollbacks of transactions if they're active as the dispatcher is killed gracefully (TERM signal) #1054 *Leon Bredt*

*   Added quoting of column names for fixtures #997 *jcfischer@gmail.com*

*   Fixed counter_sql when no records exist in database for PostgreSQL (would give error, not 0) #1039 *Caleb Tennis*

*   Fixed that benchmarking times for rendering included db runtimes #987 *Stefan Kaes*

*   Fixed boolean queries for t/f fields in PostgreSQL #995 *dave@cherryville.org*

*   Added that model.items.delete(child) will delete the child, not just set the foreign key to nil, if the child is dependent on the model #978 *Jeremy Kemper*

*   Fixed auto-stamping of dates (created_on/updated_on) for PostgreSQL #985 *dave@cherryville.org*

*   Fixed Base.silence/benchmark to only log if a logger has been configured #986 *Stefan Kaes*

*   Added a join parameter as the third argument to Base.find_first and as the second to Base.count #426, #988 *Stefan Kaes*

*   Fixed bug in Base#hash method that would treat records with the same string-based id as different *Dave Thomas*

*   Renamed DateHelper#distance_of_time_in_words_to_now to DateHelper#time_ago_in_words (old method name is still available as a deprecated alias)


## 1.9.1 (27th March, 2005) ##

*   Fixed that Active Record objects with float attribute could not be cloned #808

*   Fixed that MissingSourceFile's wasn't properly detected in production mode #925 *Nicholas Seckar*

*   Fixed that :counter_cache option would look for a line_items_count column for a LineItem object instead of lineitems_count

*   Fixed that AR exists?() would explode on postgresql if the passed id did not match the PK type #900 *Scott Barron*

*   Fixed the MS SQL adapter to work with the new limit/offset approach and with binary data (still suffering from 7KB limit, though) #901 *delynnb*


## 1.9.0 (22th March, 2005) ##

*   Added adapter independent limit clause as a two-element array with the first being the limit, the second being the offset #795 [Sam Stephenson]. Example:

        Developer.find_all nil, 'id ASC', 5      # return the first five developers
        Developer.find_all nil, 'id ASC', [3, 8] # return three developers, starting from #8 and forward

    This doesn't yet work with the DB2 or MS SQL adapters. Patches to make that happen are encouraged.

*   Added alias_method :to_param, :id to Base, such that Active Record objects to be used as URL parameters in Action Pack automatically #812 *Nicholas Seckar/Sam Stephenson*

*   Improved the performance of the OCI8 adapter for Oracle #723 *pilx/gjenkins*

*   Added type conversion before saving a record, so string-based values like "10.0" aren't left for the database to convert #820 *dave@cherryville.org*

*   Added with additional settings for working with transactional fixtures and pre-loaded test databases #865 *mindel*

*   Fixed acts_as_list to trigger remove_from_list on destroy after the fact, not before, so a unique position can be maintained #871 *Alisdair McDiarmid*

*   Added the possibility of specifying fixtures in multiple calls #816 *kim@tinker.com*

*   Added Base.exists?(id) that'll return true if an object of the class with the given id exists #854 *stian@grytoyr.net*

*   Added optionally allow for nil or empty strings with validates_numericality_of #801 *Sebastian Kanthak*

*   Fixed problem with using slashes in validates_format_of regular expressions #801 *Sebastian Kanthak*

*   Fixed that SQLite3 exceptions are caught and reported properly #823 *yerejm*

*   Added that all types of after_find/after_initialized callbacks are triggered if the explicit implementation is present, not only the explicit implementation itself

*   Fixed that symbols can be used on attribute assignment, like page.emails.create(:subject => data.subject, :body => data.body)


## 1.8.0 (7th March, 2005) ##

*   Added ActiveRecord::Base.colorize_logging to control whether to use colors in logs or not (on by default)

*   Added support for timestamp with time zone in PostgreSQL #560 *Scott Barron*

*   Added MultiparameterAssignmentErrors and AttributeAssignmentError exceptions #777 [demetrius]. Documentation:

     * +MultiparameterAssignmentErrors+ -- collection of errors that occurred during a mass assignment using the
         +attributes=+ method. The +errors+ property of this exception contains an array of +AttributeAssignmentError+
         objects that should be inspected to determine which attributes triggered the errors.
     * +AttributeAssignmentError+ -- an error occurred while doing a mass assignment through the +attributes=+ method.
         You can inspect the +attribute+ property of the exception object to determine which attribute triggered the error.

*   Fixed that postgresql adapter would fails when reading bytea fields with null value #771 *rodrigo k*

*   Added transactional fixtures that uses rollback to undo changes to fixtures instead of DELETE/INSERT -- it's much faster. See documentation under Fixtures #760 *Jeremy Kemper*

*   Added destruction of dependent objects in has_one associations when a new assignment happens #742 [mindel]. Example:

        class Account < ActiveRecord::Base
          has_one :credit_card, :dependent => true
        end
        class CreditCard < ActiveRecord::Base
          belongs_to :account
        end

        account.credit_card # => returns existing credit card, lets say id = 12
        account.credit_card = CreditCard.create("number" => "123")
        account.save # => CC with id = 12 is destroyed


*   Added validates_numericality_of #716 [Sebastian Kanthak/Chris McGrath]. Docuemntation:

        Validates whether the value of the specified attribute is numeric by trying to convert it to
        a float with Kernel.Float (if <tt>integer</tt> is false) or applying it to the regular expression
        <tt>/^[\+\-]?\d+$/</tt> (if <tt>integer</tt> is set to true).

          class Person < ActiveRecord::Base
            validates_numericality_of :value, :on => :create
          end

        Configuration options:
        * <tt>message</tt> - A custom error message (default is: "is not a number")
        * <tt>on</tt> Specifies when this validation is active (default is :save, other options :create, :update)
        * <tt>only_integer</tt> Specifies whether the value has to be an integer, e.g. an integral value (default is false)


*   Fixed that HasManyAssociation#count was using :finder_sql rather than :counter_sql if it was available #445 *Scott Barron*

*   Added better defaults for composed_of, so statements like composed_of :time_zone, :mapping => %w( time_zone time_zone ) can be written without the mapping part (it's now assumed)

*   Added MacroReflection#macro which will return a symbol describing the macro used (like :composed_of or :has_many) #718, #248 *james@slashetc.com*


## 1.7.0 (24th February, 2005) ##

*   Changed the auto-timestamping feature to use ActiveRecord::Base.default_timezone instead of entertaining the parallel ActiveRecord::Base.timestamps_gmt method. The latter is now deprecated and will throw a warning on use (but still work) #710 *Jamis Buck*

*   Added a OCI8-based Oracle adapter that has been verified to work with Oracle 8 and 9 #629 [Graham Jenkins]. Usage notes:

        1.  Key generation uses a sequence "rails_sequence" for all tables. (I couldn't find a simple
            and safe way of passing table-specific sequence information to the adapter.)
        2.  Oracle uses DATE or TIMESTAMP datatypes for both dates and times. Consequently I have had to
            resort to some hacks to get data converted to Date or Time in Ruby.
            If the column_name ends in _at (like created_at, updated_at) it's created as a Ruby Time. Else if the
            hours/minutes/seconds are 0, I make it a Ruby Date. Else it's a Ruby Time.
            This is nasty - but if you use Duck Typing you'll probably not care very much.
            In 9i it's tempting to map DATE to Date and TIMESTAMP to Time but I don't think that is
            valid - too many databases use DATE for both.
            Timezones and sub-second precision on timestamps are not supported.
        3.  Default values that are functions (such as "SYSDATE") are not supported. This is a
            restriction of the way active record supports default values.
        4.  Referential integrity constraints are not fully supported. Under at least
            some circumstances, active record appears to delete parent and child records out of
            sequence and out of transaction scope. (Or this may just be a problem of test setup.)

    The OCI8 driver can be retrieved from http://rubyforge.org/projects/ruby-oci8/

*   Added option :schema_order to the PostgreSQL adapter to support the use of multiple schemas per database #697 *YuriSchimke*

*   Optimized the SQL used to generate has_and_belongs_to_many queries by listing the join table first #693 *yerejm*

*   Fixed that when using validation macros with a custom message, if you happened to use single quotes in the message string you would get a parsing error #657 *tonka*

*   Fixed that Active Record would throw Broken Pipe errors with FCGI when the MySQL connection timed out instead of reconnecting #428 *Nicholas Seckar*

*   Added options to specify an SSL connection for MySQL. Define the following attributes in the connection config (config/database.yml in Rails) to use it: sslkey, sslcert, sslca, sslcapath, sslcipher. To use SSL with no client certs, just set :sslca = '/dev/null'. http://dev.mysql.com/doc/mysql/en/secure-connections.html #604 *daniel@nightrunner.com*

*   Added automatic dropping/creating of test tables for running the unit tests on all databases #587 *adelle@bullet.net.au*

*   Fixed that find_by_* would fail when column names had numbers #670 *demetrius*

*   Fixed the SQL Server adapter on a bunch of issues #667 *DeLynn*

        1. Created a new columns method that is much cleaner.
        2. Corrected a problem with the select and select_all methods
           that didn't account for the LIMIT clause being passed into raw SQL statements.
        3. Implemented the string_to_time method in order to create proper instances of the time class.
        4. Added logic to the simplified_type method that allows the database to specify the scale of float data.
        5. Adjusted the quote_column_name to account for the fact that MS SQL is bothered by a forward slash in the data string.

*   Fixed that the dynamic finder like find_all_by_something_boolean(false) didn't work #649 *lmarlow*

*   Added validates_each that validates each specified attribute against a block #610 [Jeremy Kemper]. Example:

        class Person < ActiveRecord::Base
          validates_each :first_name, :last_name do |record, attr|
            record.errors.add attr, 'starts with z.' if attr[0] == ?z
          end
        end

*   Added :allow_nil as an explicit option for validates_length_of, so unless that's set to true having the attribute as nil will also return an error if a range is specified as :within #610 *Jeremy Kemper*

*   Added that validates_* now accept blocks to perform validations #618 [Tim Bates]. Example:

        class Person < ActiveRecord::Base
          validate { |person| person.errors.add("title", "will never be valid") if SHOULD_NEVER_BE_VALID }
        end

*   Addded validation for validate all the associated objects before declaring failure with validates_associated #618 *Tim Bates*

*   Added keyword-style approach to defining the custom relational bindings #545 [Jamis Buck]. Example:

        class Project < ActiveRecord::Base
          primary_key "sysid"
          table_name "XYZ_PROJECT"
          inheritance_column { original_inheritance_column + "_id" }
        end

*   Fixed Base#clone for use with PostgreSQL #565 *hanson@surgery.wisc.edu*


## 1.6.0 (January 25th, 2005) ##

*   Added that has_many association build and create methods can take arrays of record data like Base#create and Base#build to build/create multiple records at once.

*   Added that Base#delete and Base#destroy both can take an array of ids to delete/destroy #336

*   Added the option of supplying an array of attributes to Base#create, so that multiple records can be created at once.

*   Added the option of supplying an array of ids and attributes to Base#update, so that multiple records can be updated at once (inspired by #526/Duane Johnson). Example

        people = { 1 => { "first_name" => "David" }, 2 => { "first_name" => "Jeremy"} }
        Person.update(people.keys, people.values)

*   Added ActiveRecord::Base.timestamps_gmt that can be set to true to make the automated timestamping use GMT instead of local time #520 *Scott Baron*

*   Added that update_all calls sanitize_sql on its updates argument, so stuff like MyRecord.update_all(['time = ?', Time.now]) works #519 *notahat*

*   Fixed that the dynamic finders didn't treat nil as a "IS NULL" but rather "= NULL" case #515 *Demetrius*

*   Added bind-named arrays for interpolating a group of ids or strings in conditions #528 *Jeremy Kemper*

*   Added that has_and_belongs_to_many associations with additional attributes also can be created between unsaved objects and only committed to the database when Base#save is called on the associator #524 *Eric Anderson*

*   Fixed that records fetched with piggy-back attributes or through rich has_and_belongs_to_many associations couldn't be saved due to the extra attributes not part of the table #522 *Eric Anderson*

*   Added mass-assignment protection for the inheritance column -- regardless of a custom column is used or not

*   Fixed that association proxies would fail === tests like PremiumSubscription === @account.subscription

*   Fixed that column aliases didn't work as expected with the new MySql411 driver #507 *Demetrius*

*   Fixed that find_all would produce invalid sql when called sequentialy #490 *Scott Baron*


## 1.5.1 (January 18th, 2005) ##

*   Fixed that the belongs_to and has_one proxy would fail a test like 'if project.manager' -- this unfortunately also means that you can't call methods like project.manager.build unless there already is a manager on the project #492 *Tim Bates*

*   Fixed that the Ruby/MySQL adapter wouldn't connect if the password was empty #503 *Pelle*


## 1.5.0 (January 17th, 2005) ##

*   Fixed that unit tests for MySQL are now run as the "rails" user instead of root #455 *Eric Hodel*

*   Added validates_associated that enables validation of objects in an unsaved association #398 [Tim Bates]. Example:

        class Book < ActiveRecord::Base
          has_many :pages
          belongs_to :library

          validates_associated :pages, :library
        end

*   Added support for associating unsaved objects #402 [Tim Bates]. Rules that govern this addition:

        == Unsaved objects and associations

        You can manipulate objects and associations before they are saved to the database, but there is some special behaviour you should be
        aware of, mostly involving the saving of associated objects.

        === One-to-one associations

        * Assigning an object to a has_one association automatically saves that object, and the object being replaced (if there is one), in
          order to update their primary keys - except if the parent object is unsaved (new_record? == true).
        * If either of these saves fail (due to one of the objects being invalid) the assignment statement returns false and the assignment
          is cancelled.
        * If you wish to assign an object to a has_one association without saving it, use the #association.build method (documented below).
        * Assigning an object to a belongs_to association does not save the object, since the foreign key field belongs on the parent. It does
          not save the parent either.

        === Collections

        * Adding an object to a collection (has_many or has_and_belongs_to_many) automatically saves that object, except if the parent object
          (the owner of the collection) is not yet stored in the database.
        * If saving any of the objects being added to a collection (via #push or similar) fails, then #push returns false.
        * You can add an object to a collection without automatically saving it by using the #collection.build method (documented below).
        * All unsaved (new_record? == true) members of the collection are automatically saved when the parent is saved.

*   Added replace to associations, so you can do project.manager.replace(new_manager) or project.milestones.replace(new_milestones) #402 *Tim Bates*

*   Added build and create methods to has_one and belongs_to associations, so you can now do project.manager.build(attributes) #402 *Tim Bates*

*   Added that if a before_* callback returns false, all the later callbacks and the associated action are cancelled. If an after_* callback returns false, all the later callbacks are cancelled. Callbacks are generally run in the order they are defined, with the exception of callbacks defined as methods on the model, which are called last. #402 *Tim Bates*

*   Fixed that Base#== wouldn't work for multiple references to the same unsaved object #402 *Tim Bates*

*   Fixed binary support for PostgreSQL #444 *alex@byzantine.no*

*   Added a differenciation between AssociationCollection#size and -length. Now AssociationCollection#size returns the size of the
    collection by executing a SELECT COUNT(*) query if the collection hasn't been loaded and calling collection.size if it has. If
    it's more likely than not that the collection does have a size larger than zero and you need to fetch that collection afterwards,
    it'll take one less SELECT query if you use length.

*   Added Base#attributes that returns a hash of all the attributes with their names as keys and clones of their objects as values #433 *atyp.de*

*   Fixed that foreign keys named the same as the association would cause stack overflow #437 *Eric Anderson*

*   Fixed default scope of acts_as_list from "1" to "1 = 1", so it'll work in PostgreSQL (among other places) #427 *Alexey*

*   Added Base#reload that reloads the attributes of an object from the database #422 *Andreas Schwarz*

*   Added SQLite3 compatibility through the sqlite3-ruby adapter by Jamis Buck #381 *Jeremy Kemper*

*   Added support for the new protocol spoken by MySQL 4.1.1+ servers for the Ruby/MySQL adapter that ships with Rails #440 *Matt Mower*

*   Added that Observers can use the observes class method instead of overwriting self.observed_class().

        Before:
          class ListSweeper < ActiveRecord::Base
            def self.observed_class() [ List, Item ]
          end

        After:
          class ListSweeper < ActiveRecord::Base
            observes List, Item
          end

*   Fixed that conditions in has_many and has_and_belongs_to_many should be interpolated just like the finder_sql is

*   Fixed Base#update_attribute to be indifferent to whether a string or symbol is used to describe the name

*   Added Base#toggle(attribute) and Base#toggle!(attribute) that makes it easier to flip a switch or flag.

        Before: topic.update_attribute(:approved, !approved?)
        After : topic.toggle!(:approved)

*   Added Base#increment!(attribute) and Base#decrement!(attribute) that also saves the records. Example:

        page.views # => 1
        page.increment!(:views) # executes an UPDATE statement
        page.views # => 2

        page.increment(:views).increment!(:views)
        page.views # => 4

*   Added Base#increment(attribute) and Base#decrement(attribute) that encapsulates the += 1 and -= 1 patterns.




## 1.14.2 (April 9th, 2005) ##

*   Fixed calculations for the Oracle Adapter (closes #4626) *Michael Schoen*


## 1.14.1 (April 6th, 2006) ##

*   Fix type_name_with_module to handle type names that begin with '::'. Closes #4614. *Nicholas Seckar*

*   Fixed that that multiparameter assignment doesn't work with aggregations (closes #4620) *Lars Pind*

*   Enable Limit/Offset in Calculations (closes #4558) *lmarlow*

*   Fixed that loading including associations returns all results if Load IDs For Limited Eager Loading returns none (closes #4528) *Rick Olson*

*   Fixed HasManyAssociation#find bugs when :finder_sql is set #4600 *lagroue@free.fr*

*   Allow AR::Base#respond_to? to behave when @attributes is nil *Ryan Davis*

*   Support eager includes when going through a polymorphic has_many association. *Rick Olson*

*   Added support for eagerly including polymorphic has_one associations. (closes #4525) *Rick Olson*

        class Post < ActiveRecord::Base
          has_one :tagging, :as => :taggable
        end

        Post.find :all, :include => :tagging

*   Added descriptive error messages for invalid has_many :through associations: going through :has_one or :has_and_belongs_to_many *Rick Olson*

*   Added support for going through a polymorphic has_many association: (closes #4401) *Rick Olson*

        class PhotoCollection < ActiveRecord::Base
          has_many :photos, :as => :photographic
          belongs_to :firm
        end

        class Firm < ActiveRecord::Base
          has_many :photo_collections
          has_many :photos, :through => :photo_collections
        end

*   Multiple fixes and optimizations in PostgreSQL adapter, allowing ruby-postgres gem to work properly. *ruben.nine@gmail.com*

*   Fixed that AssociationCollection#delete_all should work even if the records of the association are not loaded yet. *Florian Weber*

*   Changed those private ActiveRecord methods to take optional third argument :auto instead of nil for performance optimizations.  (closes #4456) *Stefan*

*   Private ActiveRecord methods add_limit!, add_joins!, and add_conditions! take an OPTIONAL third argument 'scope' (closes #4456) *Rick Olson*

*   DEPRECATED: Using additional attributes on has_and_belongs_to_many associations. Instead upgrade your association to be a real join model *David Heinemeier Hansson*

*   Fixed that records returned from has_and_belongs_to_many associations with additional attributes should be marked as read only (fixes #4512) *David Heinemeier Hansson*

*   Do not implicitly mark recordss of has_many :through as readonly but do mark habtm records as readonly (eventually only on join tables without rich attributes). *Marcel Mollina Jr.*

*   Fixed broken OCIAdapter #4457 *Michael Schoen*


## 1.14.0 (March 27th, 2006) ##

*   Replace 'rescue Object' with a finer grained rescue. Closes #4431. *Nicholas Seckar*

*   Fixed eager loading so that an aliased table cannot clash with a has_and_belongs_to_many join table *Rick Olson*

*   Add support for :include to with_scope *andrew@redlinesoftware.com*

*   Support the use of public synonyms with the Oracle adapter; required ruby-oci8 v0.1.14 #4390 *Michael Schoen*

*   Change periods (.) in table aliases to _'s.  Closes #4251 *jeff@ministrycentered.com*

*   Changed has_and_belongs_to_many join to INNER JOIN for Mysql 3.23.x.  Closes #4348 *Rick Olson*

*   Fixed issue that kept :select options from being scoped *Rick Olson*

*   Fixed db_schema_import when binary types are present #3101 *David Heinemeier Hansson*

*   Fixed that MySQL enums should always be returned as strings #3501 *David Heinemeier Hansson*

*   Change has_many :through to use the :source option to specify the source association.  :class_name is now ignored. *Rick Olson*

        class Connection < ActiveRecord::Base
          belongs_to :user
          belongs_to :channel
        end

        class Channel < ActiveRecord::Base
          has_many :connections
          has_many :contacts, :through => :connections, :class_name => 'User' # OLD
          has_many :contacts, :through => :connections, :source => :user      # NEW
        end

*   Fixed DB2 adapter so nullable columns will be determines correctly now and quotes from column default values will be removed #4350 *contact@maik-schmidt.de*

*   Allow overriding of find parameters in scoped has_many :through calls *Rick Olson*

    In this example, :include => false disables the default eager association from loading.  :select changes the standard
    select clause.  :joins specifies a join that is added to the end of the has_many :through query.

        class Post < ActiveRecord::Base
          has_many :tags, :through => :taggings, :include => :tagging do
            def add_joins_and_select
              find :all, :select => 'tags.*, authors.id as author_id', :include => false,
                :joins => 'left outer join posts on taggings.taggable_id = posts.id left outer join authors on posts.author_id = authors.id'
            end
          end
        end

*   Fixed that schema changes while the database was open would break any connections to an SQLite database (now we reconnect if that error is throw) *David Heinemeier Hansson*

*   Don't classify the has_one class when eager loading, it is already singular. Add tests. (closes #4117) *Jonathan Viney*

*   Quit ignoring default :include options in has_many :through calls *Mark James*

*   Allow has_many :through associations to find the source association by setting a custom class (closes #4307) *Jonathan Viney*

*   Eager Loading support added for has_many :through => :has_many associations (see below).  *Rick Olson*

*   Allow has_many :through to work on has_many associations (closes #3864) [sco@scottraymond.net]  Example:

        class Firm < ActiveRecord::Base
          has_many :clients
          has_many :invoices, :through => :clients
        end

        class Client < ActiveRecord::Base
          belongs_to :firm
          has_many   :invoices
        end

        class Invoice < ActiveRecord::Base
          belongs_to :client
        end

*   Raise error when trying to select many polymorphic objects with has_many :through or :include (closes #4226) *Josh Susser*

*   Fixed has_many :through to include :conditions set on the :through association. closes #4020 *Jonathan Viney*

*   Fix that has_many :through honors the foreign key set by the belongs_to association in the join model (closes #4259) *andylien@gmail.com / Rick Olson*

*   SQL Server adapter gets some love #4298 *Ryan Tomayko*

*   Added OpenBase database adapter that builds on top of the http://www.spice-of-life.net/ruby-openbase/ driver. All functionality except LIMIT/OFFSET is supported #3528 *derrickspell@cdmplus.com*

*   Rework table aliasing to account for truncated table aliases.  Add smarter table aliasing when doing eager loading of STI associations. This allows you to use the association name in the order/where clause. [Jonathan Viney / Rick Olson] #4108 Example (SpecialComment is using STI):

        Author.find(:all, :include => { :posts => :special_comments }, :order => 'special_comments.body')

*   Add AbstractAdapter#table_alias_for to create table aliases according to the rules of the current adapter. *Rick Olson*

*   Provide access to the underlying database connection through Adapter#raw_connection. Enables the use of db-specific methods without complicating the adapters. #2090 *Michael Koziarski*

*   Remove broken attempts at handling columns with a default of 'now()' in the postgresql adapter. #2257 *Michael Koziarski*

*   Added connection#current_database that'll return of the current database (only works in MySQL, SQL Server, and Oracle so far -- please help implement for the rest of the adapters) #3663 *Tom Ward*

*   Fixed that Migration#execute would have the table name prefix appended to its query #4110 *mark.imbriaco@pobox.com*

*   Make all tinyint(1) variants act like boolean in mysql (tinyint(1) unsigned, etc.) *Jamis Buck*

*   Use association's :conditions when eager loading. [Jeremy Evans] #4144

*   Alias the has_and_belongs_to_many join table on eager includes. #4106 *Jeremy Evans*

    This statement would normally error because the projects_developers table is joined twice, and therefore joined_on would be ambiguous.

        Developer.find(:all, :include => {:projects => :developers}, :conditions => 'join_project_developers.joined_on IS NOT NULL')

*   Oracle adapter gets some love #4230 *Michael Schoen*

        * Changes :text to CLOB rather than BLOB [Moses Hohman]
        * Fixes an issue with nil numeric length/scales (several)
        * Implements support for XMLTYPE columns [wilig / Kubo Takehiro]
        * Tweaks a unit test to get it all green again
        * Adds support for #current_database

*   Added Base.abstract_class? that marks which classes are not part of the Active Record hierarchy #3704 *Rick Olson*

        class CachedModel < ActiveRecord::Base
          self.abstract_class = true
        end

        class Post < CachedModel
        end

        CachedModel.abstract_class?
        => true

        Post.abstract_class?
        => false

        Post.base_class
        => Post

        Post.table_name
        => 'posts'

*   Allow :dependent options to be used with polymorphic joins. #3820 *Rick Olson*

        class Foo < ActiveRecord::Base
          has_many :attachments, :as => :attachable, :dependent => :delete_all
        end

*   Nicer error message on has_many :through when :through reflection can not be found. #4042 *court3nay*

*   Upgrade to Transaction::Simple 1.3 *Jamis Buck*

*   Catch FixtureClassNotFound when using instantiated fixtures on a fixture that has no ActiveRecord model *Rick Olson*

*   Allow ordering of calculated results and/or grouped fields in calculations *solo@gatelys.com*

*   Make ActiveRecord::Base#save! return true instead of nil on success.  #4173 *johan@johansorensen.com*

*   Dynamically set allow_concurrency.  #4044 *Stefan Kaes*

*   Added Base#to_xml that'll turn the current record into a XML representation [David Heinemeier Hansson]. Example:

        topic.to_xml

    ...returns:

        <?xml version="1.0" encoding="UTF-8"?>
        <topic>
          <title>The First Topic</title>
          <author-name>David</author-name>
          <id type="integer">1</id>
          <approved type="boolean">false</approved>
          <replies-count type="integer">0</replies-count>
          <bonus-time type="datetime">2000-01-01 08:28:00</bonus-time>
          <written-on type="datetime">2003-07-16 09:28:00</written-on>
          <content>Have a nice day</content>
          <author-email-address>david@loudthinking.com</author-email-address>
          <parent-id></parent-id>
          <last-read type="date">2004-04-15</last-read>
        </topic>

    ...and you can configure with:

        topic.to_xml(:skip_instruct => true, :except => [ :id, bonus_time, :written_on, replies_count ])

    ...that'll return:

        <topic>
          <title>The First Topic</title>
          <author-name>David</author-name>
          <approved type="boolean">false</approved>
          <content>Have a nice day</content>
          <author-email-address>david@loudthinking.com</author-email-address>
          <parent-id></parent-id>
          <last-read type="date">2004-04-15</last-read>
        </topic>

    You can even do load first-level associations as part of the document:

        firm.to_xml :include => [ :account, :clients ]

    ...that'll return something like:

        <?xml version="1.0" encoding="UTF-8"?>
        <firm>
          <id type="integer">1</id>
          <rating type="integer">1</rating>
          <name>37signals</name>
          <clients>
            <client>
              <rating type="integer">1</rating>
              <name>Summit</name>
            </client>
            <client>
              <rating type="integer">1</rating>
              <name>Microsoft</name>
            </client>
          </clients>
          <account>
            <id type="integer">1</id>
            <credit-limit type="integer">50</credit-limit>
          </account>
        </firm>

*   Allow :counter_cache to take a column name for custom counter cache columns *Jamis Buck*

*   Documentation fixes for :dependent *robby@planetargon.com*

*   Stop the MySQL adapter crashing when views are present. #3782 *Jonathan Viney*

*   Don't classify the belongs_to class, it is already singular #4117 *keithm@infused.org*

*   Allow set_fixture_class to take Classes instead of strings for a class in a module.  Raise FixtureClassNotFound if a fixture can't load.  *Rick Olson*

*   Fix quoting of inheritance column for STI eager loading #4098 *Jonathan Viney <jonathan@bluewire.net.nz>*

*   Added smarter table aliasing for eager associations for multiple self joins #3580 *Rick Olson*

        * The first time a table is referenced in a join, no alias is used.
        * After that, the parent class name and the reflection name are used.

            Tree.find(:all, :include => :children) # LEFT OUTER JOIN trees AS tree_children ...

        * Any additional join references get a numerical suffix like '_2', '_3', etc.

*   Fixed eager loading problems with single-table inheritance #3580 [Rick Olson]. Post.find(:all, :include => :special_comments) now returns all posts, and any special comments that the posts may have. And made STI work with has_many :through and polymorphic belongs_to.

*   Added cascading eager loading that allows for queries like Author.find(:all, :include=> { :posts=> :comments }), which will fetch all authors, their posts, and the comments belonging to those posts in a single query (using LEFT OUTER JOIN) #3913 [anna@wota.jp]. Examples:

        # cascaded in two levels
        >> Author.find(:all, :include=>{:posts=>:comments})
        => authors
             +- posts
                  +- comments

        # cascaded in two levels and normal association
        >> Author.find(:all, :include=>[{:posts=>:comments}, :categorizations])
        => authors
             +- posts
                  +- comments
             +- categorizations

        # cascaded in two levels with two has_many associations
        >> Author.find(:all, :include=>{:posts=>[:comments, :categorizations]})
        => authors
             +- posts
                  +- comments
                  +- categorizations

        # cascaded in three levels
        >> Company.find(:all, :include=>{:groups=>{:members=>{:favorites}}})
        => companies
             +- groups
                  +- members
                       +- favorites

*   Make counter cache work when replacing an association #3245 *eugenol@gmail.com*

*   Make migrations verbose *Jamis Buck*

*   Make counter_cache work with polymorphic belongs_to *Jamis Buck*

*   Fixed that calling HasOneProxy#build_model repeatedly would cause saving to happen #4058 *anna@wota.jp*

*   Added Sybase database adapter that relies on the Sybase Open Client bindings (see http://raa.ruby-lang.org/project/sybase-ctlib) #3765 [John Sheets]. It's almost completely Active Record compliant (including migrations), but has the following caveats:

        * Does not support DATE SQL column types; use DATETIME instead.
        * Date columns on HABTM join tables are returned as String, not Time.
        * Insertions are potentially broken for :polymorphic join tables
        * BLOB column access not yet fully supported

*   Clear stale, cached connections left behind by defunct threads. *Jeremy Kemper*

*   CHANGED DEFAULT: set ActiveRecord::Base.allow_concurrency to false.  Most AR usage is in single-threaded applications. *Jeremy Kemper*

*   Renamed the "oci" adapter to "oracle", but kept the old name as an alias #4017 *Michael Schoen*

*   Fixed that Base.save should always return false if the save didn't succeed, including if it has halted by before_save's #1861, #2477 *David Heinemeier Hansson*

*   Speed up class -> connection caching and stale connection verification.  #3979 *Stefan Kaes*

*   Add set_fixture_class to allow the use of table name accessors with models which use set_table_name. *Kevin Clark*

*   Added that fixtures to placed in subdirectories of the main fixture files are also loaded #3937 *dblack@wobblini.net*

*   Define attribute query methods to avoid method_missing calls. #3677 *Jonathan Viney*

*   ActiveRecord::Base.remove_connection explicitly closes database connections and doesn't corrupt the connection cache. Introducing the disconnect! instance method for the PostgreSQL, MySQL, and SQL Server adapters; implementations for the others are welcome.  #3591 *Simon Stapleton, Tom Ward*

*   Added support for nested scopes #3407 [anna@wota.jp]. Examples:

        Developer.with_scope(:find => { :conditions => "salary > 10000", :limit => 10 }) do
          Developer.find(:all)     # => SELECT * FROM developers WHERE (salary > 10000) LIMIT 10

          # inner rule is used. (all previous parameters are ignored)
          Developer.with_exclusive_scope(:find => { :conditions => "name = 'Jamis'" }) do
            Developer.find(:all)   # => SELECT * FROM developers WHERE (name = 'Jamis')
          end

          # parameters are merged
          Developer.with_scope(:find => { :conditions => "name = 'Jamis'" }) do
            Developer.find(:all)   # => SELECT * FROM developers WHERE (( salary > 10000 ) AND ( name = 'Jamis' )) LIMIT 10
          end
        end

*   Fixed db2 connection with empty user_name and auth options #3622 *phurley@gmail.com*

*   Fixed validates_length_of to work on UTF-8 strings by using characters instead of bytes #3699 *Masao Mutoh*

*   Fixed that reflections would bleed across class boundaries in single-table inheritance setups #3796 *Lars Pind*

*   Added calculations: Base.count, Base.average, Base.sum, Base.minimum, Base.maxmium, and the generic Base.calculate. All can be used with :group and :having. Calculations and statitics need no longer require custom SQL. #3958 [Rick Olson]. Examples:

        Person.average :age
        Person.minimum :age
        Person.maximum :age
        Person.sum :salary, :group => :last_name

*   Renamed Errors#count to Errors#size but kept an alias for the old name (and included an alias for length too) #3920 *Luke Redpath*

*   Reflections don't attempt to resolve module nesting of association classes. Simplify type computation. *Jeremy Kemper*

*   Improved the Oracle OCI Adapter with better performance for column reflection (from #3210), fixes to migrations (from #3476 and #3742), tweaks to unit tests (from #3610), and improved documentation (from #2446) #3879 *Aggregated by schoenm@earthlink.net*

*   Fixed that the schema_info table used by ActiveRecord::Schema.define should respect table pre- and suffixes #3834 *rubyonrails@atyp.de*

*   Added :select option to Base.count that'll allow you to select something else than * to be counted on. Especially important for count queries using DISTINCT #3839 *Stefan Kaes*

*   Correct syntax error in mysql DDL,  and make AAACreateTablesTest run first *Bob Silva*

*   Allow :include to be used with has_many :through associations #3611 *Michael Schoen*

*   PostgreSQL: smarter schema dumps using pk_and_sequence_for(table).  #2920 *Blair Zajac*

*   SQLServer: more compatible limit/offset emulation.  #3779 *Tom Ward*

*   Polymorphic join support for has_one associations (has_one :foo, :as => :bar)  #3785 *Rick Olson*

*   PostgreSQL: correctly parse negative integer column defaults.  #3776 *bellis@deepthought.org*

*   Fix problems with count when used with :include *Jeremy Hopple and Kevin Clark*

*   ActiveRecord::RecordInvalid now states which validations failed in its default error message *Tobias Lütke*

*   Using AssociationCollection#build with arrays of hashes should call build, not create *David Heinemeier Hansson*

*   Remove definition of reloadable? from ActiveRecord::Base to make way for new Reloadable code. *Nicholas Seckar*

*   Fixed schema handling for DB2 adapter that didn't work: an initial schema could be set, but it wasn't used when getting tables and indexes #3678 *Maik Schmidt*

*   Support the :column option for remove_index with the PostgreSQL adapter. #3661 *Shugo Maeda*

*   Add documentation for add_index and remove_index. #3600 *Manfred Stienstra <m.stienstra@fngtps.com>*

*   If the OCI library is not available, raise an exception indicating as much. #3593 *Michael Schoen*

*   Add explicit :order in finder tests as postgresql orders results differently by default. #3577. *Rick Olson*

*   Make dynamic finders honor additional passed in :conditions. #3569 *Oleg Pudeyev <pudeyo@rpi.edu>, Marcel Molina Jr.*

*   Show a meaningful error when the DB2 adapter cannot be loaded due to missing dependencies. *Nicholas Seckar*

*   Make .count work for has_many associations with multi line finder sql *Michael Schoen*

*   Add AR::Base.base_class for querying the ancestor AR::Base subclass *Jamis Buck*

*   Allow configuration of the column used for optimistic locking *wilsonb@gmail.com*

*   Don't hardcode 'id' in acts as list.  *ror@philippeapril.com*

*   Fix date errors for SQLServer in association tests. #3406 *Kevin Clark*

*   Escape database name in MySQL adapter when creating and dropping databases. #3409 *anna@wota.jp*

*   Disambiguate table names for columns in validates_uniqueness_of's WHERE clause. #3423 *alex.borovsky@gmail.com*

*   .with_scope imposed create parameters now bypass attr_protected *Tobias Lütke*

*   Don't raise an exception when there are more keys than there are named bind variables when sanitizing conditions. *Marcel Molina Jr.*

*   Multiple enhancements and adjustments to DB2 adaptor. #3377 *contact@maik-schmidt.de*

*   Sanitize scoped conditions. *Marcel Molina Jr.*

*   Added option to Base.reflection_of_all_associations to specify a specific association to scope the call. For example Base.reflection_of_all_associations(:has_many) *David Heinemeier Hansson*

*   Added ActiveRecord::SchemaDumper.ignore_tables which tells SchemaDumper which tables to ignore. Useful for tables with funky column like the ones required for tsearch2. *Tobias Lütke*

*   SchemaDumper now doesn't fail anymore when there are unknown column types in the schema. Instead the table is ignored and a Comment is left in the schema.rb. *Tobias Lütke*

*   Fixed that saving a model with multiple habtm associations would only save the first one.  #3244 *yanowitz-rubyonrails@quantumfoam.org, Florian Weber*

*   Fix change_column to work with PostgreSQL 7.x and 8.x.  #3141 *wejn@box.cz, Rick Olson, Scott Barron*

*   removed :piggyback in favor of just allowing :select on :through associations. *Tobias Lütke*

*   made method missing delegation to class methods on relation target work on :through associations. *Tobias Lütke*

*   made .find() work on :through relations. *Tobias Lütke*

*   Fix typo in association docs. #3296. *Blair Zajac*

*   Fixed :through relations when using STI inherited classes would use the inherited class's name as foreign key on the join model *Tobias Lütke*

## 1.13.2 (December 13th, 2005) ##

*   Become part of Rails 1.0

*   MySQL: allow encoding option for mysql.rb driver.  *Jeremy Kemper*

*   Added option inheritance for find calls on has_and_belongs_to_many and has_many assosociations [David Heinemeier Hansson]. Example:

        class Post
          has_many :recent_comments, :class_name => "Comment", :limit => 10, :include => :author
        end

        post.recent_comments.find(:all) # Uses LIMIT 10 and includes authors
        post.recent_comments.find(:all, :limit => nil) # Uses no limit but include authors
        post.recent_comments.find(:all, :limit => nil, :include => nil) # Uses no limit and doesn't include authors

*   Added option to specify :group, :limit, :offset, and :select options from find on has_and_belongs_to_many and has_many assosociations *David Heinemeier Hansson*

*   MySQL: fixes for the bundled mysql.rb driver.  #3160 *Justin Forder*

*   SQLServer: fix obscure optimistic locking bug.  #3068 *kajism@yahoo.com*

*   SQLServer: support uniqueidentifier columns.  #2930 *keithm@infused.org*

*   SQLServer: cope with tables names qualified by owner.  #3067 *jeff@ministrycentered.com*

*   SQLServer: cope with columns with "desc" in the name.  #1950 *Ron Lusk, Ryan Tomayko*

*   SQLServer: cope with primary keys with "select" in the name.  #3057 *rdifrango@captechventures.com*

*   Oracle: active? performs a select instead of a commit.  #3133 *Michael Schoen*

*   MySQL: more robust test for nullified result hashes.  #3124 *Stefan Kaes*

*   Reloading an instance refreshes its aggregations as well as its associations.  #3024 *François Beausoleil*

*   Fixed that using :include together with :conditions array in Base.find would cause NoMethodError #2887 *Paul Hammmond*

*   PostgreSQL: more robust sequence name discovery.  #3087 *Rick Olson*

*   Oracle: use syntax compatible with Oracle 8.  #3131 *Michael Schoen*

*   MySQL: work around ruby-mysql/mysql-ruby inconsistency with mysql.stat.  Eliminate usage of mysql.ping because it doesn't guarantee reconnect.  Explicitly close and reopen the connection instead.  *Jeremy Kemper*

*   Added preliminary support for polymorphic associations *David Heinemeier Hansson*

*   Added preliminary support for join models *David Heinemeier Hansson*

*   Allow validate_uniqueness_of to be scoped by more than just one column.  #1559. *jeremy@jthopple.com, Marcel Molina Jr.*

*   Firebird: active? and reconnect! methods for handling stale connections.  #428 *Ken Kunz <kennethkunz@gmail.com>*

*   Firebird: updated for FireRuby 0.4.0.  #3009 *Ken Kunz <kennethkunz@gmail.com>*

*   MySQL and PostgreSQL: active? compatibility with the pure-Ruby driver.  #428 *Jeremy Kemper*

*   Oracle: active? check pings the database rather than testing the last command status.  #428 *Michael Schoen*

*   SQLServer: resolve column aliasing/quoting collision when using limit or offset in an eager find.  #2974 *kajism@yahoo.com*

*   Reloading a model doesn't lose track of its connection.  #2996 *junk@miriamtech.com, Jeremy Kemper*

*   Fixed bug where using update_attribute after pushing a record to a habtm association of the object caused duplicate rows in the join table. #2888 *colman@rominato.com, Florian Weber, Michael Schoen*

*   MySQL, PostgreSQL: reconnect! also reconfigures the connection.  Otherwise, the connection 'loses' its settings if it times out and is reconnected.  #2978 *Shugo Maeda*

*   has_and_belongs_to_many: use JOIN instead of LEFT JOIN.  *Jeremy Kemper*

*   MySQL: introduce :encoding option to specify the character set for client, connection, and results.  Only available for MySQL 4.1 and later with the mysql-ruby driver.  Do SHOW CHARACTER SET in mysql client to see available encodings.  #2975 *Shugo Maeda*

*   Add tasks to create, drop and rebuild the MySQL and PostgreSQL test  databases. *Marcel Molina Jr.*

*   Correct boolean handling in generated reader methods.  #2945 *Don Park, Stefan Kaes*

*   Don't generate read methods for columns whose names are not valid ruby method names.  #2946 *Stefan Kaes*

*   Document :force option to create_table.  #2921 *Blair Zajac <blair@orcaware.com>*

*   Don't add the same conditions twice in has_one finder sql.  #2916 *Jeremy Evans*

*   Rename Version constant to VERSION. #2802 *Marcel Molina Jr.*

*   Introducing the Firebird adapter.  Quote columns and use attribute_condition more consistently.  Setup guide: http://wiki.rubyonrails.com/rails/pages/Firebird+Adapter  #1874 *Ken Kunz <kennethkunz@gmail.com>*

*   SQLServer: active? and reconnect! methods for handling stale connections.  #428 *kajism@yahoo.com, Tom Ward <tom@popdog.net>*

*   Associations handle case-equality more consistently: item.parts.is_a?(Array) and item.parts === Array.  #1345 *MarkusQ@reality.com*

*   SQLServer: insert uses given primary key value if not nil rather than SELECT @@IDENTITY.  #2866 *kajism@yahoo.com, Tom Ward <tom@popdog.net>*

*   Oracle: active? and reconnect! methods for handling stale connections.  Optionally retry queries after reconnect.  #428 *Michael Schoen <schoenm@earthlink.net>*

*   Correct documentation for Base.delete_all.  #1568 *Newhydra*

*   Oracle: test case for column default parsing.  #2788 *Michael Schoen <schoenm@earthlink.net>*

*   Update documentation for Migrations.  #2861 *Tom Werner <tom@cube6media.com>*

*   When AbstractAdapter#log rescues an exception, attempt to detect and reconnect to an inactive database connection.  Connection adapter must respond to the active? and reconnect! instance methods.  Initial support for PostgreSQL, MySQL, and SQLite.  Make certain that all statements which may need reconnection are performed within a logged block: for example, this means no avoiding log(sql, name) { } if @logger.nil?  #428 *Jeremy Kemper*

*   Oracle: Much faster column reflection.  #2848 *Michael Schoen <schoenm@earthlink.net>*

*   Base.reset_sequence_name analogous to reset_table_name (mostly useful for testing).  Base.define_attr_method allows nil values.  *Jeremy Kemper*

*   PostgreSQL: smarter sequence name defaults, stricter last_insert_id, warn on pk without sequence.  *Jeremy Kemper*

*   PostgreSQL: correctly discover custom primary key sequences.  #2594 *Blair Zajac <blair@orcaware.com>, meadow.nnick@gmail.com, Jeremy Kemper*

*   SQLServer: don't report limits for unsupported field types.  #2835 *Ryan Tomayko*

*   Include the Enumerable module in ActiveRecord::Errors.  *Rick Bradley <rick@rickbradley.com>*

*   Add :group option, correspond to GROUP BY, to the find method and to the has_many association.  #2818 *rubyonrails@atyp.de*

*   Don't cast nil or empty strings to a dummy date.  #2789 *Rick Bradley <rick@rickbradley.com>*

*   acts_as_list plays nicely with inheritance by remembering the class which declared it.  #2811 *rephorm@rephorm.com*

*   Fix sqlite adaptor's detection of missing dbfile or database declaration. *Nicholas Seckar*

*   Fixed acts_as_list for definitions without an explicit :order #2803 *Jonathan Viney*

*   Upgrade bundled ruby-mysql 0.2.4 with mysql411 shim (see #440) to ruby-mysql 0.2.6 with a patchset for 4.1 protocol support.  Local change [301] is now a part of the main driver; reapplied local change [2182].  Removed GC.start from Result.free.  *tommy@tmtm.org, akuroda@gmail.com, Doug Fales <doug.fales@gmail.com>, Jeremy Kemper*

*   Correct handling of complex order clauses with SQL Server limit emulation.  #2770 *Tom Ward <tom@popdog.net>, Matt B.*

*   Correct whitespace problem in Oracle default column value parsing.  #2788 *rick@rickbradley.com*

*   Destroy associated has_and_belongs_to_many records after all before_destroy callbacks but before destroy.  This allows you to act on the habtm association as you please while preserving referential integrity.  #2065 *larrywilliams1@gmail.com, sam.kirchmeier@gmail.com, elliot@townx.org, Jeremy Kemper*

*   Deprecate the old, confusing :exclusively_dependent option in favor of :dependent => :delete_all.  *Jeremy Kemper*

*   More compatible Oracle column reflection.  #2771 *Ryan Davis <ryand-ruby@zenspider.com>, Michael Schoen <schoenm@earthlink.net>*


## 1.13.0 (November 7th, 2005) ##

*   Fixed faulty regex in get_table_name method (SQLServerAdapter) #2639 *Ryan Tomayko*

*   Added :include as an option for association declarations [David Heinemeier Hansson]. Example:

        has_many :posts, :include => [ :author, :comments ]

*   Rename Base.constrain to Base.with_scope so it doesn't conflict with existing concept of database constraints.  Make scoping more robust: uniform method => parameters, validated method names and supported finder parameters, raise exception on nested scopes.  [Jeremy Kemper]  Example:

        Comment.with_scope(:find => { :conditions => 'active=true' }, :create => { :post_id => 5 }) do
          # Find where name = ? and active=true
          Comment.find :all, :conditions => ['name = ?', name]
          # Create comment associated with :post_id
          Comment.create :body => "Hello world"
        end

*   Fixed that SQL Server should ignore :size declarations on anything but integer and string in the agnostic schema representation #2756 *Ryan Tomayko*

*   Added constrain scoping for creates using a hash of attributes bound to the :creation key [David Heinemeier Hansson]. Example:

        Comment.constrain(:creation => { :post_id => 5 }) do
          # Associated with :post_id
          Comment.create :body => "Hello world"
        end

    This is rarely used directly, but allows for find_or_create on associations. So you can do:

        # If the tag doesn't exist, a new one is created that's associated with the person
        person.tags.find_or_create_by_name("Summer")

*   Added find_or_create_by_X as a second type of dynamic finder that'll create the record if it doesn't already exist [David Heinemeier Hansson]. Example:

        # No 'Summer' tag exists
        Tag.find_or_create_by_name("Summer") # equal to Tag.create(:name => "Summer")

        # Now the 'Summer' tag does exist
        Tag.find_or_create_by_name("Summer") # equal to Tag.find_by_name("Summer")

*   Added extension capabilities to has_many and has_and_belongs_to_many proxies [David Heinemeier Hansson]. Example:

        class Account < ActiveRecord::Base
          has_many :people do
            def find_or_create_by_name(name)
              first_name, *last_name = name.split
              last_name = last_name.join " "

              find_or_create_by_first_name_and_last_name(first_name, last_name)
            end
          end
        end

        person = Account.find(:first).people.find_or_create_by_name("David Heinemeier Hansson")
        person.first_name # => "David"
        person.last_name  # => "Heinemeier Hansson"

    Note that the anoymous module must be declared using brackets, not do/end (due to order of evaluation).

*   Omit internal dtproperties table from SQLServer table list.  #2729 *Ryan Tomayko*

*   Quote column names in generated SQL.  #2728 *Ryan Tomayko*

*   Correct the pure-Ruby MySQL 4.1.1 shim's version test.  #2718 *Jeremy Kemper*

*   Add Model.create! to match existing model.save! method.  When save! raises RecordInvalid, you can catch the exception, retrieve the invalid record (invalid_exception.record), and see its errors (invalid_exception.record.errors).  *Jeremy Kemper*

*   Correct fixture behavior when table name pluralization is off.  #2719 *Rick Bradley <rick@rickbradley.com>*

*   Changed :dbfile to :database for SQLite adapter for consistency (old key still works as an alias) #2644 *Dan Peterson*

*   Added migration support for Oracle #2647 *Michael Schoen*

*   Worked around that connection can't be reset if allow_concurrency is off.  #2648 *Michael Schoen <schoenm@earthlink.net>*

*   Fixed SQL Server adapter to pass even more tests and do even better #2634 *Ryan Tomayko*

*   Fixed SQL Server adapter so it honors options[:conditions] when applying :limits #1978 *Tom Ward*

*   Added migration support to SQL Server adapter (please someone do the same for Oracle and DB2) #2625 *Tom Ward*

*   Use AR::Base.silence rather than AR::Base.logger.silence in fixtures to preserve Log4r compatibility.  #2618 *dansketcher@gmail.com*

*   Constraints are cloned so they can't be inadvertently modified while they're
    in effect.  Added :readonly finder constraint.  Calling an association collection's class method (Part.foobar via item.parts.foobar) constrains :readonly => false since the collection's :joins constraint would otherwise force it to true.  [Jeremy Kemper <rails@bitsweat.net>]
*   Added :offset and :limit to the kinds of options that Base.constrain can use #2466 *duane.johnson@gmail.com*

*   Fixed handling of nil number columns on Oracle and cleaned up tests for Oracle in general #2555 *Michael Schoen*

*   Added quoted_true and quoted_false methods and tables to db2_adapter and cleaned up tests for DB2 #2493, #2624 *maik schmidt*


## 1.12.2 (October 26th, 2005) ##

*   Allow symbols to rename columns when using SQLite adapter. #2531 *Kevin Clark*

*   Map Active Record time to SQL TIME.  #2575, #2576 *Robby Russell <robby@planetargon.com>*

*   Clarify semantics of ActiveRecord::Base#respond_to?  #2560 *Stefan Kaes*

*   Fixed Association#clear for associations which have not yet been accessed. #2524 *Patrick Lenz <patrick@lenz.sh>*

*   HABTM finders shouldn't return readonly records.  #2525 *Patrick Lenz <patrick@lenz.sh>*

*   Make all tests runnable on their own. #2521. *Blair Zajac <blair@orcaware.com>*


## 1.12.1 (October 19th, 2005) ##

*   Always parenthesize :conditions options so they may be safely combined with STI and constraints.

*   Correct PostgreSQL primary key sequence detection.  #2507 *tmornini@infomania.com*

*   Added support for using limits in eager loads that involve has_many and has_and_belongs_to_many associations


## 1.12.0 (October 16th, 2005) ##

*   Update/clean up documentation (rdoc)

*   PostgreSQL sequence support.  Use set_sequence_name in your model class to specify its primary key sequence.  #2292 *Rick Olson <technoweenie@gmail.com>, Robby Russell <robby@planetargon.com>*

*   Change default logging colors to work on both white and black backgrounds. *Sam Stephenson*

*   YAML fixtures support ordered hashes for fixtures with foreign key dependencies in the same table.  #1896 *purestorm@ggnore.net*

*   :dependent now accepts :nullify option. Sets the foreign key of the related objects to NULL instead of deleting them. #2015 *Robby Russell <robby@planetargon.com>*

*   Introduce read-only records.  If you call object.readonly! then it will mark the object as read-only and raise ReadOnlyRecord if you call object.save.  object.readonly? reports whether the object is read-only.  Passing :readonly => true to any finder method will mark returned records as read-only.  The :joins option now implies :readonly, so if you use this option, saving the same record will now fail.  Use find_by_sql to work around.

*   Avoid memleak in dev mode when using fcgi

*   Simplified .clear on active record associations by using the existing delete_records method. #1906 *Caleb <me@cpb.ca>*

*   Delegate access to a customized primary key to the conventional id method. #2444. *Blair Zajac <blair@orcaware.com>*

*   Fix errors caused by assigning a has-one or belongs-to property to itself

*   Add ActiveRecord::Base.schema_format setting which specifies how databases should be dumped *Sam Stephenson*

*   Update DB2 adapter. #2206. *contact@maik-schmidt.de*

*   Corrections to SQLServer native data types. #2267.  *rails.20.clarry@spamgourmet.com*

*   Deprecated ActiveRecord::Base.threaded_connection in favor of ActiveRecord::Base.allow_concurrency.

*   Protect id attribute from mass assigment even when the primary key is set to something else. #2438. *Blair Zajac <blair@orcaware.com>*

*   Misc doc fixes (typos/grammar/etc.). #2430. *coffee2code*

*   Add test coverage for content_columns. #2432. *coffee2code*

*   Speed up for unthreaded environments. #2431. *Stefan Kaes*

*   Optimization for Mysql selects using mysql-ruby extension greater than 2.6.3.  #2426. *Stefan Kaes*

*   Speed up the setting of table_name. #2428. *Stefan Kaes*

*   Optimize instantiation of STI subclass records. In partial fullfilment of #1236. *Stefan Kaes*

*   Fix typo of 'constrains' to 'contraints'. #2069. *Michael Schuerig <michael@schuerig.de>*

*   Optimization refactoring for add_limit_offset!. In partial fullfilment of #1236. *Stefan Kaes*

*   Add ability to get all siblings, including the current child, with acts_as_tree. Recloses #2140. *Michael Schuerig <michael@schuerig.de>*

*   Add geometric type for postgresql adapter. #2233 *Andrew Kaspick*

*   Add option (true by default) to generate reader methods for each attribute of a record to avoid the overhead of calling method missing. In partial fullfilment of #1236. *Stefan Kaes*

*   Add convenience predicate methods on Column class. In partial fullfilment of #1236. *Stefan Kaes*

*   Raise errors when invalid hash keys are passed to ActiveRecord::Base.find. #2363  *Chad Fowler <chad@chadfowler.com>, Nicholas Seckar*

*   Added :force option to create_table that'll try to drop the table if it already exists before creating

*   Fix transactions so that calling return while inside a transaction will not leave an open transaction on the connection. *Nicholas Seckar*

*   Use foreign_key inflection uniformly.  #2156 *Blair Zajac <blair@orcaware.com>*

*   model.association.clear should destroy associated objects if :dependent => true instead of nullifying their foreign keys.  #2221 *joergd@pobox.com, ObieFernandez <obiefernandez@gmail.com>*

*   Returning false from before_destroy should cancel the action.  #1829 *Jeremy Huffman*

*   Recognize PostgreSQL NOW() default as equivalent to CURRENT_TIMESTAMP or CURRENT_DATE, depending on the column's type.  #2256 *mat <mat@absolight.fr>*

*   Extensive documentation for the abstract database adapter.  #2250 *François Beausoleil <fbeausoleil@ftml.net>*

*   Clean up Fixtures.reset_sequences for PostgreSQL.  Handle tables with no rows and models with custom primary keys.  #2174, #2183 *jay@jay.fm, Blair Zajac <blair@orcaware.com>*

*   Improve error message when nil is assigned to an attr which validates_size_of within a range.  #2022 *Manuel Holtgrewe <purestorm@ggnore.net>*

*   Make update_attribute use the same writer method that update_attributes uses.
    \#2237 [trevor@protocool.com]
*   Make migrations honor table name prefixes and suffixes. #2298 *Jakob Skjerning, Marcel Molina Jr.*

*   Correct and optimize PostgreSQL bytea escaping.  #1745, #1837 *dave@cherryville.org, ken@miriamtech.com, bellis@deepthought.org*

*   Fixtures should only reset a PostgreSQL sequence if it corresponds to an integer primary key named id.  #1749 *chris@chrisbrinker.com*

*   Standardize the interpretation of boolean columns in the Mysql and Sqlite adapters. (Use MysqlAdapter.emulate_booleans = false to disable this behavior)

*   Added new symbol-driven approach to activating observers with Base#observers= [David Heinemeier Hansson]. Example:

        ActiveRecord::Base.observers = :cacher, :garbage_collector

*   Added AbstractAdapter#select_value and AbstractAdapter#select_values as convenience methods for selecting single values, instead of hashes, of the first column in a SELECT #2283 *solo@gatelys.com*

*   Wrap :conditions in parentheses to prevent problems with OR's #1871 *Jamis Buck*

*   Allow the postgresql adapter to work with the SchemaDumper. *Jamis Buck*

*   Add ActiveRecord::SchemaDumper for dumping a DB schema to a pure-ruby file, making it easier to consolidate large migration lists and port database schemas between databases. *Jamis Buck*

*   Fixed migrations for Windows when using more than 10 *David Naseby*

*   Fixed that the create_x method from belongs_to wouldn't save the association properly #2042 *Florian Weber*

*   Fixed saving a record with two unsaved belongs_to associations pointing to the same object #2023 *Tobias Lütke*

*   Improved migrations' behavior when the schema_info table is empty. *Nicholas Seckar*

*   Fixed that Observers didn't observe sub-classes #627 *Florian Weber*

*   Fix eager loading error messages, allow :include to specify tables using strings or symbols. Closes #2222 *Marcel Molina Jr.*

*   Added check for RAILS_CONNECTION_ADAPTERS on startup and only load the connection adapters specified within if its present (available in Rails through config.connection_adapters using the new config) #1958 *skae*

*   Fixed various problems with has_and_belongs_to_many when using customer finder_sql #2094 *Florian Weber*

*   Added better exception error when unknown column types are used with migrations #1814 *François Beausoleil*

*   Fixed "connection lost" issue with the bundled Ruby/MySQL driver (would kill the app after 8 hours of inactivity) #2163, #428 *kajism@yahoo.com*

*   Fixed comparison of Active Record objects so two new objects are not equal #2099 *deberg*

*   Fixed that the SQL Server adapter would sometimes return DBI::Timestamp objects instead of Time #2127 *Tom Ward*

*   Added the instance methods #root and #ancestors on acts_as_tree and fixed siblings to not include the current node #2142, #2140 *coffee2code*

*   Fixed that Active Record would call SHOW FIELDS twice (or more) for the same model when the cached results were available #1947 *sd@notso.net*

*   Added log_level and use_silence parameter to ActiveRecord::Base.benchmark. The first controls at what level the benchmark statement will be logged (now as debug, instead of info) and the second that can be passed false to include all logging statements during the benchmark block/

*   Make sure the schema_info table is created before querying the current version #1903

*   Fixtures ignore table name prefix and suffix #1987 *Jakob Skjerning*

*   Add documentation for index_type argument to add_index method for migrations #2005 *Blaine*

*   Modify read_attribute to allow a symbol argument #2024 *Ken Kunz*

*   Make destroy return self #1913 *Sebastian Kanthak*

*   Fix typo in validations documentation #1938 *court3nay*

*   Make acts_as_list work for insert_at(1) #1966 *hensleyl@papermountain.org*

*   Fix typo in count_by_sql documentation #1969 *Alexey Verkhovsky*

*   Allow add_column and create_table to specify NOT NULL #1712 *emptysands@gmail.com*

*   Fix create_table so that id column is implicitly added *Rick Olson*

*   Default sequence names for Oracle changed to #{table_name}_seq, which is the most commonly used standard. In addition, a new method ActiveRecord::Base#set_sequence_name allows the developer to set the sequence name per model. This is a non-backwards-compatible change -- anyone using the old-style "rails_sequence" will need to either create new sequences, or set: ActiveRecord::Base.set_sequence_name = "rails_sequence" #1798

*   OCIAdapter now properly handles synonyms, which are commonly used to separate out the schema owner from the application user #1798

*   Fixed the handling of camelCase columns names in Oracle #1798

*   Implemented for OCI the Rakefile tasks of :clone_structure_to_test, :db_structure_dump, and :purge_test_database, which enable Oracle folks to enjoy all the agile goodness of Rails for testing. Note that the current implementation is fairly limited -- only tables and sequences are cloned, not constraints or indexes. A full clone in Oracle generally requires some manual effort, and is version-specific. Post 9i, Oracle recommends the use of the DBMS_METADATA package, though that approach requires editing of the physical characteristics generated #1798

*   Fixed the handling of multiple blob columns in Oracle if one or more of them are null #1798

*   Added support for calling constrained class methods on has_many and has_and_belongs_to_many collections #1764 *Tobias Lütke*

        class Comment < AR:B
          def self.search(q)
            find(:all, :conditions => ["body = ?", q])
          end
        end

        class Post < AR:B
          has_many :comments
        end

        Post.find(1).comments.search('hi') # => SELECT * from comments WHERE post_id = 1 AND body = 'hi'

    NOTICE: This patch changes the underlying SQL generated by has_and_belongs_to_many queries. If your relying on that, such as
    by explicitly referencing the old t and j aliases, you'll need to update your code. Of course, you _shouldn't_ be relying on
    details like that no less than you should be diving in to touch private variables. But just in case you do, consider yourself
    noticed :)

*   Added migration support for SQLite (using temporary tables to simulate ALTER TABLE) #1771 *Sam Stephenson*

*   Remove extra definition of supports_migrations? from abstract_adaptor.rb *Nicholas Seckar*

*   Fix acts_as_list so that moving next-to-last item to the bottom does not result in duplicate item positions

*   Fixed incompatibility in DB2 adapter with the new limit/offset approach #1718 *Maik Schmidt*

*   Added :select option to find which can specify a different value than the default *, like find(:all, :select => "first_name, last_name"), if you either only want to select part of the columns or exclude columns otherwise included from a join #1338 *Stefan Kaes*


## 1.11.1 (11 July, 2005) ##

*   Added support for limit and offset with eager loading of has_one and belongs_to associations. Using the options with has_many and has_and_belongs_to_many associations will now raise an ActiveRecord::ConfigurationError #1692 *Rick Olson*

*   Fixed that assume_bottom_position (in acts_as_list) could be called on items already last in the list and they would move one position away from the list #1648 *tyler@kianta.com*

*   Added ActiveRecord::Base.threaded_connections flag to turn off 1-connection per thread (required for thread safety). By default it's on, but WEBrick in Rails need it off #1685 *Sam Stephenson*

*   Correct reflected table name for singular associations.  #1688 *court3nay*

*   Fixed optimistic locking with SQL Server #1660 *tom@popdog.net*

*   Added ActiveRecord::Migrator.migrate that can figure out whether to go up or down based on the target version and the current

*   Added better error message for "packets out of order" #1630 *court3nay*

*   Fixed first run of "rake migrate" on PostgreSQL by not expecting a return value on the id #1640


## 1.11.0 (6 July, 2005) ##

*   Fixed that Yaml error message in fixtures hid the real error #1623 *Nicholas Seckar*

*   Changed logging of SQL statements to use the DEBUG level instead of INFO

*   Added new Migrations framework for describing schema transformations in a way that can be easily applied across multiple databases #1604 [Tobias Lütke] See documentation under ActiveRecord::Migration and the additional support in the Rails rakefile/generator.

*   Added callback hooks to association collections #1549 [Florian Weber]. Example:

        class Project
          has_and_belongs_to_many :developers, :before_add => :evaluate_velocity

          def evaluate_velocity(developer)
            ...
          end
        end

    ..raising an exception will cause the object not to be added (or removed, with before_remove).


*   Fixed Base.content_columns call for SQL Server adapter #1450 *DeLynn Berry*

*   Fixed Base#write_attribute to work with both symbols and strings #1190 *Paul Legato*

*   Fixed that has_and_belongs_to_many didn't respect single table inheritance types #1081 *Florian Weber*

*   Speed up ActiveRecord#method_missing for the common case (read_attribute).

*   Only notify observers on after_find and after_initialize if these methods are defined on the model.  #1235 *Stefan Kaes*

*   Fixed that single-table inheritance sub-classes couldn't be used to limit the result set with eager loading #1215 *Chris McGrath*

*   Fixed validates_numericality_of to work with overrided getter-method when :allow_nil is on #1316 *raidel@onemail.at*

*   Added roots, root, and siblings to the batch of methods added by acts_as_tree #1541 *Michael Schuerig*

*   Added support for limit/offset with the MS SQL Server driver so that pagination will now work #1569 *DeLynn Berry*

*   Added support for ODBC connections to MS SQL Server so you can connect from a non-Windows machine #1569 *Mark Imbriaco/DeLynn Berry*

*   Fixed that multiparameter posts ignored attr_protected #1532 *alec+rails@veryclever.net*

*   Fixed problem with eager loading when using a has_and_belongs_to_many association using :association_foreign_key #1504 *flash@vanklinkenbergsoftware.nl*

*   Fixed Base#find to honor the documentation on how :joins work and make them consistent with Base#count #1405 [pritchie@gmail.com]. What used to be:

        Developer.find :all, :joins => 'developers_projects', :conditions => 'id=developer_id AND project_id=1'

    ...should instead be:

        Developer.find(
          :all,
          :joins => 'LEFT JOIN developers_projects ON developers.id = developers_projects.developer_id',
          :conditions => 'project_id=1'
        )

*   Fixed that validations didn't respecting custom setting for too_short, too_long messages #1437 *Marcel Molina Jr.*

*   Fixed that clear_association_cache doesn't delete new associations on new records (so you can safely place new records in the session with Action Pack without having new associations wiped) #1494 *cluon*

*   Fixed that calling Model.find([]) returns [] and doesn't throw an exception #1379

*   Fixed that adding a record to a has_and_belongs_to collection would always save it -- now it only saves if its a new record #1203 *Alisdair McDiarmid*

*   Fixed saving of in-memory association structures to happen as a after_create/after_update callback instead of after_save -- that way you can add new associations in after_create/after_update callbacks without getting them saved twice

*   Allow any Enumerable, not just Array, to work as bind variables #1344 *Jeremy Kemper*

*   Added actual database-changing behavior to collection assigment for has_many and has_and_belongs_to_many #1425 [Sebastian Kanthak].
    Example:

        david.projects = [Project.find(1), Project.new("name" => "ActionWebSearch")]
        david.save

    If david.projects already contain the project with ID 1, this is left unchanged. Any other projects are dropped. And the new
    project is saved when david.save is called.

    Also included is a way to do assignments through IDs, which is perfect for checkbox updating, so you get to do:

        david.project_ids = [1, 5, 7]

*   Corrected typo in find SQL for has_and_belongs_to_many.  #1312 *ben@bensinclair.com*

*   Fixed sanitized conditions for has_many finder method.  #1281 *jackc@hylesanderson.com, pragdave, Tobias Lütke*

*   Comprehensive PostgreSQL schema support.  Use the optional schema_search_path directive in database.yml to give a comma-separated list of schemas to search for your tables.  This allows you, for example, to have tables in a shared schema without having to use a custom table name.  See http://www.postgresql.org/docs/8.0/interactive/ddl-schemas.html to learn more.  #827 *dave@cherryville.org*

*   Corrected @@configurations typo #1410 *david@ruppconsulting.com*

*   Return PostgreSQL columns in the order they were declared #1374 *perlguy@gmail.com*

*   Allow before/after update hooks to work on models using optimistic locking

*   Eager loading of dependent has_one associations won't delete the association #1212

*   Added a second parameter to the build and create method for has_one that controls whether the existing association should be replaced (which means nullifying its foreign key as well). By default this is true, but false can be passed to prevent it.

*   Using transactional fixtures now causes the data to be loaded only once.

*   Added fixture accessor methods that can be used when instantiated fixtures are disabled.

        fixtures :web_sites

        def test_something
          assert_equal "Ruby on Rails", web_sites(:rubyonrails).name
        end

*   Added DoubleRenderError exception that'll be raised if render* is called twice #518 *Nicholas Seckar*

*   Fixed exceptions occuring after render has been called #1096 *Nicholas Seckar*

*   CHANGED: validates_presence_of now uses Errors#add_on_blank, which will make "  " fail the validation where it didn't before #1309

*   Added Errors#add_on_blank which works like Errors#add_on_empty, but uses Object#blank? instead

*   Added the :if option to all validations that can either use a block or a method pointer to determine whether the validation should be run or not. #1324 [Duane Johnson/jhosteny]. Examples:

    Conditional validations such as the following are made possible:
        validates_numericality_of :income, :if => :employed?

    Conditional validations can also solve the salted login generator problem:
        validates_confirmation_of :password, :if => :new_password?

    Using blocks:
        validates_presence_of :username, :if => Proc.new { |user| user.signup_step > 1 }

*   Fixed use of construct_finder_sql when using :join #1288 *dwlt@dwlt.net*

*   Fixed that :delete_sql in has_and_belongs_to_many associations couldn't access record properties #1299 *Rick Olson*

*   Fixed that clone would break when an aggregate had the same name as one of its attributes #1307 *Jeremy Kemper*

*   Changed that destroying an object will only freeze the attributes hash, which keeps the object from having attributes changed (as that wouldn't make sense), but allows for the querying of associations after it has been destroyed.

*   Changed the callbacks such that observers are notified before the in-object callbacks are triggered. Without this change, it wasn't possible to act on the whole object in something like a before_destroy observer without having the objects own callbacks (like deleting associations) called first.

*   Added option for passing an array to the find_all version of the dynamic finders and have it evaluated as an IN fragment. Example:

        # SELECT * FROM topics WHERE title IN ('First', 'Second')
        Topic.find_all_by_title(["First", "Second"])

*   Added compatibility with camelCase column names for dynamic finders #533 *Dee Zsombor*

*   Fixed extraneous comma in count() function that made it not work with joins #1156 *Jarkko Laine/Dee Zsombor*

*   Fixed incompatibility with Base#find with an array of ids that would fail when using eager loading #1186 *Alisdair McDiarmid*

*   Fixed that validate_length_of lost :on option when :within was specified #1195 *jhosteny@mac.com*

*   Added encoding and min_messages options for PostgreSQL #1205 [Shugo Maeda]. Configuration example:

        development:
          adapter: postgresql
          database: rails_development
          host: localhost
          username: postgres
          password:
          encoding: UTF8
          min_messages: ERROR

*   Fixed acts_as_list where deleting an item that was removed from the list would ruin the positioning of other list items #1197 *Jamis Buck*

*   Added validates_exclusion_of as a negative of validates_inclusion_of

*   Optimized counting of has_many associations by setting the association to empty if the count is 0 so repeated calls doesn't trigger database calls


## 1.10.1 (20th April, 2005) ##

*   Fixed frivilous database queries being triggered with eager loading on empty associations and other things

*   Fixed order of loading in eager associations

*   Fixed stray comma when using eager loading and ordering together from has_many associations #1143


## 1.10.0 (19th April, 2005) ##

*   Added eager loading of associations as a way to solve the N+1 problem more gracefully without piggy-back queries. Example:

        for post in Post.find(:all, :limit => 100)
          puts "Post:            " + post.title
          puts "Written by:      " + post.author.name
          puts "Last comment on: " + post.comments.first.created_on
        end

    This used to generate 301 database queries if all 100 posts had both author and comments. It can now be written as:

        for post in Post.find(:all, :limit => 100, :include => [ :author, :comments ])

    ...and the number of database queries needed is now 1.

*   Added new unified Base.find API and deprecated the use of find_first and find_all. See the documentation for Base.find. Examples:

        Person.find(1, :conditions => "administrator = 1", :order => "created_on DESC")
        Person.find(1, 5, 6, :conditions => "administrator = 1", :order => "created_on DESC")
        Person.find(:first, :order => "created_on DESC", :offset => 5)
        Person.find(:all, :conditions => [ "category IN (?)", categories], :limit => 50)
        Person.find(:all, :offset => 10, :limit => 10)

*   Added acts_as_nested_set #1000 [wschenk]. Introduction:

        This acts provides Nested Set functionality.  Nested Set is similiar to Tree, but with
        the added feature that you can select the children and all of it's descendants with
        a single query.  A good use case for this is a threaded post system, where you want
        to display every reply to a comment without multiple selects.

*   Added Base.save! that attempts to save the record just like Base.save but will raise a RecordInvalid exception instead of returning false if the record is not valid *Dave Thomas*

*   Fixed PostgreSQL usage of fixtures with regards to public schemas and table names with dots #962 *gnuman1@gmail.com*

*   Fixed that fixtures were being deleted in the same order as inserts causing FK errors #890 *andrew.john.peters@gmail.com*

*   Fixed loading of fixtures in to be in the right order (or PostgreSQL would bark) #1047 *stephenh@chase3000.com*

*   Fixed page caching for non-vhost applications living underneath the root #1004 *Ben Schumacher*

*   Fixes a problem with the SQL Adapter which was resulting in IDENTITY_INSERT not being set to ON when it should be #1104 *adelle*

*   Added the option to specify the acceptance string in validates_acceptance_of #1106 *caleb@aei-tech.com*

*   Added insert_at(position) to acts_as_list #1083 *DeLynnB*

*   Removed the default order by id on has_and_belongs_to_many queries as it could kill performance on large sets (you can still specify by hand with :order)

*   Fixed that Base.silence should restore the old logger level when done, not just set it to DEBUG #1084 *yon@milliped.com*

*   Fixed boolean saving on Oracle #1093 *mparrish@pearware.org*

*   Moved build_association and create_association for has_one and belongs_to out of deprecation as they work when the association is nil unlike association.build and association.create, which require the association to be already in place #864

*   Added rollbacks of transactions if they're active as the dispatcher is killed gracefully (TERM signal) #1054 *Leon Bredt*

*   Added quoting of column names for fixtures #997 *jcfischer@gmail.com*

*   Fixed counter_sql when no records exist in database for PostgreSQL (would give error, not 0) #1039 *Caleb Tennis*

*   Fixed that benchmarking times for rendering included db runtimes #987 *Stefan Kaes*

*   Fixed boolean queries for t/f fields in PostgreSQL #995 *dave@cherryville.org*

*   Added that model.items.delete(child) will delete the child, not just set the foreign key to nil, if the child is dependent on the model #978 *Jeremy Kemper*

*   Fixed auto-stamping of dates (created_on/updated_on) for PostgreSQL #985 *dave@cherryville.org*

*   Fixed Base.silence/benchmark to only log if a logger has been configured #986 *Stefan Kaes*

*   Added a join parameter as the third argument to Base.find_first and as the second to Base.count #426, #988 *Stefan Kaes*

*   Fixed bug in Base#hash method that would treat records with the same string-based id as different *Dave Thomas*

*   Renamed DateHelper#distance_of_time_in_words_to_now to DateHelper#time_ago_in_words (old method name is still available as a deprecated alias)


## 1.9.1 (27th March, 2005) ##

*   Fixed that Active Record objects with float attribute could not be cloned #808

*   Fixed that MissingSourceFile's wasn't properly detected in production mode #925 *Nicholas Seckar*

*   Fixed that :counter_cache option would look for a line_items_count column for a LineItem object instead of lineitems_count

*   Fixed that AR exists?() would explode on postgresql if the passed id did not match the PK type #900 *Scott Barron*

*   Fixed the MS SQL adapter to work with the new limit/offset approach and with binary data (still suffering from 7KB limit, though) #901 *delynnb*


## 1.9.0 (22th March, 2005) ##

*   Added adapter independent limit clause as a two-element array with the first being the limit, the second being the offset #795 [Sam Stephenson]. Example:

        Developer.find_all nil, 'id ASC', 5      # return the first five developers
        Developer.find_all nil, 'id ASC', [3, 8] # return three developers, starting from #8 and forward

    This doesn't yet work with the DB2 or MS SQL adapters. Patches to make that happen are encouraged.

*   Added alias_method :to_param, :id to Base, such that Active Record objects to be used as URL parameters in Action Pack automatically #812 *Nicholas Seckar/Sam Stephenson*

*   Improved the performance of the OCI8 adapter for Oracle #723 *pilx/gjenkins*

*   Added type conversion before saving a record, so string-based values like "10.0" aren't left for the database to convert #820 *dave@cherryville.org*

*   Added with additional settings for working with transactional fixtures and pre-loaded test databases #865 *mindel*

*   Fixed acts_as_list to trigger remove_from_list on destroy after the fact, not before, so a unique position can be maintained #871 *Alisdair McDiarmid*

*   Added the possibility of specifying fixtures in multiple calls #816 *kim@tinker.com*

*   Added Base.exists?(id) that'll return true if an object of the class with the given id exists #854 *stian@grytoyr.net*

*   Added optionally allow for nil or empty strings with validates_numericality_of #801 *Sebastian Kanthak*

*   Fixed problem with using slashes in validates_format_of regular expressions #801 *Sebastian Kanthak*

*   Fixed that SQLite3 exceptions are caught and reported properly #823 *yerejm*

*   Added that all types of after_find/after_initialized callbacks are triggered if the explicit implementation is present, not only the explicit implementation itself

*   Fixed that symbols can be used on attribute assignment, like page.emails.create(:subject => data.subject, :body => data.body)


## 1.8.0 (7th March, 2005) ##

*   Added ActiveRecord::Base.colorize_logging to control whether to use colors in logs or not (on by default)

*   Added support for timestamp with time zone in PostgreSQL #560 *Scott Barron*

*   Added MultiparameterAssignmentErrors and AttributeAssignmentError exceptions #777 [demetrius]. Documentation:

     * +MultiparameterAssignmentErrors+ -- collection of errors that occurred during a mass assignment using the
         +attributes=+ method. The +errors+ property of this exception contains an array of +AttributeAssignmentError+
         objects that should be inspected to determine which attributes triggered the errors.
     * +AttributeAssignmentError+ -- an error occurred while doing a mass assignment through the +attributes=+ method.
         You can inspect the +attribute+ property of the exception object to determine which attribute triggered the error.

*   Fixed that postgresql adapter would fails when reading bytea fields with null value #771 *rodrigo k*

*   Added transactional fixtures that uses rollback to undo changes to fixtures instead of DELETE/INSERT -- it's much faster. See documentation under Fixtures #760 *Jeremy Kemper*

*   Added destruction of dependent objects in has_one associations when a new assignment happens #742 [mindel]. Example:

        class Account < ActiveRecord::Base
          has_one :credit_card, :dependent => true
        end
        class CreditCard < ActiveRecord::Base
          belongs_to :account
        end

        account.credit_card # => returns existing credit card, lets say id = 12
        account.credit_card = CreditCard.create("number" => "123")
        account.save # => CC with id = 12 is destroyed


*   Added validates_numericality_of #716 [Sebastian Kanthak/Chris McGrath]. Docuemntation:

        Validates whether the value of the specified attribute is numeric by trying to convert it to
        a float with Kernel.Float (if <tt>integer</tt> is false) or applying it to the regular expression
        <tt>/^[\+\-]?\d+$/</tt> (if <tt>integer</tt> is set to true).

          class Person < ActiveRecord::Base
            validates_numericality_of :value, :on => :create
          end

        Configuration options:
        * <tt>message</tt> - A custom error message (default is: "is not a number")
        * <tt>on</tt> Specifies when this validation is active (default is :save, other options :create, :update)
        * <tt>only_integer</tt> Specifies whether the value has to be an integer, e.g. an integral value (default is false)


*   Fixed that HasManyAssociation#count was using :finder_sql rather than :counter_sql if it was available #445 *Scott Barron*

*   Added better defaults for composed_of, so statements like composed_of :time_zone, :mapping => %w( time_zone time_zone ) can be written without the mapping part (it's now assumed)

*   Added MacroReflection#macro which will return a symbol describing the macro used (like :composed_of or :has_many) #718, #248 *james@slashetc.com*


## 1.7.0 (24th February, 2005) ##

*   Changed the auto-timestamping feature to use ActiveRecord::Base.default_timezone instead of entertaining the parallel ActiveRecord::Base.timestamps_gmt method. The latter is now deprecated and will throw a warning on use (but still work) #710 *Jamis Buck*

*   Added a OCI8-based Oracle adapter that has been verified to work with Oracle 8 and 9 #629 [Graham Jenkins]. Usage notes:

        1.  Key generation uses a sequence "rails_sequence" for all tables. (I couldn't find a simple
            and safe way of passing table-specific sequence information to the adapter.)
        2.  Oracle uses DATE or TIMESTAMP datatypes for both dates and times. Consequently I have had to
            resort to some hacks to get data converted to Date or Time in Ruby.
            If the column_name ends in _at (like created_at, updated_at) it's created as a Ruby Time. Else if the
            hours/minutes/seconds are 0, I make it a Ruby Date. Else it's a Ruby Time.
            This is nasty - but if you use Duck Typing you'll probably not care very much.
            In 9i it's tempting to map DATE to Date and TIMESTAMP to Time but I don't think that is
            valid - too many databases use DATE for both.
            Timezones and sub-second precision on timestamps are not supported.
        3.  Default values that are functions (such as "SYSDATE") are not supported. This is a
            restriction of the way active record supports default values.
        4.  Referential integrity constraints are not fully supported. Under at least
            some circumstances, active record appears to delete parent and child records out of
            sequence and out of transaction scope. (Or this may just be a problem of test setup.)

    The OCI8 driver can be retrieved from http://rubyforge.org/projects/ruby-oci8/

*   Added option :schema_order to the PostgreSQL adapter to support the use of multiple schemas per database #697 *YuriSchimke*

*   Optimized the SQL used to generate has_and_belongs_to_many queries by listing the join table first #693 *yerejm*

*   Fixed that when using validation macros with a custom message, if you happened to use single quotes in the message string you would get a parsing error #657 *tonka*

*   Fixed that Active Record would throw Broken Pipe errors with FCGI when the MySQL connection timed out instead of reconnecting #428 *Nicholas Seckar*

*   Added options to specify an SSL connection for MySQL. Define the following attributes in the connection config (config/database.yml in Rails) to use it: sslkey, sslcert, sslca, sslcapath, sslcipher. To use SSL with no client certs, just set :sslca = '/dev/null'. http://dev.mysql.com/doc/mysql/en/secure-connections.html #604 *daniel@nightrunner.com*

*   Added automatic dropping/creating of test tables for running the unit tests on all databases #587 *adelle@bullet.net.au*

*   Fixed that find_by_* would fail when column names had numbers #670 *demetrius*

*   Fixed the SQL Server adapter on a bunch of issues #667 *DeLynn*

        1. Created a new columns method that is much cleaner.
        2. Corrected a problem with the select and select_all methods
           that didn't account for the LIMIT clause being passed into raw SQL statements.
        3. Implemented the string_to_time method in order to create proper instances of the time class.
        4. Added logic to the simplified_type method that allows the database to specify the scale of float data.
        5. Adjusted the quote_column_name to account for the fact that MS SQL is bothered by a forward slash in the data string.

*   Fixed that the dynamic finder like find_all_by_something_boolean(false) didn't work #649 *lmarlow*

*   Added validates_each that validates each specified attribute against a block #610 [Jeremy Kemper]. Example:

        class Person < ActiveRecord::Base
          validates_each :first_name, :last_name do |record, attr|
            record.errors.add attr, 'starts with z.' if attr[0] == ?z
          end
        end

*   Added :allow_nil as an explicit option for validates_length_of, so unless that's set to true having the attribute as nil will also return an error if a range is specified as :within #610 *Jeremy Kemper*

*   Added that validates_* now accept blocks to perform validations #618 [Tim Bates]. Example:

        class Person < ActiveRecord::Base
          validate { |person| person.errors.add("title", "will never be valid") if SHOULD_NEVER_BE_VALID }
        end

*   Addded validation for validate all the associated objects before declaring failure with validates_associated #618 *Tim Bates*

*   Added keyword-style approach to defining the custom relational bindings #545 [Jamis Buck]. Example:

        class Project < ActiveRecord::Base
          primary_key "sysid"
          table_name "XYZ_PROJECT"
          inheritance_column { original_inheritance_column + "_id" }
        end

*   Fixed Base#clone for use with PostgreSQL #565 *hanson@surgery.wisc.edu*


## 1.6.0 (January 25th, 2005) ##

*   Added that has_many association build and create methods can take arrays of record data like Base#create and Base#build to build/create multiple records at once.

*   Added that Base#delete and Base#destroy both can take an array of ids to delete/destroy #336

*   Added the option of supplying an array of attributes to Base#create, so that multiple records can be created at once.

*   Added the option of supplying an array of ids and attributes to Base#update, so that multiple records can be updated at once (inspired by #526/Duane Johnson). Example

        people = { 1 => { "first_name" => "David" }, 2 => { "first_name" => "Jeremy"} }
        Person.update(people.keys, people.values)

*   Added ActiveRecord::Base.timestamps_gmt that can be set to true to make the automated timestamping use GMT instead of local time #520 *Scott Baron*

*   Added that update_all calls sanitize_sql on its updates argument, so stuff like MyRecord.update_all(['time = ?', Time.now]) works #519 *notahat*

*   Fixed that the dynamic finders didn't treat nil as a "IS NULL" but rather "= NULL" case #515 *Demetrius*

*   Added bind-named arrays for interpolating a group of ids or strings in conditions #528 *Jeremy Kemper*

*   Added that has_and_belongs_to_many associations with additional attributes also can be created between unsaved objects and only committed to the database when Base#save is called on the associator #524 *Eric Anderson*

*   Fixed that records fetched with piggy-back attributes or through rich has_and_belongs_to_many associations couldn't be saved due to the extra attributes not part of the table #522 *Eric Anderson*

*   Added mass-assignment protection for the inheritance column -- regardless of a custom column is used or not

*   Fixed that association proxies would fail === tests like PremiumSubscription === @account.subscription

*   Fixed that column aliases didn't work as expected with the new MySql411 driver #507 *Demetrius*

*   Fixed that find_all would produce invalid sql when called sequentialy #490 *Scott Baron*


## 1.5.1 (January 18th, 2005) ##

*   Fixed that the belongs_to and has_one proxy would fail a test like 'if project.manager' -- this unfortunately also means that you can't call methods like project.manager.build unless there already is a manager on the project #492 *Tim Bates*

*   Fixed that the Ruby/MySQL adapter wouldn't connect if the password was empty #503 *Pelle*


## 1.5.0 (January 17th, 2005) ##

*   Fixed that unit tests for MySQL are now run as the "rails" user instead of root #455 *Eric Hodel*

*   Added validates_associated that enables validation of objects in an unsaved association #398 [Tim Bates]. Example:

        class Book < ActiveRecord::Base
          has_many :pages
          belongs_to :library

          validates_associated :pages, :library
        end

*   Added support for associating unsaved objects #402 [Tim Bates]. Rules that govern this addition:

        == Unsaved objects and associations

        You can manipulate objects and associations before they are saved to the database, but there is some special behaviour you should be
        aware of, mostly involving the saving of associated objects.

        === One-to-one associations

        * Assigning an object to a has_one association automatically saves that object, and the object being replaced (if there is one), in
          order to update their primary keys - except if the parent object is unsaved (new_record? == true).
        * If either of these saves fail (due to one of the objects being invalid) the assignment statement returns false and the assignment
          is cancelled.
        * If you wish to assign an object to a has_one association without saving it, use the #association.build method (documented below).
        * Assigning an object to a belongs_to association does not save the object, since the foreign key field belongs on the parent. It does
          not save the parent either.

        === Collections

        * Adding an object to a collection (has_many or has_and_belongs_to_many) automatically saves that object, except if the parent object
          (the owner of the collection) is not yet stored in the database.
        * If saving any of the objects being added to a collection (via #push or similar) fails, then #push returns false.
        * You can add an object to a collection without automatically saving it by using the #collection.build method (documented below).
        * All unsaved (new_record? == true) members of the collection are automatically saved when the parent is saved.

*   Added replace to associations, so you can do project.manager.replace(new_manager) or project.milestones.replace(new_milestones) #402 *Tim Bates*

*   Added build and create methods to has_one and belongs_to associations, so you can now do project.manager.build(attributes) #402 *Tim Bates*

*   Added that if a before_* callback returns false, all the later callbacks and the associated action are cancelled. If an after_* callback returns false, all the later callbacks are cancelled. Callbacks are generally run in the order they are defined, with the exception of callbacks defined as methods on the model, which are called last. #402 *Tim Bates*

*   Fixed that Base#== wouldn't work for multiple references to the same unsaved object #402 *Tim Bates*

*   Fixed binary support for PostgreSQL #444 *alex@byzantine.no*

*   Added a differenciation between AssociationCollection#size and -length. Now AssociationCollection#size returns the size of the
    collection by executing a SELECT COUNT(*) query if the collection hasn't been loaded and calling collection.size if it has. If
    it's more likely than not that the collection does have a size larger than zero and you need to fetch that collection afterwards,
    it'll take one less SELECT query if you use length.

*   Added Base#attributes that returns a hash of all the attributes with their names as keys and clones of their objects as values #433 *atyp.de*

*   Fixed that foreign keys named the same as the association would cause stack overflow #437 *Eric Anderson*

*   Fixed default scope of acts_as_list from "1" to "1 = 1", so it'll work in PostgreSQL (among other places) #427 *Alexey*

*   Added Base#reload that reloads the attributes of an object from the database #422 *Andreas Schwarz*

*   Added SQLite3 compatibility through the sqlite3-ruby adapter by Jamis Buck #381 *Jeremy Kemper*

*   Added support for the new protocol spoken by MySQL 4.1.1+ servers for the Ruby/MySQL adapter that ships with Rails #440 *Matt Mower*

*   Added that Observers can use the observes class method instead of overwriting self.observed_class().

        Before:
          class ListSweeper < ActiveRecord::Base
            def self.observed_class() [ List, Item ]
          end

        After:
          class ListSweeper < ActiveRecord::Base
            observes List, Item
          end

*   Fixed that conditions in has_many and has_and_belongs_to_many should be interpolated just like the finder_sql is

*   Fixed Base#update_attribute to be indifferent to whether a string or symbol is used to describe the name

*   Added Base#toggle(attribute) and Base#toggle!(attribute) that makes it easier to flip a switch or flag.

        Before: topic.update_attribute(:approved, !approved?)
        After : topic.toggle!(:approved)

*   Added Base#increment!(attribute) and Base#decrement!(attribute) that also saves the records. Example:

        page.views # => 1
        page.increment!(:views) # executes an UPDATE statement
        page.views # => 2

        page.increment(:views).increment!(:views)
        page.views # => 4

*   Added Base#increment(attribute) and Base#decrement(attribute) that encapsulates the += 1 and -= 1 patterns.


## 1.4.0 (January 4th, 2005) ##

*   Added automated optimistic locking if the field <tt>lock_version</tt> is present.  Each update to the
    record increments the lock_version column and the locking facilities ensure that records instantiated twice
    will let the last one saved raise a StaleObjectError if the first was also updated. Example:

        p1 = Person.find(1)
        p2 = Person.find(1)

        p1.first_name = "Michael"
        p1.save

        p2.first_name = "should fail"
        p2.save # Raises a ActiveRecord::StaleObjectError

    You're then responsible for dealing with the conflict by rescuing the exception and either rolling back, merging,
    or otherwise apply the business logic needed to resolve the conflict.

    \#384 *Michael Koziarski*

*   Added dynamic attribute-based finders as a cleaner way of getting objects by simple queries without turning to SQL.
    They work by appending the name of an attribute to <tt>find_by_</tt>, so you get finders like <tt>Person.find_by_user_name,
    Payment.find_by_transaction_id</tt>. So instead of writing <tt>Person.find_first(["user_name = ?", user_name])</tt>, you just do
    <tt>Person.find_by_user_name(user_name)</tt>.

    It's also possible to use multiple attributes in the same find by separating them with "_and_", so you get finders like
    <tt>Person.find_by_user_name_and_password</tt> or even <tt>Payment.find_by_purchaser_and_state_and_country</tt>. So instead of writing
    <tt>Person.find_first(["user_name = ? AND password = ?", user_name, password])</tt>, you just do
    <tt>Person.find_by_user_name_and_password(user_name, password)</tt>.

    While primarily a construct for easier find_firsts, it can also be used as a construct for find_all by using calls like
    <tt>Payment.find_all_by_amount(50)</tt> that is turned into <tt>Payment.find_all(["amount = ?", 50])</tt>. This is something not as equally useful,
    though, as it's not possible to specify the order in which the objects are returned.

*   Added block-style for callbacks #332 [Jeremy Kemper].

        Before:
          before_destroy(Proc.new{ |record| Person.destroy_all "firm_id = #{record.id}" })

        After:
          before_destroy { |record| Person.destroy_all "firm_id = #{record.id}" }

*   Added :counter_cache option to acts_as_tree that works just like the one you can define on belongs_to #371 *Josh Peek*

*   Added Base.default_timezone accessor that determines whether to use Time.local (using :local) or Time.utc (using :utc) when pulling dates
    and times from the database. This is set to :local by default.

*   Added the possibility for adapters to overwrite add_limit! to implement a different limiting scheme than "LIMIT X" used by MySQL, PostgreSQL, and SQLite.

*   Added the possibility of having objects with acts_as_list created before their scope is available or...

*   Added a db2 adapter that only depends on the Ruby/DB2 bindings (http://raa.ruby-lang.org/project/ruby-db2/) #386 *Maik Schmidt*

*   Added the final touches to the Microsoft SQL Server adapter by Joey Gibson that makes it suitable for actual use #394 *DeLynn Barry*

*   Added that Base#find takes an optional options hash, including :conditions. Base#find_on_conditions deprecated in favor of #find with :conditions #407 *Jeremy Kemper*

*   Added HasManyAssociation#count that works like Base#count #413 *intinig*

*   Fixed handling of binary content in blobs and similar fields for Ruby/MySQL and SQLite #409 *xal*

*   Fixed a bug in the Ruby/MySQL that caused binary content to be escaped badly and come back mangled #405 *Tobias Lütke*

*   Fixed that the const_missing autoload assumes the requested constant is set by require_association and calls const_get to retrieve it.
    If require_association did not set the constant then const_get will call const_missing, resulting in an infinite loop #380 *Jeremy Kemper*

*   Fixed broken transactions that were actually only running object-level and not db level transactions *andreas*

*   Fixed that validates_uniqueness_of used 'id' instead of defined primary key #406

*   Fixed that the overwritten respond_to? method didn't take two parameters like the original #391

*   Fixed quoting in validates_format_of that would allow some rules to pass regardless of input #390 *Dmitry V. Sabanin*


## 1.3.0 (December 23, 2004) ##

*   Added a require_association hook on const_missing that makes it possible to use any model class without requiring it first. This makes STI look like:

        before:
          require_association 'person'
          class Employee < Person
          end

        after:
          class Employee < Person
          end

    This also reduces the usefulness of Controller.model in Action Pack to currently only being for documentation purposes.

*   Added that Base.update_all and Base.delete_all return an integer of the number of affected rows #341

*   Added scope option to validation_uniqueness #349 *Kent Sibilev*

*   Added respondence to *_before_type_cast for all attributes to return their string-state before they were type casted by the column type.
    This is helpful for getting "100,000" back on a integer-based validation where the value would normally be "100".

*   Added allow_nil options to validates_inclusion_of so that validation is only triggered if the attribute is not nil *what-a-day*

*   Added work-around for PostgreSQL and the problem of getting fixtures to be created from id 1 on each test case.
    This only works for auto-incrementing primary keys called "id" for now #359 *Scott Baron*

*   Added Base#clear_association_cache to empty all the cached associations #347 *Tobias Lütke*

*   Added more informative exceptions in establish_connection #356 *Jeremy Kemper*

*   Added Base#update_attributes that'll accept a hash of attributes and save the record (returning true if it passed validation, false otherwise).

        Before:
          person.attributes = @params["person"]
          person.save

        Now:
          person.update_attributes(@params["person"])

*   Added Base.destroy and Base.delete to remove records without holding a reference to them first.

*   Added that query benchmarking will only happen if its going to be logged anyway #344

*   Added higher_item and lower_item as public methods for acts_as_list #342 *Tobias Lütke*

*   Fixed that options[:counter_sql] was overwritten with interpolated sql rather than original sql #355 *Jeremy Kemper*

*   Fixed that overriding an attribute's accessor would be disregarded by add_on_empty and add_on_boundary_breaking because they simply used
    the attributes[] hash instead of checking for @base.respond_to?(attr.to_s). *Marten*

*   Fixed that Base.table_name would expect a parameter when used in has_and_belongs_to_many joins *Anna Lissa Cruz*

*   Fixed that nested transactions now work by letting the outer most transaction have the responsibilty of starting and rolling back the transaction.
    If any of the inner transactions swallow the exception raised, though, the transaction will not be rolled back. So always let the transaction
    bubble up even when you've dealt with local issues. Closes #231 and #340.

*   Fixed validates_{confirmation,acceptance}_of to only happen when the virtual attributes are not nil #348 *dpiddy@gmail.com*

*   Changed the interface on AbstractAdapter to require that adapters return the number of affected rows on delete and update operations.

*   Fixed the automated timestamping feature when running under Rails' development environment that resets the inheritable attributes on each request.



## 1.2.0 ##

*   Added Base.validates_inclusion_of that validates whether the value of the specified attribute is available in a particular enumerable
    object. *what-a-day*

        class Person < ActiveRecord::Base
          validates_inclusion_of :gender, :in=>%w( m f ), :message=>"woah! what are you then!??!!"
          validates_inclusion_of :age, :in=>0..99
        end

*   Added acts_as_list that can decorates an existing class with methods like move_higher/lower, move_to_top/bottom. [Tobias Lütke] Example:

        class TodoItem < ActiveRecord::Base
          acts_as_list :scope => :todo_list_id
          belongs_to :todo_list
        end

*   Added acts_as_tree that can decorates an existing class with a many to many relationship with itself. Perfect for categories in
    categories and the likes. *Tobias Lütke*

*   Added that Active Records will automatically record creation and/or update timestamps of database objects if fields of the names
    created_at/created_on or updated_at/updated_on are present. *Tobias Lütke*

*   Added Base.default_error_messages as a hash of all the error messages used in the validates_*_of so they can be changed in one place *Tobias Lütke*

*   Added automatic transaction block around AssociationCollection.<<, AssociationCollection.delete, and AssociationCollection.destroy_all

*   Fixed that Base#find will return an array if given an array -- regardless of the number of elements #270 *Marten*

*   Fixed that has_and_belongs_to_many would generate bad sql when naming conventions differed from using vanilla "id" everywhere *RedTerror*

*   Added a better exception for when a type column is used in a table without the intention of triggering single-table inheritance. Example:

        ActiveRecord::SubclassNotFound: The single-table inheritance mechanism failed to locate the subclass: 'bad_class!'.
        This error is raised because the column 'type' is reserved for storing the class in case of inheritance.
        Please rename this column if you didn't intend it to be used for storing the inheritance class or
        overwrite Company.inheritance_column to use another column for that information.

*   Added that single-table inheritance will only kick in if the inheritance_column (by default "type") is present. Otherwise, inheritance won't
    have any magic side effects.

*   Added the possibility of marking fields as being in error without adding a message (using nil) to it that'll get displayed wth full_messages #208 *mjobin*

*   Fixed Base.errors to be indifferent as to whether strings or symbols are used. Examples:

        Before:
          errors.add(:name, "must be shorter") if name.size > 10
          errors.on(:name)  # => "must be shorter"
          errors.on("name") # => nil

        After:
          errors.add(:name, "must be shorter") if name.size > 10
          errors.on(:name)  # => "must be shorter"
          errors.on("name") # => "must be shorter"

*   Added Base.validates_format_of that Validates whether the value of the specified attribute is of the correct form by matching
    it against the regular expression provided. *Marcel Molina Jr.*

        class Person < ActiveRecord::Base
          validates_format_of :email, :with => /^([^@\s]+)@((?:[-a-z0-9]+\.)+[a-z]{2,})$/, :on => :create
        end

*   Added Base.validates_length_of that delegates to add_on_boundary_breaking #312 [Tobias Lütke]. Example:

        Validates that the specified attribute matches the length restrictions supplied in either:

          - configuration[:minimum]
          - configuration[:maximum]
          - configuration[:is]
          - configuration[:within] (aka. configuration[:in])

        Only one option can be used at a time.

          class Person < ActiveRecord::Base
            validates_length_of :first_name, :maximum=>30
            validates_length_of :last_name, :maximum=>30, :message=>"less than %d if you don't mind"
            validates_length_of :user_name, :within => 6..20, :too_long => "pick a shorter name", :too_short => "pick a longer name"
            validates_length_of :fav_bra_size, :minimum=>1, :too_short=>"please enter at least %d character"
            validates_length_of :smurf_leader, :is=>4, :message=>"papa is spelled with %d characters... don't play me."
          end

*   Added Base.validate_presence as an alternative to implementing validate and doing errors.add_on_empty yourself.

*   Added Base.validates_uniqueness_of that alidates whether the value of the specified attributes are unique across the system.
    Useful for making sure that only one user can be named "davidhh".

        class Person < ActiveRecord::Base
          validates_uniqueness_of :user_name
        end

    When the record is created, a check is performed to make sure that no record exist in the database with the given value for the specified
    attribute (that maps to a column). When the record is updated, the same check is made but disregarding the record itself.


*   Added Base.validates_confirmation_of that encapsulates the pattern of wanting to validate a password or email address field with a confirmation. Example:

         Model:
           class Person < ActiveRecord::Base
             validates_confirmation_of :password
           end

         View:
           <%= password_field "person", "password" %>
           <%= password_field "person", "password_confirmation" %>

     The person has to already have a password attribute (a column in the people table), but the password_confirmation is virtual.
     It exists only as an in-memory variable for validating the password. This check is performed both on create and update.


*   Added Base.validates_acceptance_of that encapsulates the pattern of wanting to validate the acceptance of a terms of service check box (or similar agreement). Example:

     class Person < ActiveRecord::Base
         validates_acceptance_of :terms_of_service
     end

    The terms_of_service attribute is entirely virtual. No database column is needed. This check is performed both on create and update.

    NOTE: The agreement is considered valid if it's set to the string "1". This makes it easy to relate it to an HTML checkbox.


*   Added validation macros to make the stackable just like the life cycle callbacks. Examples:

        class Person < ActiveRecord::Base
          validate { |record| record.errors.add("name", "too short") unless name.size > 10 }
          validate { |record| record.errors.add("name", "too long")  unless name.size < 20 }
          validate_on_create :validate_password

          private
            def validate_password
              errors.add("password", "too short") unless password.size > 6
            end
        end

*   Added the option for sanitizing find_by_sql and the offset parts in regular finds [Sam Stephenson]. Examples:

        Project.find_all ["category = ?", category_name], "created ASC", ["? OFFSET ?", 15, 20]
        Post.find_by_sql ["SELECT * FROM posts WHERE author = ? AND created > ?", author_id, start_date]

*   Fixed value quoting in all generated SQL statements, so that integers are not surrounded in quotes and that all sanitation are happening
    through the database's own quoting routine. This should hopefully make it lots easier for new adapters that doesn't accept '1' for integer
    columns.

*   Fixed has_and_belongs_to_many guessing of foreign key so that keys are generated correctly for models like SomeVerySpecialClient
    *Florian Weber*

*   Added counter_sql option for has_many associations [Jeremy Kemper]. Documentation:

        <tt>:counter_sql</tt> - specify a complete SQL statement to fetch the size of the association. If +:finder_sql+ is
        specified but +:counter_sql+, +:counter_sql+ will be generated by replacing SELECT ... FROM with SELECT COUNT(*) FROM.

*   Fixed that methods wrapped in callbacks still return their original result #260 *Jeremy Kemper*

*   Fixed the Inflector to handle the movie/movies pair correctly #261 *Scott Baron*

*   Added named bind-style variable interpolation #281 [Michael Koziarski]. Example:

        Person.find(["id = :id and first_name = :first_name", { :id => 5, :first_name = "bob' or 1=1" }])

*   Added bind-style variable interpolation for the condition arrays that uses the adapter's quote method *Michael Koziarski*

    Before:
        find_first([ "user_name = '%s' AND password = '%s'", user_name, password ])]
        find_first([ "firm_id = %s", firm_id ])] # unsafe!

    After:
        find_first([ "user_name = ? AND password = ?", user_name, password ])]
        find_first([ "firm_id = ?", firm_id ])]

*   Added CSV format for fixtures #272 [what-a-day]. (See the new and expanded documentation on fixtures for more information)

*   Fixed fixtures using primary key fields called something else than "id" *dave*

*   Added proper handling of time fields that are turned into Time objects with the dummy date of 2000/1/1 *HariSeldon*

*   Added reverse order of deleting fixtures, so referential keys can be maintained #247 *Tim Bates*

*   Added relative path search for sqlite dbfiles in database.yml (if RAILS_ROOT is defined) #233 *Jeremy Kemper*

*   Added option to establish_connection where you'll be able to leave out the parameter to have it use the RAILS_ENV environment variable

*   Fixed problems with primary keys and postgresql sequences (#230) *Tim Bates*

*   Added reloading for associations under cached environments like FastCGI and mod_ruby. This makes it possible to use those environments for development.
    This is turned on by default, but can be turned off with ActiveRecord::Base.reload_dependencies = false in production environments.

    NOTE: This will only have an effect if you let the associations manage the requiring of model classes. All libraries loaded through
    require will be "forever" cached. You can, however, use ActiveRecord::Base.load_or_require("library") to get this behavior outside of the
    auto-loading associations.

*   Added ERB capabilities to the fixture files for dynamic fixture generation. You don't need to do anything, just include ERB blocks like:

        david:
          id: 1
          name: David

        jamis:
          id: 2
          name: Jamis

        <% for digit in 3..10 %>
        dev_<%= digit %>:
          id: <%= digit %>
          name: fixture_<%= digit %>
        <% end %>

*   Changed the yaml fixture searcher to look in the root of the fixtures directory, so when you before could have something like:

        fixtures/developers/fixtures.yaml
        fixtures/accounts/fixtures.yaml

    ...you now need to do:

        fixtures/developers.yaml
        fixtures/accounts.yaml

*   Changed the fixture format from:

        name: david
        data:
         id: 1
         name: David Heinemeier Hansson
         birthday: 1979-10-15
         profession: Systems development
        ---
        name: steve
        data:
         id: 2
         name: Steve Ross Kellock
         birthday: 1974-09-27
         profession: guy with keyboard

    ...to:

        david:
         id: 1
         name: David Heinemeier Hansson
         birthday: 1979-10-15
         profession: Systems development

        steve:
         id: 2
         name: Steve Ross Kellock
         birthday: 1974-09-27
         profession: guy with keyboard

    The change is NOT backwards compatible. Fixtures written in the old YAML style needs to be rewritten!

*   All associations will now attempt to require the classes that they associate to. Relieving the need for most explicit 'require' statements.


## 1.1.0 (34) ##

*   Added automatic fixture setup and instance variable availability. Fixtures can also be automatically
    instantiated in instance variables relating to their names using the following style:

        class FixturesTest < Test::Unit::TestCase
          fixtures :developers # you can add more with comma separation

          def test_developers
            assert_equal 3, @developers.size # the container for all the fixtures is automatically set
            assert_kind_of Developer, @david # works like @developers["david"].find
            assert_equal "David Heinemeier Hansson", @david.name
          end
        end

*   Added HasAndBelongsToManyAssociation#push_with_attributes(object, join_attributes) that can create associations in the join table with additional
    attributes. This is really useful when you have information that's only relevant to the join itself, such as a "added_on" column for an association
    between post and category. The added attributes will automatically be injected into objects retrieved through the association similar to the piggy-back
    approach:

        post.categories.push_with_attributes(category, :added_on => Date.today)
        post.categories.first.added_on # => Date.today

    NOTE: The categories table doesn't have a added_on column, it's the categories_post join table that does!

*   Fixed that :exclusively_dependent and :dependent can't be activated at the same time on has_many associations *Jeremy Kemper*

*   Fixed that database passwords couldn't be all numeric *Jeremy Kemper*

*   Fixed that calling id would create the instance variable for new_records preventing them from being saved correctly *Jeremy Kemper*

*   Added sanitization feature to HasManyAssociation#find_all so it works just like Base.find_all *Sam Stephenson/Jeremy Kemper*

*   Added that you can pass overlapping ids to find without getting duplicated records back *Jeremy Kemper*

*   Added that Base.benchmark returns the result of the block *Jeremy Kemper*

*   Fixed problem with unit tests on Windows with SQLite *paterno*

*   Fixed that quotes would break regular non-yaml fixtures *Dmitry Sabanin/daft*

*   Fixed fixtures on windows with line endings cause problems under unix / mac *Tobias Lütke*

*   Added HasAndBelongsToManyAssociation#find(id) that'll search inside the collection and find the object or record with that id

*   Added :conditions option to has_and_belongs_to_many that works just like the one on all the other associations

*   Added AssociationCollection#clear to remove all associations from has_many and has_and_belongs_to_many associations without destroying the records *geech*

*   Added type-checking and remove in 1-instead-of-N sql statements to AssociationCollection#delete *geech*

*   Added a return of self to AssociationCollection#<< so appending can be chained, like project << Milestone.create << Milestone.create *geech*

*   Added Base#hash and Base#eql? which means that all of the equality using features of array and other containers now works:

        [ Person.find(1), Person.find(2), Person.find(3) ] & [ Person.find(1), Person.find(4) ] # => [ Person.find(1) ]

*   Added :uniq as an option to has_and_belongs_to_many which will automatically ensure that AssociateCollection#uniq is called
    before pulling records out of the association. This is especially useful for three-way (and above) has_and_belongs_to_many associations.

*   Added AssociateCollection#uniq which is especially useful for has_and_belongs_to_many associations that can include duplicates,
    which is common on associations that also use metadata. Usage: post.categories.uniq

*   Fixed respond_to? to use a subclass specific hash instead of an Active Record-wide one

*   Fixed has_and_belongs_to_many to treat associations between classes in modules properly *Florian Weber*

*   Added a NoMethod exception to be raised when query and writer methods are called for attributes that doesn't exist *geech*

*   Added a more robust version of Fixtures that throws meaningful errors when on formatting issues *geech*

*   Added Base#transaction as a compliment to Base.transaction for prettier use in instance methods *geech*

*   Improved the speed of respond_to? by placing the dynamic methods lookup table in a hash *geech*

*   Added that any additional fields added to the join table in a has_and_belongs_to_many association
    will be placed as attributes when pulling records out through has_and_belongs_to_many associations.
    This is helpful when have information about the association itself that you want available on retrival.

*   Added better loading exception catching and RubyGems retries to the database adapters *alexeyv*

*   Fixed bug with per-model transactions *daniel*

*   Fixed Base#transaction so that it returns the result of the last expression in the transaction block *alexeyv*

*   Added Fixture#find to find the record corresponding to the fixture id. The record
    class name is guessed by using Inflector#classify (also new) on the fixture directory name.

        Before: Document.find(@documents["first"]["id"])
        After : @documents["first"].find

*   Fixed that the table name part of column names ("TABLE.COLUMN") wasn't removed properly *Andreas Schwarz*

*   Fixed a bug with Base#size when a finder_sql was used that didn't capitalize SELECT and FROM *geech*

*   Fixed quoting problems on SQLite by adding quote_string to the AbstractAdapter that can be overwritten by the concrete
    adapters for a call to the dbm. *Andreas Schwarz*

*   Removed RubyGems backup strategy for requiring SQLite-adapter -- if people want to use gems, they're already doing it with AR.


## 1.0.0 (35) ##

*   Added OO-style associations methods [Florian Weber]. Examples:

        Project#milestones_count       => Project#milestones.size
        Project#build_to_milestones    => Project#milestones.build
        Project#create_for_milestones  => Project#milestones.create
        Project#find_in_milestones     => Project#milestones.find
        Project#find_all_in_milestones => Project#milestones.find_all

*   Added serialize as a new class method to control when text attributes should be YAMLized or not. This means that automated
    serialization of hashes, arrays, and so on WILL NO LONGER HAPPEN (#10). You need to do something like this:

        class User < ActiveRecord::Base
          serialize :settings
        end

    This will assume that settings is a text column and will now YAMLize any object put in that attribute. You can also specify
    an optional :class_name option that'll raise an exception if a serialized object is retrieved as a descendant of a class not in
    the hierarchy. Example:

        class User < ActiveRecord::Base
          serialize :settings, :class_name => "Hash"
        end

        user = User.create("settings" => %w( one two three ))
        User.find(user.id).settings # => raises SerializationTypeMismatch

*   Added the option to connect to a different database for one model at a time. Just call establish_connection on the class
    you want to have connected to another database than Base. This will automatically also connect decendents of that class
    to the different database [Renald Buter].

*   Added transactional protection for Base#save. Validations can now check for values knowing that it happens in a transaction and callbacks
    can raise exceptions knowing that the save will be rolled back. *Suggested by Alexey Verkhovsky*

*   Added column name quoting so reserved words, such as "references", can be used as column names *Ryan Platte*

*   Added the possibility to chain the return of what happened inside a logged block [geech]:

        This now works:
          log { ... }.map { ... }

        Instead of doing:
          result = []
          log { result = ... }
          result.map { ... }

*   Added "socket" option for the MySQL adapter, so you can change it to something else than "/tmp/mysql.sock" *Anna Lissa Cruz*

*   Added respond_to? answers for all the attribute methods. So if Person has a name attribute retrieved from the table schema,
    person.respond_to? "name" will return true.

*   Added Base.benchmark which can be used to aggregate logging and benchmark, so you can measure and represent multiple statements in a single block.
    Usage (hides all the SQL calls for the individual actions and calculates total runtime for them all):

        Project.benchmark("Creating project") do
          project = Project.create("name" => "stuff")
          project.create_manager("name" => "David")
          project.milestones << Milestone.find_all
        end

*   Added logging of invalid SQL statements *Daniel Von Fange*

*   Added alias Errors#[] for Errors#on, so you can now say person.errors["name"] to retrieve the errors for name *Andreas Schwarz*

*   Added RubyGems require attempt if sqlite-ruby is not available through regular methods.

*   Added compatibility with 2.x series of sqlite-ruby drivers. *Jamis Buck*

*   Added type safety for association assignments, so a ActiveRecord::AssociationTypeMismatch will be raised if you attempt to
    assign an object that's not of the associated class. This cures the problem with nil giving id = 4 and fixnums giving id = 1 on
    mistaken association assignments. *Reported by Andreas Schwarz*

*   Added the option to keep many fixtures in one single YAML document *what-a-day*

*   Added the class method "inheritance_column" that can be overwritten to return the name of an alternative column than "type" for storing
    the type for inheritance hierarchies. *Dave Steinberg*

*   Added [] and []= as an alternative way to access attributes when the regular methods have been overwritten *Dave Steinberg*

*   Added the option to observer more than one class at the time by specifying observed_class as an array

*   Added auto-id propagation support for tables with arbitrary primary keys that have autogenerated sequences associated with them
    on PostgreSQL. *Dave Steinberg*

*   Changed that integer and floats set to "" through attributes= remain as NULL. This was especially a problem for scaffolding and postgresql. (#49)

*   Changed the MySQL Adapter to rely on MySQL for its defaults for socket, host, and port *Andreas Schwarz*

*   Changed ActionControllerError to decent from StandardError instead of Exception. It can now be caught by a generic rescue.

*   Changed class inheritable attributes to not use eval *Caio Chassot*

*   Changed Errors#add to now use "invalid" as the default message instead of true, which means full_messages work with those *Marcel Molina Jr.*

*   Fixed spelling on Base#add_on_boundry_breaking to Base#add_on_boundary_breaking (old naming still works) *Marcel Molina Jr.*

*   Fixed that entries in the has_and_belongs_to_many join table didn't get removed when an associated object was destroyed.

*   Fixed unnecessary calls to SET AUTOCOMMIT=0/1 for MySQL adapter *Andreas Schwarz*

*   Fixed PostgreSQL defaults are now handled gracefully *Dave Steinberg*

*   Fixed increment/decrement_counter are now atomic updates *Andreas Schwarz*

*   Fixed the problems the Inflector had turning Attachment into attuchments and Cases into Casis *radsaq/Florian Gross*

*   Fixed that cloned records would point attribute references on the parent object *Andreas Schwarz*

*   Fixed SQL for type call on inheritance hierarchies *Caio Chassot*

*   Fixed bug with typed inheritance *Florian Weber*

*   Fixed a bug where has_many collection_count wouldn't use the conditions specified for that association


## 0.9.5 ##

*   Expanded the table_name guessing rules immensely [Florian Green]. Documentation:

        Guesses the table name (in forced lower-case) based on the name of the class in the inheritance hierarchy descending
        directly from ActiveRecord. So if the hierarchy looks like: Reply < Message < ActiveRecord, then Message is used
        to guess the table name from even when called on Reply. The guessing rules are as follows:
        * Class name ends in "x", "ch" or "ss": "es" is appended, so a Search class becomes a searches table.
        * Class name ends in "y" preceded by a consonant or "qu": The "y" is replaced with "ies",
          so a Category class becomes a categories table.
        * Class name ends in "fe": The "fe" is replaced with "ves", so a Wife class becomes a wives table.
        * Class name ends in "lf" or "rf": The "f" is replaced with "ves", so a Half class becomes a halves table.
        * Class name ends in "person": The "person" is replaced with "people", so a Salesperson class becomes a salespeople table.
        * Class name ends in "man": The "man" is replaced with "men", so a Spokesman class becomes a spokesmen table.
        * Class name ends in "sis": The "i" is replaced with an "e", so a Basis class becomes a bases table.
        * Class name ends in "tum" or "ium": The "um" is replaced with an "a", so a Datum class becomes a data table.
        * Class name ends in "child": The "child" is replaced with "children", so a NodeChild class becomes a node_children table.
        * Class name ends in an "s": No additional characters are added or removed.
        * Class name doesn't end in "s": An "s" is appended, so a Comment class becomes a comments table.
        * Class name with word compositions: Compositions are underscored, so CreditCard class becomes a credit_cards table.
        Additionally, the class-level table_name_prefix is prepended to the table_name and the table_name_suffix is appended.
        So if you have "myapp_" as a prefix, the table name guess for an Account class becomes "myapp_accounts".

        You can also overwrite this class method to allow for unguessable links, such as a Mouse class with a link to a
        "mice" table. Example:

          class Mouse < ActiveRecord::Base
             def self.table_name() "mice" end
          end

    This conversion is now done through an external class called Inflector residing in lib/active_record/support/inflector.rb.

*   Added find_all_in_collection to has_many defined collections. Works like this:

        class Firm < ActiveRecord::Base
          has_many :clients
        end

        firm.id # => 1
        firm.find_all_in_clients "revenue > 1000" # SELECT * FROM clients WHERE firm_id = 1 AND revenue > 1000

    *Requested by Dave Thomas*

*   Fixed finders for inheritance hierarchies deeper than one level *Florian Weber*

*   Added add_on_boundry_breaking to errors to accompany add_on_empty as a default validation method. It's used like this:

        class Person < ActiveRecord::Base
          protected
            def validation
              errors.add_on_boundry_breaking "password", 3..20
            end
        end

    This will add an error to the tune of "is too short (minimum is 3 characters)" or "is too long (minimum is 20 characters)" if
    the password is outside the boundry. The messages can be changed by passing a third and forth parameter as message strings.

*   Implemented a clone method that works properly with AR. It returns a clone of the record that
    hasn't been assigned an id yet and is treated as a new record.

*   Allow for domain sockets in PostgreSQL by not assuming localhost when no host is specified *Scott Barron*

*   Fixed that bignums are saved properly instead of attempted to be YAMLized *Andreas Schwartz*

*   Fixed a bug in the GEM where the rdoc options weren't being passed according to spec *Chad Fowler*

*   Fixed a bug with the exclusively_dependent option for has_many


## 0.9.4 ##

*   Correctly guesses the primary key when the class is inside a module [Dave Steinberg].

*   Added [] and []= as alternatives to read_attribute and write_attribute *Dave Steinberg*

*   has_and_belongs_to_many now accepts an :order key to determine in which order the collection is returned [radsaq].

*   The ids passed to find and find_on_conditions are now automatically sanitized.

*   Added escaping of plings in YAML content.

*   Multi-parameter assigns where all the parameters are empty will now be set to nil instead of a new instance of their class.

*   Proper type within an inheritance hierarchy is now ensured already at object initialization (instead of first at create)


## 0.9.3 ##

*   Fixed bug with using a different primary key name together with has_and_belongs_to_many *Investigation by Scott*

*   Added :exclusively_dependent option to the has_many association macro. The doc reads:

        If set to true all the associated object are deleted in one SQL statement without having their
        before_destroy callback run. This should only be used on associations that depend solely on
        this class and don't need to do any clean-up in before_destroy. The upside is that it's much
        faster, especially if there's a counter_cache involved.

*   Added :port key to connection options, so the PostgreSQL and MySQL adapters can connect to a database server
    running on another port than the default.

*   Converted the new natural singleton methods that prevented AR objects from being saved by PStore
    (and hence be placed in a Rails session) to a module. *Florian Weber*

*   Fixed the use of floats (was broken since 0.9.0+)

*   Fixed PostgreSQL adapter so default values are displayed properly when used in conjunction with
    Action Pack scaffolding.

*   Fixed booleans support for PostgreSQL (use real true/false on boolean fields instead of 0/1 on tinyints) *radsaq*


## 0.9.2 ##

*   Added static method for instantly updating a record

*   Treat decimal and numeric as Ruby floats *Andreas Schwartz*

*   Treat chars as Ruby strings (fixes problem for Action Pack form helpers too)

*   Removed debugging output accidently left in (which would screw web applications)


## 0.9.1 ##

*   Added MIT license

*   Added natural object-style assignment for has_and_belongs_to_many associations. Consider the following model:

        class Event < ActiveRecord::Base
          has_one_and_belongs_to_many :sponsors
        end

        class Sponsor < ActiveRecord::Base
          has_one_and_belongs_to_many :sponsors
        end

    Earlier, you'd have to use synthetic methods for creating associations between two objects of the above class:

        roskilde_festival.add_to_sponsors(carlsberg)
        roskilde_festival.remove_from_sponsors(carlsberg)

        nike.add_to_events(world_cup)
        nike.remove_from_events(world_cup)

    Now you can use regular array-styled methods:

        roskilde_festival.sponsors << carlsberg
        roskilde_festival.sponsors.delete(carlsberg)

        nike.events << world_cup
        nike.events.delete(world_cup)

*   Added delete method for has_many associations. Using this will nullify an association between the has_many and the belonging
    object by setting the foreign key to null. Consider this model:

        class Post < ActiveRecord::Base
          has_many :comments
        end

        class Comment < ActiveRecord::Base
          belongs_to :post
        end

    You could do something like:

        funny_comment.has_post? # => true
        announcement.comments.delete(funny_comment)
        funny_comment.has_post? # => false


## 0.9.0 ##

*   Active Record is now thread safe! (So you can use it with Cerise and WEBrick applications)
    *Implementation idea by Michael Neumann, debugging assistance by Jamis Buck*

*   Improved performance by roughly 400% on a basic test case of pulling 100 records and querying one attribute.
    This brings the tax for using Active Record instead of "riding on the metal" (using MySQL-ruby C-driver directly) down to ~50%.
    Done by doing lazy type conversions and caching column information on the class-level.

*   Added callback objects and procs as options for implementing the target for callback macros.

*   Added "counter_cache" option to belongs_to that automates the usage of increment_counter and decrement_counter. Consider:

        class Post < ActiveRecord::Base
          has_many :comments
        end

        class Comment < ActiveRecord::Base
          belongs_to :post
        end

    Iterating over 100 posts like this:

        <% for post in @posts %>
          <%= post.title %> has <%= post.comments_count %> comments
        <% end %>

    Will generate 100 SQL count queries -- one for each call to post.comments_count. If you instead add a "comments_count" int column
    to the posts table and rewrite the comments association macro with:

        class Comment < ActiveRecord::Base
          belongs_to :post, :counter_cache => true
        end

    Those 100 SQL count queries will be reduced to zero. Beware that counter caching is only appropriate for objects that begin life
    with the object it's specified to belong with and is destroyed like that as well. Typically objects where you would also specify
    :dependent => true. If your objects switch from one belonging to another (like a post that can be move from one category to another),
    you'll have to manage the counter yourself.

*   Added natural object-style assignment for has_one and belongs_to associations. Consider the following model:

        class Project < ActiveRecord::Base
          has_one :manager
        end

        class Manager < ActiveRecord::Base
          belongs_to :project
        end

    Earlier, assignments would work like following regardless of which way the assignment told the best story:

        active_record.manager_id = david.id

    Now you can do it either from the belonging side:

        david.project = active_record

    ...or from the having side:

        active_record.manager = david

    If the assignment happens from the having side, the assigned object is automatically saved. So in the example above, the
    project_id attribute on david would be set to the id of active_record, then david would be saved.

*   Added natural object-style assignment for has_many associations [Florian Weber]. Consider the following model:

        class Project < ActiveRecord::Base
          has_many :milestones
        end

        class Milestone < ActiveRecord::Base
          belongs_to :project
        end

    Earlier, assignments would work like following regardless of which way the assignment told the best story:

        deadline.project_id = active_record.id

    Now you can do it either from the belonging side:

        deadline.project = active_record

    ...or from the having side:

        active_record.milestones << deadline

    The milestone is automatically saved with the new foreign key.

*   API CHANGE: Attributes for text (or blob or similar) columns will now have unknown classes stored using YAML instead of using
    to_s. (Known classes that won't be yamelized are: String, NilClass, TrueClass, FalseClass, Fixnum, Date, and Time).
    Likewise, data pulled out of text-based attributes will be attempted converged using Yaml if they have the "--- " header.
    This was primarily done to be enable the storage of hashes and arrays without wrapping them in aggregations, so now you can do:

        user = User.find(1)
        user.preferences = { "background" => "black", "display" => large }
        user.save

        User.find(1).preferences # => { "background" => "black", "display" => large }

    Please note that this method should only be used when you don't care about representing the object in proper columns in
    the database. A money object consisting of an amount and a currency is still a much better fit for a value object done through
    aggregations than this new option.

*   POSSIBLE CODE BREAKAGE: As a consequence of the lazy type conversions, it's a bad idea to reference the @attributes hash
    directly (it always was, but now it's paramount that you don't). If you do, you won't get the type conversion. So to implement
    new accessors for existing attributes, use read_attribute(attr_name) and write_attribute(attr_name, value) instead. Like this:

        class Song < ActiveRecord::Base
          # Uses an integer of seconds to hold the length of the song

          def length=(minutes)
            write_attribute("length", minutes * 60)
          end

          def length
            read_attribute("length") / 60
          end
        end

    The clever kid will notice that this opens a door to sidestep the automated type conversion by using @attributes directly.
    This is not recommended as read/write_attribute may be granted additional responsibilities in the future, but if you think
    you know what you're doing and aren't afraid of future consequences, this is an option.

*   Applied a few minor bug fixes reported by Daniel Von Fange.


## 0.8.4 ##

    _Reflection_
*   Added ActiveRecord::Reflection with a bunch of methods and classes for reflecting in aggregations and associations.

*   Added Base.columns and Base.content_columns which returns arrays of column description (type, default, etc) objects.

*   Added Base#attribute_names which returns an array of names for the attributes available on the object.

*   Added Base#column_for_attribute(name) which returns the column description object for the named attribute.


    _Misc_
*   Added multi-parameter assignment:

        # Instantiate objects for all attribute classes that needs more than one constructor parameter. This is done
        # by calling new on the column type or aggregation type (through composed_of) object with these parameters.
        # So having the pairs written_on(1) = "2004", written_on(2) = "6", written_on(3) = "24", will instantiate
        # written_on (a date type) with Date.new("2004", "6", "24"). You can also specify a typecast character in the
        # parenteses to have the parameters typecasted before they're used in the constructor. Use i for Fixnum, f for Float,
        # s for String, and a for Array.

    This is incredibly useful for assigning dates from HTML drop-downs of month, year, and day.

*   Fixed bug with custom primary key column name and Base.find on multiple parameters.

*   Fixed bug with dependent option on has_one associations if there was no associated object.


## 0.8.3 ##

    _Transactions_
*   Added transactional protection for destroy (important for the new :dependent option) *Suggested by Carl Youngblood*

*   Fixed so transactions are ignored on MyISAM tables for MySQL (use InnoDB to get transactions)

*   Changed transactions so only exceptions will cause a rollback, not returned false.


    _Mapping_
*   Added support for non-integer primary keys *Aredridel/earlier work by Michael Neumann*

        User.find "jdoe"
        Product.find "PDKEY-INT-12"

*   Added option to specify naming method for primary key column. ActiveRecord::Base.primary_key_prefix_type can either
    be set to nil, :table_name, or :table_name_with_underscore. :table_name will assume that Product class has a primary key
    of "productid" and :table_name_with_underscore will assume "product_id". The default nil will just give "id".

*   Added an overwriteable primary_key method that'll instruct AR to the name of the
    id column *Aredridele/earlier work by Guan Yang*

        class Project < ActiveRecord::Base
          def self.primary_key() "project_id" end
        end

*   Fixed that Active Records can safely associate inside and out of modules.

        class MyApplication::Account < ActiveRecord::Base
          has_many :clients # will look for MyApplication::Client
          has_many :interests, :class_name => "Business::Interest" # will look for Business::Interest
        end

*   Fixed that Active Records can safely live inside modules *Aredridel*

        class MyApplication::Account < ActiveRecord::Base
        end


    _Misc_
*   Added freeze call to value object assignments to ensure they remain immutable *Spotted by Gavin Sinclair*

*   Changed interface for specifying observed class in observers. Was OBSERVED_CLASS constant, now is
    observed_class() class method. This is more consistant with things like self.table_name(). Works like this:

        class AuditObserver < ActiveRecord::Observer
          def self.observed_class() Account end
          def after_update(account)
            AuditTrail.new(account, "UPDATED")
          end
        end

    *Suggested by Gavin Sinclair*

*   Create new Active Record objects by setting the attributes through a block. Like this:

        person = Person.new do |p|
          p.name = 'Freddy'
          p.age  = 19
        end

    *Suggested by Gavin Sinclair*


## 0.8.2 ##

*   Added inheritable callback queues that can ensure that certain callback methods or inline fragments are
    run throughout the entire inheritance hierarchy. Regardless of whether a descendant overwrites the callback
    method:

        class Topic < ActiveRecord::Base
          before_destroy :destroy_author, 'puts "I'm an inline fragment"'
        end

    Learn more in link:classes/ActiveRecord/Callbacks.html

*   Added :dependent option to has_many and has_one, which will automatically destroy associated objects when
    the holder is destroyed:

        class Album < ActiveRecord::Base
          has_many :tracks, :dependent => true
        end

    All the associated tracks are destroyed when the album is.

*   Added Base.create as a factory that'll create, save, and return a new object in one step.

*   Automatically convert strings in config hashes to symbols for the _connection methods. This allows you
    to pass the argument hashes directly from yaml. (Luke)

*   Fixed the install.rb to include simple.rb *Spotted by Kevin Bullock*

*   Modified block syntax to better follow our code standards outlined in
    http://www.rubyonrails.org/CodingStandards


## 0.8.1 ##

*   Added object-level transactions *Austin Ziegler*

*   Changed adapter-specific connection methods to use centralized ActiveRecord::Base.establish_connection,
    which is parametized through a config hash with symbol keys instead of a regular parameter list.
    This will allow for database connections to be opened in a more generic fashion. (Luke)

    NOTE: This requires all *_connections to be updated! Read more in:
    http://ar.rubyonrails.org/classes/ActiveRecord/Base.html#M000081

*   Fixed SQLite adapter so objects fetched from has_and_belongs_to_many have proper attributes
    (t.name is now name). *Spotted by Garrett Rooney*

*   Fixed SQLite adapter so dates are returned as Date objects, not Time objects *Spotted by Gavin Sinclair*

*   Fixed requirement of date class, so date conversions are succesful regardless of whether you
    manually require date or not.


## 0.8.0 ##

*   Added transactions

*   Changed Base.find to also accept either a list (1, 5, 6) or an array of ids ([5, 7])
    as parameter and then return an array of objects instead of just an object

*   Fixed method has_collection? for has_and_belongs_to_many macro to behave as a
    collection, not an association

*   Fixed SQLite adapter so empty or nil values in columns of datetime, date, or time type
    aren't treated as current time *Spotted by Gavin Sinclair*


## 0.7.6 ##

*   Fixed the install.rb to create the lib/active_record/support directory *Spotted by Gavin Sinclair*
*   Fixed that has_association? would always return true *Daniel Von Fange*<|MERGE_RESOLUTION|>--- conflicted
+++ resolved
@@ -180,13 +180,8 @@
     during :reject_if => :all_blank (fixes #2937)
 
     *Aaron Christy*
-<<<<<<< HEAD
-
-## Rails 3.1.3 (unreleased) ##
-=======
-    
+
 ## Rails 3.1.3 (November 20, 2011) ##
->>>>>>> 547e6d98
 
 *   Perf fix: If we're deleting all records in an association, don't add a IN(..) clause
     to the query. *GH 3672*
