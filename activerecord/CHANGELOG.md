<<<<<<< HEAD
*   Fix single quote escapes on default generated MySQL columns

    MySQL 5.7.5+ supports generated columns, which can be used to create a column that is computed from an expression.

    Previously, the schema dump would output a string with double escapes for generated columns with single quotes in the default expression.

    This would result in issues when importing the schema on a fresh instance of a MySQL database.

    Now, the string will not be escaped and will be valid Ruby upon importing of the schema.

    *Yash Kapadia*

*   Fix `Relation#transaction` to not apply a default scope

    The method was incorrectly setting a default scope around its block:

    ```ruby
    Post.where(published: true).transaction do
      Post.count # SELECT COUNT(*) FROM posts WHERE published = FALSE;
    end
    ```

    *Jean Boussier*

*   Fix renaming primary key index when renaming a table with a UUID primary key
    in PostgreSQL.

    *fatkodima*

*   Fix `where(field: values)` queries when `field` is a serialized attribute
    (for example, when `field` uses `ActiveRecord::Base.serialize` or is a JSON
    column).

    *João Alves*

*   Don't mark Float::INFINITY as changed when reassigning it

    When saving a record with a float infinite value, it shouldn't mark as changed

    *Maicol Bentancor*

*   `ActiveRecord::Base.table_name` now returns `nil` instead of raising
    "undefined method `abstract_class?` for Object:Class".

    *a5-stable*

*   Fix upserting for custom `:on_duplicate` and `:unique_by` consisting of all
    inserts keys.

    *fatkodima*

*   Fix `NoMethodError` when casting a PostgreSQL `money` value that uses a
    comma as its radix point and has no leading currency symbol.  For example,
    when casting `"3,50"`.

    *Andreas Reischuck* and *Jonathan Hefner*

*   Fix duplicate quoting for check constraint expressions in schema dump when using MySQL

    A check constraint with an expression, that already contains quotes, lead to an invalid schema
    dump with the mysql2 adapter.

    Fixes #42424.

    *Felix Tscheulin*
=======
## Rails 7.0.8.3 (May 17, 2024) ##

*   No changes.
>>>>>>> 08bc3ce3


## Rails 7.0.8.2 (May 16, 2024) ##

*   No changes.


## Rails 7.0.8.1 (February 21, 2024) ##

*   No changes.


## Rails 7.0.8 (September 09, 2023) ##

*   Fix `change_column` not setting `precision: 6` on `datetime` columns when
    using 7.0+ Migrations and SQLite.

    *Hartley McGuire*

*   Fix unscope is not working in specific case

    Before:
    ```ruby
    Post.where(id: 1...3).unscope(where: :id).to_sql # "SELECT `posts`.* FROM `posts` WHERE `posts`.`id` >= 1 AND `posts`.`id` < 3"

    ```

    After:
    ```ruby
    Post.where(id: 1...3).unscope(where: :id).to_sql # "SELECT `posts`.* FROM `posts`"
    ```

    Fixes #48094.

    *Kazuya Hatanaka*

*   Fix associations to a STI model including a `class_name` parameter

    ```ruby
    class Product < ApplicationRecord
      has_many :requests, as: :requestable, class_name: "ProductRequest", dependent: :destroy
    end

    # STI tables
    class Request < ApplicationRecord
      belongs_to :requestable, polymorphic: true

      validate :request_type, presence: true
    end

    class ProductRequest < Request
      belongs_to :user
    end
    ```

    Accessing such association would lead to:

    ```
    table_metadata.rb:22:in `has_column?': undefined method `key?' for nil:NilClass (NoMethodError)
    ```

    *Romain Filinto*

*   Fix `change_table` setting datetime precision for 6.1 Migrations

    *Hartley McGuire*

*   Fix change_column setting datetime precision for 6.1 Migrations

    *Hartley McGuire*

## Rails 7.0.7.2 (August 22, 2023) ##

*   No changes.


## Rails 7.0.7.1 (August 22, 2023) ##

*   No changes.


## Rails 7.0.7 (August 09, 2023) ##

*   Restores functionality to the missing method when using enums and fixes.

    *paulreece*

*   Fix `StatementCache::Substitute` with serialized type.

    *ywenc*

*   Fix `:db_runtime` on notification payload when application have multiple databases.

    *Eileen M. Uchitelle*

*   Correctly dump check constraints for MySQL 8.0.16+.

    *Steve Hill*

*   Fix `ActiveRecord::QueryMethods#in_order_of` to include `nil`s, to match the
    behavior of `Enumerable#in_order_of`.

    For example, `Post.in_order_of(:title, [nil, "foo"])` will now include posts
    with `nil` titles, the same as `Post.all.to_a.in_order_of(:title, [nil, "foo"])`.

    *fatkodima*

*   Revert "Fix autosave associations with validations added on `:base` of the associated objects."

    This change intended to remove the :base attribute from the message,
    but broke many assumptions which key these errors were stored.

    *zzak*

*   Fix `#previously_new_record?` to return true for destroyed records.

    Before, if a record was created and then destroyed, `#previously_new_record?` would return true.
    Now, any UPDATE or DELETE to a record is considered a change, and will result in `#previously_new_record?`
    returning false.

    *Adrianna Chang*

*   Revert breaking changes to `has_one` relationship deleting the old record before the new one is validated.

    *zzak*

*   Fix support for Active Record instances being uses in queries.

    As of `7.0.5`, query arguments were deep duped to avoid mutations impacting
    the query cache, but this had the adverse effect to clearing the primary key when
    the query argument contained an `ActiveRecord::Base` instance.

    This broke the `noticed` gem.

    *Jean Boussier*


## Rails 7.0.6 (June 29, 2023) ##

*   Fix autosave associations with validations added on `:base` of the associated objects.

    *fatkodima*

*   Fix result with anonymous PostgreSQL columns of different type from json.

    *Oleksandr Avoiants*

*   Preserve timestamp when setting an `ActiveSupport::TimeWithZone` value to `timestamptz` attribute.

    *fatkodima*

*   Fix assignment into an `has_one` relationship deleting the old record before the new one is validated.

    *Jean Boussier*

*   Fix where on association with has_one/has_many polymorphic relations.

    Before:
    ```ruby
    Treasure.where(price_estimates: PriceEstimate.all)
    #=> SELECT (...) WHERE "treasures"."id" IN (SELECT "price_estimates"."estimate_of_id" FROM "price_estimates")
    ```

    Later:
    ```ruby
    Treasure.where(price_estimates: PriceEstimate.all)
    #=> SELECT (...) WHERE "treasures"."id" IN (SELECT "price_estimates"."estimate_of_id" FROM "price_estimates" WHERE "price_estimates"."estimate_of_type" = 'Treasure')
    ```

    *Lázaro Nixon*

*   Fix decrementing counter caches on optimistically locked record deletion

    *fatkodima*

*   Ensure binary-destined values have binary encoding during type cast.

    *Matthew Draper*

*   Preserve existing column default functions when altering table in SQLite.

    *fatkodima*

*   Remove table alias added when using `where.missing` or `where.associated`.

    *fatkodima*

*   Fix `Enumerable#in_order_of` to only flatten first level to preserve nesting.

    *Miha Rekar*


## Rails 7.0.5.1 (June 26, 2023) ##

*   No changes.

## Rails 7.0.5 (May 24, 2023) ##

*   Type cast `#attribute_changed?` `:from` and `:to` options.

    *Andrew Novoselac*

*   Fix `index_exists?` when column is an array.

    *Eileen M. Uchitelle*

*   Handle `Date` objects for PostgreSQL `timestamptz` columns.

    *Alex Ghiculescu*

*   Fix collation for changing column to non-string.

    *Hartley McGuire*

*   Map through subtype in `PostgreSQL::OID::Array`.

    *Jonathan Hefner*

*   Store correct environment in `internal_metadata` when run rails `db:prepare`.

    *fatkodima*

*   Make sure `ActiveRecord::Relation#sum` works with objects that implement `#coerce` without deprecation.

    *Alex Ghiculescu*

*   Fix retrieving foreign keys referencing tables named like keywords in PostgreSQL and MySQL.

    *fatkodima*

*   Support UUIDs in Disable Joins.

    *Samuel Cochran*

*   Fix Active Record's explain for queries starting with comments.

    *fatkodima*

*   Fix incorrectly preloading through association records when middle association has been loaded.

    *Joshua Young*

*   Fix where.missing and where.associated for parent/child associations.

    *fatkodima*

*   Fix Enumerable#in_order_of to preserve duplicates.

    *fatkodima*

*   Fix autoincrement on primary key for mysql.

    *Eileen M. Uchitelle*

*   Restore ability to redefine column in `create_table` for Rails 5.2 migrations.

    *fatkodima*

*   Fix schema cache dumping of virtual columns.

    *fatkodima*

*   Fix Active Record grouped calculations on joined tables on column present in both tables.

    *fatkodima*

*   Fix mutation detection for serialized attributes backed by binary columns.

    *Jean Boussier*

*   Fix a bug where using groups and counts with long table names would return incorrect results.

    *Shota Toguchi*, *Yusaku Ono*

*   Fix erroneous nil default precision on virtual datetime columns.

    Prior to this change, virtual datetime columns did not have the same
    default precision as regular datetime columns, resulting in the following
    being erroneously equivalent:

        t.virtual :name, type: datetime,                 as: "expression"
        t.virtual :name, type: datetime, precision: nil, as: "expression"

    This change fixes the default precision lookup, so virtual and regular
    datetime column default precisions match.

    *Sam Bostock*

*   Fix a case where the query cache can return wrong values. See #46044

    *Aaron Patterson*


## Rails 7.0.4.3 (March 13, 2023) ##

*   No changes.


## Rails 7.0.4.2 (January 24, 2023) ##

*   No changes.


## Rails 7.0.4.1 (January 17, 2023) ##

*   Make sanitize_as_sql_comment more strict

    Though this method was likely never meant to take user input, it was
    attempting sanitization. That sanitization could be bypassed with
    carefully crafted input.

    This commit makes the sanitization more robust by replacing any
    occurrences of "/*" or "*/" with "/ *" or "* /". It also performs a
    first pass to remove one surrounding comment to avoid compatibility
    issues for users relying on the existing removal.

    This also clarifies in the documentation of annotate that it should not
    be provided user input.

    [CVE-2023-22794]

*   Added integer width check to PostgreSQL::Quoting

    Given a value outside the range for a 64bit signed integer type
    PostgreSQL will treat the column type as numeric. Comparing
    integer values against numeric values can result in a slow
    sequential scan.

    This behavior is configurable via
    ActiveRecord::Base.raise_int_wider_than_64bit which defaults to true.

    [CVE-2022-44566]


## Rails 7.0.4 (September 09, 2022) ##

*   Symbol is allowed by default for YAML columns

    *Étienne Barrié*

*   Fix `ActiveRecord::Store` to serialize as a regular Hash

    Previously it would serialize as an `ActiveSupport::HashWithIndifferentAccess`
    which is wasteful and cause problem with YAML safe_load.

    *Jean Boussier*

*   Add `timestamptz` as a time zone aware type for PostgreSQL

    This is required for correctly parsing `timestamp with time zone` values in your database.

    If you don't want this, you can opt out by adding this initializer:

    ```ruby
    ActiveRecord::Base.time_zone_aware_types -= [:timestamptz]
    ```

    *Alex Ghiculescu*

*   Fix supporting timezone awareness for `tsrange` and `tstzrange` array columns.

    ```ruby
    # In database migrations
    add_column :shops, :open_hours, :tsrange, array: true
    # In app config
    ActiveRecord::Base.time_zone_aware_types += [:tsrange]
    # In the code times are properly converted to app time zone
    Shop.create!(open_hours: [Time.current..8.hour.from_now])
    ```

    *Wojciech Wnętrzak*

*   Resolve issue where a relation cache_version could be left stale.

    Previously, when `reset` was called on a relation object it did not reset the cache_versions
    ivar. This led to a confusing situation where despite having the correct data the relation
    still reported a stale cache_version.

    Usage:

    ```ruby
    developers = Developer.all
    developers.cache_version

    Developer.update_all(updated_at: Time.now.utc + 1.second)

    developers.cache_version # Stale cache_version
    developers.reset
    developers.cache_version # Returns the current correct cache_version
    ```

    Fixes #45341.

    *Austen Madden*

*   Fix `load_async` when called on an association proxy.

    Calling `load_async` directly an association would schedule
    a query but never use it.

    ```ruby
    comments = post.comments.load_async # schedule a query
    comments.to_a # perform an entirely new sync query
    ```

    Now it does use the async query, however note that it doesn't
    cause the association to be loaded.

    *Jean Boussier*

*   Fix eager loading for models without primary keys.

    *Anmol Chopra*, *Matt Lawrence*, and *Jonathan Hefner*

*   `rails db:schema:{dump,load}` now checks `ENV["SCHEMA_FORMAT"]` before config

    Since `rails db:structure:{dump,load}` was deprecated there wasn't a simple
    way to dump a schema to both SQL and Ruby formats. You can now do this with
    an environment variable. For example:

    ```
    SCHEMA_FORMAT=sql rake db:schema:dump
    ```

    *Alex Ghiculescu*

*   Fix Hstore deserialize regression.

    *edsharp*


## Rails 7.0.3.1 (July 12, 2022) ##

*   Change ActiveRecord::Coders::YAMLColumn default to safe_load

    This adds two new configuration options The configuration options are as
    follows:

    * `config.active_record.use_yaml_unsafe_load`

    When set to true, this configuration option tells Rails to use the old
    "unsafe" YAML loading strategy, maintaining the existing behavior but leaving
    the possible escalation vulnerability in place.  Setting this option to true
    is *not* recommended, but can aid in upgrading.

    * `config.active_record.yaml_column_permitted_classes`

    The "safe YAML" loading method does not allow all classes to be deserialized
    by default.  This option allows you to specify classes deemed "safe" in your
    application.  For example, if your application uses Symbol and Time in
    serialized data, you can add Symbol and Time to the allowed list as follows:

    ```
    config.active_record.yaml_column_permitted_classes = [Symbol, Date, Time]
    ```

    [CVE-2022-32224]


## Rails 7.0.3 (May 09, 2022) ##

*   Some internal housekeeping on reloads could break custom `respond_to?`
    methods in class objects that referenced reloadable constants. See
    [#44125](https://github.com/rails/rails/issues/44125) for details.

    *Xavier Noria*

*   Fixed MariaDB default function support.

    Defaults would be written wrong in "db/schema.rb" and not work correctly
    if using `db:schema:load`. Further more the function name would be
    added as string content when saving new records.

    *kaspernj*

*   Fix `remove_foreign_key` with `:if_exists` option when foreign key actually exists.

    *fatkodima*

*   Remove `--no-comments` flag in structure dumps for PostgreSQL

    This broke some apps that used custom schema comments. If you don't want
    comments in your structure dump, you can use:

    ```ruby
    ActiveRecord::Tasks::DatabaseTasks.structure_dump_flags = ['--no-comments']
    ```

    *Alex Ghiculescu*

*   Use the model name as a prefix when filtering encrypted attributes from logs.

    For example, when encrypting `Person#name` it will add `person.name` as a filter
    parameter, instead of just `name`. This prevents unintended filtering of parameters
    with a matching name in other models.

    *Jorge Manrubia*

*   Fix quoting of `ActiveSupport::Duration` and `Rational` numbers in the MySQL adapter.

    *Kevin McPhillips*

*   Fix `change_column_comment` to preserve column's AUTO_INCREMENT in the MySQL adapter

    *fatkodima*

## Rails 7.0.2.4 (April 26, 2022) ##

*   No changes.


## Rails 7.0.2.3 (March 08, 2022) ##

*   No changes.


## Rails 7.0.2.2 (February 11, 2022) ##

*   No changes.


## Rails 7.0.2.1 (February 11, 2022) ##

*   No changes.


## Rails 7.0.2 (February 08, 2022) ##

*   Fix `PG.connect` keyword arguments deprecation warning on ruby 2.7.

    *Nikita Vasilevsky*

*   Fix the ability to exclude encryption params from being autofiltered.

    *Mark Gangl*

*   Dump the precision for datetime columns following the new defaults.

    *Rafael Mendonça França*

*   Make sure encrypted attributes are not being filtered twice.

    *Nikita Vasilevsky*

*   Dump the database schema containing the current Rails version.

    Since https://github.com/rails/rails/pull/42297, Rails now generate datetime columns
    with a default precision of 6. This means that users upgrading to Rails 7.0 from 6.1,
    when loading the database schema, would get the new precision value, which would not match
    the production schema.

    To avoid this the schema dumper will generate the new format which will include the Rails
    version and will look like this:

    ```
    ActiveRecord::Schema[7.0].define
    ```

    When upgrading from Rails 6.1 to Rails 7.0, you can run the `rails app:update` task that will
    set the current schema version to 6.1.

    *Rafael Mendonça França*

*   Fix parsing expression for PostgreSQL generated column.

    *fatkodima*

*   Fix `Mysql2::Error: Commands out of sync; you can't run this command now`
    when bulk-inserting fixtures that exceed `max_allowed_packet` configuration.

    *Nikita Vasilevsky*

*   Fix error when saving an association with a relation named `record`.

    *Dorian Marié*

*   Fix `MySQL::SchemaDumper` behavior about datetime precision value.

    *y0t4*

*   Improve associated with no reflection error.

    *Nikolai*

*   Fix PG.connect keyword arguments deprecation warning on ruby 2.7.

    Fixes #44307.

    *Nikita Vasilevsky*

*   Fix passing options to `check_constraint` from `change_table`.

    *Frederick Cheung*


## Rails 7.0.1 (January 06, 2022) ##


*   Change `QueryMethods#in_order_of` to drop records not listed in values.

    `in_order_of` now filters down to the values provided, to match the behavior of the `Enumerable` version.

    *Kevin Newton*

*   Allow named expression indexes to be revertible.

    Previously, the following code would raise an error in a reversible migration executed while rolling back, due to the index name not being used in the index removal.

    ```ruby
    add_index(:settings, "(data->'property')", using: :gin, name: :index_settings_data_property)
    ```

    Fixes #43331.

    *Oliver Günther*

*   Better error messages when association name is invalid in the argument of `ActiveRecord::QueryMethods::WhereChain#missing`.

    *ykpythemind*

*   Fix ordered migrations for single db in multi db environment.

    *Himanshu*

*   Extract `on update CURRENT_TIMESTAMP` for mysql2 adapter.

    *Kazuhiro Masuda*

*   Fix incorrect argument in PostgreSQL structure dump tasks.

    Updating the `--no-comment` argument added in Rails 7 to the correct `--no-comments` argument.

    *Alex Dent*

*   Fix schema dumping column default SQL values for sqlite3.

    *fatkodima*

*   Correctly parse complex check constraint expressions for PostgreSQL.

    *fatkodima*

*   Fix `timestamptz` attributes on PostgreSQL handle blank inputs.

    *Alex Ghiculescu*

*   Fix migration compatibility to create SQLite references/belongs_to column as integer when migration version is 6.0.

    Reference/belongs_to in migrations with version 6.0 were creating columns as
    bigint instead of integer for the SQLite Adapter.

    *Marcelo Lauxen*

*   Fix joining through a polymorphic association.

    *Alexandre Ruban*

*   Fix `QueryMethods#in_order_of` to handle empty order list.

    ```ruby
    Post.in_order_of(:id, []).to_a
    ```

    Also more explicitly set the column as secondary order, so that any other
    value is still ordered.

    *Jean Boussier*

*   Fix `rails dbconsole` for 3-tier config.

    *Eileen M. Uchitelle*

*   Fix quoting of column aliases generated by calculation methods.

    Since the alias is derived from the table name, we can't assume the result
    is a valid identifier.

    ```ruby
    class Test < ActiveRecord::Base
      self.table_name = '1abc'
    end
    Test.group(:id).count
    # syntax error at or near "1" (ActiveRecord::StatementInvalid)
    # LINE 1: SELECT COUNT(*) AS count_all, "1abc"."id" AS 1abc_id FROM "1...
    ```

    *Jean Boussier*


## Rails 7.0.0 (December 15, 2021) ##

*   Better handle SQL queries with invalid encoding.

    ```ruby
    Post.create(name: "broken \xC8 UTF-8")
    ```

    Would cause all adapters to fail in a non controlled way in the code
    responsible to detect write queries.

    The query is now properly passed to the database connection, which might or might
    not be able to handle it, but will either succeed or failed in a more correct way.

    *Jean Boussier*

*   Move database and shard selection config options to a generator.

    Rather than generating the config options in `production.rb` when applications are created, applications can now run a generator to create an initializer and uncomment / update options as needed. All multi-db configuration can be implemented in this initializer.

    *Eileen M. Uchitelle*


## Rails 7.0.0.rc3 (December 14, 2021) ##

*   No changes.


## Rails 7.0.0.rc2 (December 14, 2021) ##

*   No changes.


## Rails 7.0.0.rc1 (December 06, 2021) ##

*   Remove deprecated `ActiveRecord::DatabaseConfigurations::DatabaseConfig#spec_name`.

    *Rafael Mendonça França*

*   Remove deprecated `ActiveRecord::Connection#in_clause_length`.

    *Rafael Mendonça França*

*   Remove deprecated `ActiveRecord::Connection#allowed_index_name_length`.

    *Rafael Mendonça França*

*   Remove deprecated `ActiveRecord::Base#remove_connection`.

    *Rafael Mendonça França*

*   Load STI Models in fixtures

    Data from Fixtures now loads based on the specific class for models with
    Single Table Inheritance. This affects enums defined in subclasses, previously
    the value of these fields was not parsed and remained `nil`

    *Andres Howard*

*   `#authenticate` returns false when the password is blank instead of raising an error.

    *Muhammad Muhammad Ibrahim*

*   Fix `ActiveRecord::QueryMethods#in_order_of` behavior for integer enums.

    `ActiveRecord::QueryMethods#in_order_of` didn't work as expected for enums stored as integers in the database when passing an array of strings or symbols as the order argument. This unexpected behavior occurred because the string or symbol values were not casted to match the integers in the database.

    The following example now works as expected:

    ```ruby
    class Book < ApplicationRecord
      enum status: [:proposed, :written, :published]
    end

    Book.in_order_of(:status, %w[written published proposed])
    ```

    *Alexandre Ruban*

*   Ignore persisted in-memory records when merging target lists.

    *Kevin Sjöberg*

*   Add a new option `:update_only` to `upsert_all` to configure the list of columns to update in case of conflict.

    Before, you could only customize the update SQL sentence via `:on_duplicate`. There is now a new option `:update_only` that lets you provide a list of columns to update in case of conflict:

    ```ruby
    Commodity.upsert_all(
      [
        { id: 2, name: "Copper", price: 4.84 },
        { id: 4, name: "Gold", price: 1380.87 },
        { id: 6, name: "Aluminium", price: 0.35 }
      ],
      update_only: [:price] # Only prices will be updated
    )
    ```

    *Jorge Manrubia*

*   Remove deprecated `ActiveRecord::Result#map!` and `ActiveRecord::Result#collect!`.

    *Rafael Mendonça França*

*   Remove deprecated `ActiveRecord::Base.configurations.to_h`.

    *Rafael Mendonça França*

*   Remove deprecated `ActiveRecord::Base.configurations.default_hash`.

    *Rafael Mendonça França*

*   Remove deprecated `ActiveRecord::Base.arel_attribute`.

    *Rafael Mendonça França*

*   Remove deprecated `ActiveRecord::Base.connection_config`.

    *Rafael Mendonça França*

*   Filter attributes in SQL logs

    Previously, SQL queries in logs containing `ActiveRecord::Base.filter_attributes` were not filtered.

    Now, the filter attributes will be masked `[FILTERED]` in the logs when `prepared_statement` is enabled.

    ```
    # Before:
      Foo Load (0.2ms)  SELECT "foos".* FROM "foos" WHERE "foos"."passw" = ? LIMIT ?  [["passw", "hello"], ["LIMIT", 1]]

    # After:
      Foo Load (0.5ms)  SELECT "foos".* FROM "foos" WHERE "foos"."passw" = ? LIMIT ?  [["passw", "[FILTERED]"], ["LIMIT", 1]]
    ```

    *Aishwarya Subramanian*

*   Remove deprecated `Tasks::DatabaseTasks.spec`.

    *Rafael Mendonça França*

*   Remove deprecated `Tasks::DatabaseTasks.current_config`.

    *Rafael Mendonça França*

*   Deprecate `Tasks::DatabaseTasks.schema_file_type`.

    *Rafael Mendonça França*

*   Remove deprecated `Tasks::DatabaseTasks.dump_filename`.

    *Rafael Mendonça França*

*   Remove deprecated `Tasks::DatabaseTasks.schema_file`.

    *Rafael Mendonça França*

*   Remove deprecated `environment` and `name` arguments from `Tasks::DatabaseTasks.schema_up_to_date?`.

    *Rafael Mendonça França*

*   Merging conditions on the same column no longer maintain both conditions,
    and will be consistently replaced by the latter condition.

    ```ruby
    # Rails 6.1 (IN clause is replaced by merger side equality condition)
    Author.where(id: [david.id, mary.id]).merge(Author.where(id: bob)) # => [bob]
    # Rails 6.1 (both conflict conditions exists, deprecated)
    Author.where(id: david.id..mary.id).merge(Author.where(id: bob)) # => []
    # Rails 6.1 with rewhere to migrate to Rails 7.0's behavior
    Author.where(id: david.id..mary.id).merge(Author.where(id: bob), rewhere: true) # => [bob]
    # Rails 7.0 (same behavior with IN clause, mergee side condition is consistently replaced)
    Author.where(id: [david.id, mary.id]).merge(Author.where(id: bob)) # => [bob]
    Author.where(id: david.id..mary.id).merge(Author.where(id: bob)) # => [bob]
    ```

    *Rafael Mendonça França*

*   Remove deprecated support to `Model.reorder(nil).first` to search using non-deterministic order.

    *Rafael Mendonça França*

*   Remove deprecated rake tasks:

    * `db:schema:load_if_ruby`
    * `db:structure:dump`
    * `db:structure:load`
    * `db:structure:load_if_sql`
    * `db:structure:dump:#{name}`
    * `db:structure:load:#{name}`
    * `db:test:load_structure`
    * `db:test:load_structure:#{name}`

    *Rafael Mendonça França*

*   Remove deprecated `DatabaseConfig#config` method.

    *Rafael Mendonça França*

*   Rollback transactions when the block returns earlier than expected.

    Before this change, when a transaction block returned early, the transaction would be committed.

    The problem is that timeouts triggered inside the transaction block was also making the incomplete transaction
    to be committed, so in order to avoid this mistake, the transaction block is rolled back.

    *Rafael Mendonça França*

*   Add middleware for automatic shard swapping.

    Provides a basic middleware to perform automatic shard swapping. Applications will provide a resolver which will determine for an individual request which shard should be used. Example:

    ```ruby
    config.active_record.shard_resolver = ->(request) {
      subdomain = request.subdomain
      tenant = Tenant.find_by_subdomain!(subdomain)
      tenant.shard
    }
    ```

    See guides for more details.

    *Eileen M. Uchitelle*, *John Crepezzi*

*   Remove deprecated support to pass a column to `type_cast`.

    *Rafael Mendonça França*

*   Remove deprecated support to type cast to database values `ActiveRecord::Base` objects.

    *Rafael Mendonça França*

*   Remove deprecated support to quote `ActiveRecord::Base` objects.

    *Rafael Mendonça França*

*   Remove deprecacated support to resolve connection using `"primary"` as connection specification name.

    *Rafael Mendonça França*

*   Remove deprecation warning when using `:interval` column is used in PostgreSQL database.

    Now, interval columns will return `ActiveSupport::Duration` objects instead of strings.

    To keep the old behavior, you can add this line to your model:

    ```ruby
    attribute :column, :string
    ```

    *Rafael Mendonça França*

*   Remove deprecated support to YAML load `ActiveRecord::Base` instance in the Rails 4.2 and 4.1 formats.

    *Rafael Mendonça França*

*   Remove deprecated option `:spec_name` in the `configs_for` method.

    *Rafael Mendonça França*

*   Remove deprecated  `ActiveRecord::Base.allow_unsafe_raw_sql`.

    *Rafael Mendonça França*

*   Fix regression bug that caused ignoring additional conditions for preloading has_many-through relations.

    Fixes #43132

    *Alexander Pauly*

*   Fix `has_many` inversing recursion on models with recursive associations.

    *Gannon McGibbon*

*   Add `accepts_nested_attributes_for` support for `delegated_type`

    ```ruby
    class Entry < ApplicationRecord
      delegated_type :entryable, types: %w[ Message Comment ]
      accepts_nested_attributes_for :entryable
    end

    entry = Entry.create(entryable_type: 'Message', entryable_attributes: { content: 'Hello world' })
    # => #<Entry:0x00>
    # id: 1
    # entryable_id: 1,
    # entryable_type: 'Message'
    # ...>

    entry.entryable
    # => #<Message:0x01>
    # id: 1
    # content: 'Hello world'
    # ...>
    ```

    Previously it would raise an error:

    ```ruby
    Entry.create(entryable_type: 'Message', entryable_attributes: { content: 'Hello world' })
    # ArgumentError: Cannot build association `entryable'. Are you trying to build a polymorphic one-to-one association?
    ```

    *Sjors Baltus*

*   Use subquery for DELETE with GROUP_BY and HAVING clauses.

    Prior to this change, deletes with GROUP_BY and HAVING were returning an error.

    After this change, GROUP_BY and HAVING are valid clauses in DELETE queries, generating the following query:

    ```sql
    DELETE FROM "posts" WHERE "posts"."id" IN (
        SELECT "posts"."id" FROM "posts" INNER JOIN "comments" ON "comments"."post_id" = "posts"."id" GROUP BY "posts"."id" HAVING (count(comments.id) >= 2))
    )  [["flagged", "t"]]
    ```

    *Ignacio Chiazzo Cardarello*

*   Use subquery for UPDATE with GROUP_BY and HAVING clauses.

    Prior to this change, updates with GROUP_BY and HAVING were being ignored, generating a SQL like this:

    ```sql
    UPDATE "posts" SET "flagged" = ? WHERE "posts"."id" IN (
        SELECT "posts"."id" FROM "posts" INNER JOIN "comments" ON "comments"."post_id" = "posts"."id"
    )  [["flagged", "t"]]
    ```

    After this change, GROUP_BY and HAVING clauses are used as a subquery in updates, like this:

    ```sql
    UPDATE "posts" SET "flagged" = ? WHERE "posts"."id" IN (
        SELECT "posts"."id" FROM "posts" INNER JOIN "comments" ON "comments"."post_id" = "posts"."id"
        GROUP BY posts.id HAVING (count(comments.id) >= 2)
    )  [["flagged", "t"]]
    ```

    *Ignacio Chiazzo Cardarello*

*   Add support for setting the filename of the schema or structure dump in the database config.

    Applications may now set their the filename or path of the schema / structure dump file in their database configuration.

    ```yaml
    production:
      primary:
        database: my_db
        schema_dump: my_schema_dump_filename.rb
      animals:
        database: animals_db
        schema_dump: false
    ```

    The filename set in `schema_dump` will be used by the application. If set to `false` the schema will not be dumped. The database tasks are responsible for adding the database directory to the filename. If a full path is provided, the Rails tasks will use that instead of `ActiveRecord::DatabaseTasks.db_dir`.

    *Eileen M. Uchitelle*, *Ryan Kerr*

*   Add `ActiveRecord::Base.prohibit_shard_swapping` to prevent attempts to change the shard within a block.

    *John Crepezzi*, *Eileen M. Uchitelle*

*   Filter unchanged attributes with default function from insert query when `partial_inserts` is disabled.

    *Akshay Birajdar*, *Jacopo Beschi*

*   Add support for FILTER clause (SQL:2003) to Arel.

    Currently supported by PostgreSQL 9.4+ and SQLite 3.30+.

    *Andrey Novikov*

*   Automatically set timestamps on record creation during bulk insert/upsert

    Prior to this change, only updates during an upsert operation (e.g. `upsert_all`) would touch timestamps (`updated_{at,on}`). Now, record creations also touch timestamp columns (`{created,updated}_{at,on}`).

    This behaviour is controlled by the `<model>.record_timestamps` config, matching the behaviour of `create`, `update`, etc. It can also be overridden by using the `record_timestamps:` keyword argument.

    Note that this means `upsert_all` on models with `record_timestamps = false` will no longer touch `updated_{at,on}` automatically.

    *Sam Bostock*

*   Don't require `role` when passing `shard` to `connected_to`.

    `connected_to` can now be called with a `shard` only. Note that `role` is still inherited if `connected_to` calls are nested.

    *Eileen M. Uchitelle*

*   Add option to lazily load the schema cache on the connection.

    Previously, the only way to load the schema cache in Active Record was through the Railtie on boot. This option provides the ability to load the schema cache on the connection after it's been established. Loading the cache lazily on the connection can be beneficial for Rails applications that use multiple databases because it will load the cache at the time the connection is established. Currently Railties doesn't have access to the connections before boot.

    To use the cache, set `config.active_record.lazily_load_schema_cache = true` in your application configuration. In addition a `schema_cache_path` should be set in your database configuration if you don't want to use the default "db/schema_cache.yml" path.

    *Eileen M. Uchitelle*

*   Allow automatic `inverse_of` detection for associations with scopes.

    Automatic `inverse_of` detection now works for associations with scopes. For
    example, the `comments` association here now automatically detects
    `inverse_of: :post`, so we don't need to pass that option:

    ```ruby
    class Post < ActiveRecord::Base
      has_many :comments, -> { visible }
    end

    class Comment < ActiveRecord::Base
      belongs_to :post
    end
    ```

    Note that the automatic detection still won't work if the inverse
    association has a scope. In this example a scope on the `post` association
    would still prevent Rails from finding the inverse for the `comments`
    association.

    This will be the default for new apps in Rails 7. To opt in:

    ```ruby
    config.active_record.automatic_scope_inversing = true
    ```

    *Daniel Colson*, *Chris Bloom*

*   Accept optional transaction args to `ActiveRecord::Locking::Pessimistic#with_lock`

    `#with_lock` now accepts transaction options like `requires_new:`,
    `isolation:`, and `joinable:`

    *John Mileham*

*   Adds support for deferrable foreign key constraints in PostgreSQL.

    By default, foreign key constraints in PostgreSQL are checked after each statement. This works for most use cases,
    but becomes a major limitation when creating related records before the parent record is inserted into the database.
    One example of this is looking up / creating a person via one or more unique alias.

    ```ruby
    Person.transaction do
      alias = Alias
        .create_with(user_id: SecureRandom.uuid)
        .create_or_find_by(name: "DHH")

      person = Person
        .create_with(name: "David Heinemeier Hansson")
        .create_or_find_by(id: alias.user_id)
    end
    ```

    Using the default behavior, the transaction would fail when executing the first `INSERT` statement.

    By passing the `:deferrable` option to the `add_foreign_key` statement in migrations, it's possible to defer this
    check.

    ```ruby
    add_foreign_key :aliases, :person, deferrable: true
    ```

    Passing `deferrable: true` doesn't change the default behavior, but allows manually deferring the check using
    `SET CONSTRAINTS ALL DEFERRED` within a transaction. This will cause the foreign keys to be checked after the
    transaction.

    It's also possible to adjust the default behavior from an immediate check (after the statement), to a deferred check
    (after the transaction):

    ```ruby
    add_foreign_key :aliases, :person, deferrable: :deferred
    ```

    *Benedikt Deicke*

*   Allow configuring Postgres password through the socket URL.

    For example:
    ```ruby
    ActiveRecord::DatabaseConfigurations::UrlConfig.new(
      :production, :production, 'postgres:///?user=user&password=secret&dbname=app', {}
    ).configuration_hash
    ```

    will now return,

    ```ruby
    { :user=>"user", :password=>"secret", :dbname=>"app", :adapter=>"postgresql" }
    ```

    *Abeid Ahmed*

*   PostgreSQL: support custom enum types

    In migrations, use `create_enum` to add a new enum type, and `t.enum` to add a column.

    ```ruby
    def up
      create_enum :mood, ["happy", "sad"]

      change_table :cats do |t|
        t.enum :current_mood, enum_type: "mood", default: "happy", null: false
      end
    end
    ```

    Enums will be presented correctly in `schema.rb`. Note that this is only supported by
    the PostgreSQL adapter.

    *Alex Ghiculescu*

*   Avoid COMMENT statements in PostgreSQL structure dumps

    COMMENT statements are now omitted from the output of `db:structure:dump` when using PostgreSQL >= 11.
    This allows loading the dump without a pgsql superuser account.

    Fixes #36816, #43107.

    *Janosch Müller*

*   Add support for generated columns in PostgreSQL adapter

    Generated columns are supported since version 12.0 of PostgreSQL. This adds
    support of those to the PostgreSQL adapter.

    ```ruby
    create_table :users do |t|
      t.string :name
      t.virtual :name_upcased, type: :string, as: 'upper(name)', stored: true
    end
    ```

    *Michał Begejowicz*


## Rails 7.0.0.alpha2 (September 15, 2021) ##

*   No changes.


## Rails 7.0.0.alpha1 (September 15, 2021) ##

*   Remove warning when overwriting existing scopes

    Removes the following unnecessary warning message that appeared when overwriting existing scopes

    ```
    Creating scope :my_scope_name. Overwriting existing method "MyClass.my_scope_name" when overwriting existing scopes
    ```

     *Weston Ganger*

*   Use full precision for `updated_at` in `insert_all`/`upsert_all`

    `CURRENT_TIMESTAMP` provides differing precision depending on the database,
    and not all databases support explicitly specifying additional precision.

    Instead, we delegate to the new `connection.high_precision_current_timestamp`
    for the SQL to produce a high precision timestamp on the current database.

    Fixes #42992

    *Sam Bostock*

*   Add ssl support for postgresql database tasks

    Add `PGSSLMODE`, `PGSSLCERT`, `PGSSLKEY` and `PGSSLROOTCERT` to pg_env from database config
    when running postgresql database tasks.

    ```yaml
    # config/database.yml

    production:
      sslmode: verify-full
      sslcert: client.crt
      sslkey: client.key
      sslrootcert: ca.crt
    ```

    Environment variables

    ```
    PGSSLMODE=verify-full
    PGSSLCERT=client.crt
    PGSSLKEY=client.key
    PGSSLROOTCERT=ca.crt
    ```

    Fixes #42994

    *Michael Bayucot*

*   Avoid scoping update callbacks in `ActiveRecord::Relation#update!`.

    Making it consistent with how scoping is applied only to the query in `ActiveRecord::Relation#update`
    and not also to the callbacks from the update itself.

    *Dylan Thacker-Smith*

*   Fix 2 cases that inferred polymorphic class from the association's `foreign_type`
    using `String#constantize` instead of the model's `polymorphic_class_for`.

    When updating a polymorphic association, the old `foreign_type` was not inferred correctly when:
    1. `touch`ing the previously associated record
    2. updating the previously associated record's `counter_cache`

    *Jimmy Bourassa*

*   Add config option for ignoring tables when dumping the schema cache.

    Applications can now be configured to ignore certain tables when dumping the schema cache.

    The configuration option can table an array of tables:

    ```ruby
    config.active_record.schema_cache_ignored_tables = ["ignored_table", "another_ignored_table"]
    ```

    Or a regex:

    ```ruby
    config.active_record.schema_cache_ignored_tables = [/^_/]
    ```

    *Eileen M. Uchitelle*

*   Make schema cache methods return consistent results.

    Previously the schema cache methods `primary_keys`, `columns`, `columns_hash`, and `indexes`
    would behave differently than one another when a table didn't exist and differently across
    database adapters. This change unifies the behavior so each method behaves the same regardless
    of adapter.

    The behavior now is:

    `columns`: (unchanged) raises a db error if the table does not exist.
    `columns_hash`: (unchanged) raises a db error if the table does not exist.
    `primary_keys`: (unchanged) returns `nil` if the table does not exist.
    `indexes`: (changed for mysql2) returns `[]` if the table does not exist.

    *Eileen M. Uchitelle*

*   Reestablish connection to previous database after after running `db:schema:load:name`

    After running `db:schema:load:name` the previous connection is restored.

    *Jacopo Beschi*

*   Add database config option `database_tasks`

    If you would like to connect to an external database without any database
    management tasks such as schema management, migrations, seeds, etc. you can set
    the per database config option `database_tasks: false`

    ```yaml
    # config/database.yml

    production:
      primary:
        database: my_database
        adapter: mysql2
      animals:
        database: my_animals_database
        adapter: mysql2
        database_tasks: false
    ```

    *Weston Ganger*

*   Fix `ActiveRecord::InternalMetadata` to not be broken by `config.active_record.record_timestamps = false`

    Since the model always create the timestamp columns, it has to set them, otherwise it breaks
    various DB management tasks.

    Fixes #42983

*   Add `ActiveRecord::QueryLogs`.

    Configurable tags can be automatically added to all SQL queries generated by Active Record.

    ```ruby
    # config/application.rb
    module MyApp
      class Application < Rails::Application
        config.active_record.query_log_tags_enabled = true
      end
    end
    ```

    By default the application, controller and action details are added to the query tags:

    ```ruby
    class BooksController < ApplicationController
      def index
        @books = Book.all
      end
    end
    ```

    ```ruby
    GET /books
    # SELECT * FROM books /*application:MyApp;controller:books;action:index*/
    ```

    Custom tags containing static values and Procs can be defined in the application configuration:

    ```ruby
    config.active_record.query_log_tags = [
      :application,
      :controller,
      :action,
      {
        custom_static: "foo",
        custom_dynamic: -> { Time.now }
      }
    ]
    ```

    *Keeran Raj Hawoldar*, *Eileen M. Uchitelle*, *Kasper Timm Hansen*

*   Added support for multiple databases to `rails db:setup` and `rails db:reset`.

    *Ryan Hall*

*   Add `ActiveRecord::Relation#structurally_compatible?`.

    Adds a query method by which a user can tell if the relation that they're
    about to use for `#or` or `#and` is structurally compatible with the
    receiver.

    *Kevin Newton*

*   Add `ActiveRecord::QueryMethods#in_order_of`.

    This allows you to specify an explicit order that you'd like records
    returned in based on a SQL expression. By default, this will be accomplished
    using a case statement, as in:

    ```ruby
    Post.in_order_of(:id, [3, 5, 1])
    ```

    will generate the SQL:

    ```sql
    SELECT "posts".* FROM "posts" ORDER BY CASE "posts"."id" WHEN 3 THEN 1 WHEN 5 THEN 2 WHEN 1 THEN 3 ELSE 4 END ASC
    ```

    However, because this functionality is built into MySQL in the form of the
    `FIELD` function, that connection adapter will generate the following SQL
    instead:

    ```sql
    SELECT "posts".* FROM "posts" ORDER BY FIELD("posts"."id", 1, 5, 3) DESC
    ```

    *Kevin Newton*

*   Fix `eager_loading?` when ordering with `Symbol`.

    `eager_loading?` is triggered correctly when using `order` with symbols.

    ```ruby
    scope = Post.includes(:comments).order(:"comments.label")
    => true
    ```

    *Jacopo Beschi*

*   Two change tracking methods are added for `belongs_to` associations.

    The `association_changed?` method (assuming an association named `:association`) returns true
    if a different associated object has been assigned and the foreign key will be updated in the
    next save.

    The `association_previously_changed?` method returns true if the previous save updated the
    association to reference a different associated object.

    *George Claghorn*

*   Add option to disable schema dump per-database.

    Dumping the schema is on by default for all databases in an application. To turn it off for a
    specific database, use the `schema_dump` option:

    ```yaml
    # config/database.yml

    production:
      schema_dump: false
    ```

    *Luis Vasconcellos*, *Eileen M. Uchitelle*

*   Fix `eager_loading?` when ordering with `Hash` syntax.

    `eager_loading?` is triggered correctly when using `order` with hash syntax
    on an outer table.

    ```ruby
    Post.includes(:comments).order({ "comments.label": :ASC }).eager_loading?
    # => true
    ```

    *Jacopo Beschi*

*   Move the forcing of clear text encoding to the `ActiveRecord::Encryption::Encryptor`.

    Fixes #42699.

    *J Smith*

*   `partial_inserts` is now disabled by default in new apps.

    This will be the default for new apps in Rails 7. To opt in:

    ```ruby
    config.active_record.partial_inserts = true
    ```

    If a migration removes the default value of a column, this option
    would cause old processes to no longer be able to create new records.

    If you need to remove a column, you should first use `ignored_columns`
    to stop using it.

    *Jean Boussier*

*   Rails can now verify foreign keys after loading fixtures in tests.

    This will be the default for new apps in Rails 7. To opt in:

    ```ruby
    config.active_record.verify_foreign_keys_for_fixtures = true
    ```

    Tests will not run if there is a foreign key constraint violation in your fixture data.

    The feature is supported by SQLite and PostgreSQL, other adapters can also add support for it.

    *Alex Ghiculescu*

*   Clear cached `has_one` association after setting `belongs_to` association to `nil`.

    After setting a `belongs_to` relation to `nil` and updating an unrelated attribute on the owner,
    the owner should still return `nil` on the `has_one` relation.

    Fixes #42597.

    *Michiel de Mare*

*   OpenSSL constants are now used for Digest computations.

    *Dirkjan Bussink*

*   Adds support for `if_not_exists` to `add_foreign_key` and `if_exists` to `remove_foreign_key`.

    Applications can set their migrations to ignore exceptions raised when adding a foreign key
    that already exists or when removing a foreign key that does not exist.

    Example Usage:

    ```ruby
    class AddAuthorsForeignKeyToArticles < ActiveRecord::Migration[7.0]
      def change
        add_foreign_key :articles, :authors, if_not_exists: true
      end
    end
    ```

    ```ruby
    class RemoveAuthorsForeignKeyFromArticles < ActiveRecord::Migration[7.0]
      def change
        remove_foreign_key :articles, :authors, if_exists: true
      end
    end
    ```

    *Roberto Miranda*

*   Prevent polluting ENV during postgresql structure dump/load.

    Some configuration parameters were provided to pg_dump / psql via
    environment variables which persisted beyond the command being run, and may
    have caused subsequent commands and connections to fail. Tasks running
    across multiple postgresql databases like `rails db:test:prepare` may have
    been affected.

    *Samuel Cochran*

*   Set precision 6 by default for `datetime` columns.

    By default, datetime columns will have microseconds precision instead of seconds precision.

    *Roberto Miranda*

*   Allow preloading of associations with instance dependent scopes.

    *John Hawthorn*, *John Crepezzi*, *Adam Hess*, *Eileen M. Uchitelle*, *Dinah Shi*

*   Do not try to rollback transactions that failed due to a `ActiveRecord::TransactionRollbackError`.

    *Jamie McCarthy*

*   Active Record Encryption will now encode values as UTF-8 when using deterministic
    encryption. The encoding is part of the encrypted payload, so different encodings for
    different values result in different ciphertexts. This can break unique constraints and
    queries.

    The new behavior is configurable via `active_record.encryption.forced_encoding_for_deterministic_encryption`
    that is `Encoding::UTF_8` by default. It can be disabled by setting it to `nil`.

    *Jorge Manrubia*

*   The MySQL adapter now cast numbers and booleans bind parameters to string for safety reasons.

    When comparing a string and a number in a query, MySQL converts the string to a number. So for
    instance `"foo" = 0`, will implicitly cast `"foo"` to `0` and will evaluate to `TRUE` which can
    lead to security vulnerabilities.

    Active Record already protect against that vulnerability when it knows the type of the column
    being compared, however until now it was still vulnerable when using bind parameters:

    ```ruby
    User.where("login_token = ?", 0).first
    ```

    Would perform:

    ```sql
    SELECT * FROM `users` WHERE `login_token` = 0 LIMIT 1;
    ```

    Now it will perform:

    ```sql
    SELECT * FROM `users` WHERE `login_token` = '0' LIMIT 1;
    ```

    *Jean Boussier*

*   Fixture configurations (`_fixture`) are now strictly validated.

    If an error will be raised if that entry contains unknown keys while previously it
    would silently have no effects.

    *Jean Boussier*

*   Add `ActiveRecord::Base.update!` that works like `ActiveRecord::Base.update` but raises exceptions.

    This allows for the same behavior as the instance method `#update!` at a class level.

    ```ruby
    Person.update!(:all, state: "confirmed")
    ```

    *Dorian Marié*

*   Add `ActiveRecord::Base#attributes_for_database`.

    Returns attributes with values for assignment to the database.

    *Chris Salzberg*

*   Use an empty query to check if the PostgreSQL connection is still active.

    An empty query is faster than `SELECT 1`.

    *Heinrich Lee Yu*

*   Add `ActiveRecord::Base#previously_persisted?`.

    Returns `true` if the object has been previously persisted but now it has been deleted.

*   Deprecate `partial_writes` in favor of `partial_inserts` and `partial_updates`.

    This allows to have a different behavior on update and create.

    *Jean Boussier*

*   Fix compatibility with `psych >= 4`.

    Starting in Psych 4.0.0 `YAML.load` behaves like `YAML.safe_load`. To preserve compatibility,
    Active Record's schema cache loader and `YAMLColumn` now uses `YAML.unsafe_load` if available.

    *Jean Boussier*

*   `ActiveRecord::Base.logger` is now a `class_attribute`.

    This means it can no longer be accessed directly through `@@logger`, and that setting `logger =`
    on a subclass won't change the parent's logger.

    *Jean Boussier*

*   Add `.asc.nulls_first` for all databases. Unfortunately MySQL still doesn't like `nulls_last`.

    *Keenan Brock*

*   Improve performance of `one?` and `many?` by limiting the generated count query to 2 results.

    *Gonzalo Riestra*

*   Don't check type when using `if_not_exists` on `add_column`.

    Previously, if a migration called `add_column` with the `if_not_exists` option set to true
    the `column_exists?` check would look for a column with the same name and type as the migration.

    Recently it was discovered that the type passed to the migration is not always the same type
    as the column after migration. For example a column set to `:mediumblob` in the migration will
    be casted to `binary` when calling `column.type`. Since there is no straightforward way to cast
    the type to the database type without running the migration, we opted to drop the type check from
    `add_column`. This means that migrations adding a duplicate column with a different type will no
    longer raise an error.

    *Eileen M. Uchitelle*

*   Log a warning message when running SQLite in production.

    Using SQLite in production ENV is generally discouraged. SQLite is also the default adapter
    in a new Rails application.
    For the above reasons log a warning message when running SQLite in production.

    The warning can be disabled by setting `config.active_record.sqlite3_production_warning=false`.

    *Jacopo Beschi*

*   Add option to disable joins for `has_one` associations.

    In a multiple database application, associations can't join across
    databases. When set, this option instructs Rails to generate 2 or
    more queries rather than generating joins for `has_one` associations.

    Set the option on a has one through association:

    ```ruby
    class Person
      has_one :dog
      has_one :veterinarian, through: :dog, disable_joins: true
    end
    ```

    Then instead of generating join SQL, two queries are used for `@person.veterinarian`:

    ```
    SELECT "dogs"."id" FROM "dogs" WHERE "dogs"."person_id" = ?  [["person_id", 1]]
    SELECT "veterinarians".* FROM "veterinarians" WHERE "veterinarians"."dog_id" = ?  [["dog_id", 1]]
    ```

    *Sarah Vessels*, *Eileen M. Uchitelle*

*   `Arel::Visitors::Dot` now renders a complete set of properties when visiting
    `Arel::Nodes::SelectCore`, `SelectStatement`, `InsertStatement`, `UpdateStatement`, and
    `DeleteStatement`, which fixes #42026. Previously, some properties were omitted.

    *Mike Dalessio*

*   `Arel::Visitors::Dot` now supports `Arel::Nodes::Bin`, `Case`, `CurrentRow`, `Distinct`,
    `DistinctOn`, `Else`, `Except`, `InfixOperation`, `Intersect`, `Lock`, `NotRegexp`, `Quoted`,
    `Regexp`, `UnaryOperation`, `Union`, `UnionAll`, `When`, and `With`. Previously, these node
    types caused an exception to be raised by `Arel::Visitors::Dot#accept`.

    *Mike Dalessio*

*   Optimize `remove_columns` to use a single SQL statement.

    ```ruby
    remove_columns :my_table, :col_one, :col_two
    ```

    Now results in the following SQL:

    ```sql
    ALTER TABLE "my_table" DROP COLUMN "col_one", DROP COLUMN "col_two"
    ```

    *Jon Dufresne*

*   Ensure `has_one` autosave association callbacks get called once.

    Change the `has_one` autosave callback to be non cyclic as well.
    By doing this the autosave callback are made more consistent for
    all 3 cases: `has_many`, `has_one`, and `belongs_to`.

    *Petrik de Heus*

*   Add option to disable joins for associations.

    In a multiple database application, associations can't join across
    databases. When set, this option instructs Rails to generate 2 or
    more queries rather than generating joins for associations.

    Set the option on a has many through association:

    ```ruby
    class Dog
      has_many :treats, through: :humans, disable_joins: true
      has_many :humans
    end
    ```

    Then instead of generating join SQL, two queries are used for `@dog.treats`:

    ```
    SELECT "humans"."id" FROM "humans" WHERE "humans"."dog_id" = ?  [["dog_id", 1]]
    SELECT "treats".* FROM "treats" WHERE "treats"."human_id" IN (?, ?, ?)  [["human_id", 1], ["human_id", 2], ["human_id", 3]]
    ```

    *Eileen M. Uchitelle*, *Aaron Patterson*, *Lee Quarella*

*   Add setting for enumerating column names in SELECT statements.

    Adding a column to a PostgreSQL database, for example, while the application is running can
    change the result of wildcard `SELECT *` queries, which invalidates the result
    of cached prepared statements and raises a `PreparedStatementCacheExpired` error.

    When enabled, Active Record will avoid wildcards and always include column names
    in `SELECT` queries, which will return consistent results and avoid prepared
    statement errors.

    Before:

    ```ruby
    Book.limit(5)
    # SELECT * FROM books LIMIT 5
    ```

    After:

    ```ruby
    # config/application.rb
    module MyApp
      class Application < Rails::Application
        config.active_record.enumerate_columns_in_select_statements = true
      end
    end

    # or, configure per-model
    class Book < ApplicationRecord
      self.enumerate_columns_in_select_statements = true
    end
    ```

    ```ruby
    Book.limit(5)
    # SELECT id, author_id, name, format, status, language, etc FROM books LIMIT 5
    ```

    *Matt Duszynski*

*   Allow passing SQL as `on_duplicate` value to `#upsert_all` to make it possible to use raw SQL to update columns on conflict:

    ```ruby
    Book.upsert_all(
      [{ id: 1, status: 1 }, { id: 2, status: 1 }],
      on_duplicate: Arel.sql("status = GREATEST(books.status, EXCLUDED.status)")
    )
    ```

    *Vladimir Dementyev*

*   Allow passing SQL as `returning` statement to `#upsert_all`:

    ```ruby
    Article.insert_all(
      [
        { title: "Article 1", slug: "article-1", published: false },
        { title: "Article 2", slug: "article-2", published: false }
      ],
      returning: Arel.sql("id, (xmax = '0') as inserted, name as new_name")
    )
    ```

    *Vladimir Dementyev*

*   Deprecate `legacy_connection_handling`.

    *Eileen M. Uchitelle*

*   Add attribute encryption support.

    Encrypted attributes are declared at the model level. These
    are regular Active Record attributes backed by a column with
    the same name. The system will transparently encrypt these
    attributes before saving them into the database and will
    decrypt them when retrieving their values.


    ```ruby
    class Person < ApplicationRecord
      encrypts :name
      encrypts :email_address, deterministic: true
    end
    ```

    You can learn more in the [Active Record Encryption
    guide](https://edgeguides.rubyonrails.org/active_record_encryption.html).

    *Jorge Manrubia*

*   Changed Arel predications `contains` and `overlaps` to use
    `quoted_node` so that PostgreSQL arrays are quoted properly.

    *Bradley Priest*

*   Add mode argument to record level `strict_loading!`.

    This argument can be used when enabling strict loading for a single record
    to specify that we only want to raise on n plus one queries.

    ```ruby
    developer.strict_loading!(mode: :n_plus_one_only)

    developer.projects.to_a # Does not raise
    developer.projects.first.client # Raises StrictLoadingViolationError
    ```

    Previously, enabling strict loading would cause any lazily loaded
    association to raise an error. Using `n_plus_one_only` mode allows us to
    lazily load belongs_to, has_many, and other associations that are fetched
    through a single query.

    *Dinah Shi*

*   Fix Float::INFINITY assignment to datetime column with postgresql adapter.

    Before:

    ```ruby
    # With this config
    ActiveRecord::Base.time_zone_aware_attributes = true

    # and the following schema:
    create_table "postgresql_infinities" do |t|
      t.datetime "datetime"
    end

    # This test fails
    record = PostgresqlInfinity.create!(datetime: Float::INFINITY)
    assert_equal Float::INFINITY, record.datetime # record.datetime gets nil
    ```

    After this commit, `record.datetime` gets `Float::INFINITY` as expected.

    *Shunichi Ikegami*

*   Type cast enum values by the original attribute type.

    The notable thing about this change is that unknown labels will no longer match 0 on MySQL.

    ```ruby
    class Book < ActiveRecord::Base
      enum :status, { proposed: 0, written: 1, published: 2 }
    end
    ```

    Before:

    ```ruby
    # SELECT `books`.* FROM `books` WHERE `books`.`status` = 'prohibited' LIMIT 1
    Book.find_by(status: :prohibited)
    # => #<Book id: 1, status: "proposed", ...> (for mysql2 adapter)
    # => ActiveRecord::StatementInvalid: PG::InvalidTextRepresentation: ERROR:  invalid input syntax for type integer: "prohibited" (for postgresql adapter)
    # => nil (for sqlite3 adapter)
    ```

    After:

    ```ruby
    # SELECT `books`.* FROM `books` WHERE `books`.`status` IS NULL LIMIT 1
    Book.find_by(status: :prohibited)
    # => nil (for all adapters)
    ```

    *Ryuta Kamizono*

*   Fixtures for `has_many :through` associations now load timestamps on join tables.

    Given this fixture:

    ```yml
    ### monkeys.yml
    george:
      name: George the Monkey
      fruits: apple

    ### fruits.yml
    apple:
      name: apple
    ```

    If the join table (`fruit_monkeys`) contains `created_at` or `updated_at` columns,
    these will now be populated when loading the fixture. Previously, fixture loading
    would crash if these columns were required, and leave them as null otherwise.

    *Alex Ghiculescu*

*   Allow applications to configure the thread pool for async queries.

    Some applications may want one thread pool per database whereas others want to use
    a single global thread pool for all queries. By default, Rails will set `async_query_executor`
    to `nil` which will not initialize any executor. If `load_async` is called and no executor
    has been configured, the query will be executed in the foreground.

    To create one thread pool for all database connections to use applications can set
    `config.active_record.async_query_executor` to `:global_thread_pool` and optionally define
    `config.active_record.global_executor_concurrency`. This defaults to 4. For applications that want
    to have a thread pool for each database connection, `config.active_record.async_query_executor` can
    be set to `:multi_thread_pool`. The configuration for each thread pool is set in the database
    configuration.

    *Eileen M. Uchitelle*

*   Allow new syntax for `enum` to avoid leading `_` from reserved options.

    Before:

    ```ruby
    class Book < ActiveRecord::Base
      enum status: [ :proposed, :written ], _prefix: true, _scopes: false
      enum cover: [ :hard, :soft ], _suffix: true, _default: :hard
    end
    ```

    After:

    ```ruby
    class Book < ActiveRecord::Base
      enum :status, [ :proposed, :written ], prefix: true, scopes: false
      enum :cover, [ :hard, :soft ], suffix: true, default: :hard
    end
    ```

    *Ryuta Kamizono*

*   Add `ActiveRecord::Relation#load_async`.

    This method schedules the query to be performed asynchronously from a thread pool.

    If the result is accessed before a background thread had the opportunity to perform
    the query, it will be performed in the foreground.

    This is useful for queries that can be performed long enough before their result will be
    needed, or for controllers which need to perform several independent queries.

    ```ruby
    def index
      @categories = Category.some_complex_scope.load_async
      @posts = Post.some_complex_scope.load_async
    end
    ```

    Active Record logs will also include timing info for the duration of how long
    the main thread had to wait to access the result. This timing is useful to know
    whether or not it's worth to load the query asynchronously.

    ```
    DEBUG -- :   Category Load (62.1ms)  SELECT * FROM `categories` LIMIT 50
    DEBUG -- :   ASYNC Post Load (64ms) (db time 126.1ms)  SELECT * FROM `posts` LIMIT 100
    ```

    The duration in the first set of parens is how long the main thread was blocked
    waiting for the results, and the second set of parens with "db time" is how long
    the entire query took to execute.

    *Jean Boussier*

*   Implemented `ActiveRecord::Relation#excluding` method.

    This method excludes the specified record (or collection of records) from
    the resulting relation:

    ```ruby
    Post.excluding(post)
    Post.excluding(post_one, post_two)
    ```

    Also works on associations:

    ```ruby
    post.comments.excluding(comment)
    post.comments.excluding(comment_one, comment_two)
    ```

    This is short-hand for `Post.where.not(id: post.id)` (for a single record)
    and `Post.where.not(id: [post_one.id, post_two.id])` (for a collection).

    *Glen Crawford*

*   Skip optimised #exist? query when #include? is called on a relation
    with a having clause.

    Relations that have aliased select values AND a having clause that
    references an aliased select value would generate an error when
    #include? was called, due to an optimisation that would generate
    call #exists? on the relation instead, which effectively alters
    the select values of the query (and thus removes the aliased select
    values), but leaves the having clause intact. Because the having
    clause is then referencing an aliased column that is no longer
    present in the simplified query, an ActiveRecord::InvalidStatement
    error was raised.

    A sample query affected by this problem:

    ```ruby
    Author.select('COUNT(*) as total_posts', 'authors.*')
          .joins(:posts)
          .group(:id)
          .having('total_posts > 2')
          .include?(Author.first)
    ```

    This change adds an addition check to the condition that skips the
    simplified #exists? query, which simply checks for the presence of
    a having clause.

    Fixes #41417.

    *Michael Smart*

*   Increment postgres prepared statement counter before making a prepared statement, so if the statement is aborted
    without Rails knowledge (e.g., if app gets killed during long-running query or due to Rack::Timeout), app won't end
    up in perpetual crash state for being inconsistent with PostgreSQL.

    *wbharding*, *Martin Tepper*

*   Add ability to apply `scoping` to `all_queries`.

    Some applications may want to use the `scoping` method but previously it only
    worked on certain types of queries. This change allows the `scoping` method to apply
    to all queries for a model in a block.

    ```ruby
    Post.where(blog_id: post.blog_id).scoping(all_queries: true) do
      post.update(title: "a post title") # adds `posts.blog_id = 1` to the query
    end
    ```

    *Eileen M. Uchitelle*

*   `ActiveRecord::Calculations.calculate` called with `:average`
    (aliased as `ActiveRecord::Calculations.average`) will now use column-based
    type casting. This means that floating-point number columns will now be
    aggregated as `Float` and decimal columns will be aggregated as `BigDecimal`.

    Integers are handled as a special case returning `BigDecimal` always
    (this was the case before already).

    ```ruby
    # With the following schema:
    create_table "measurements" do |t|
      t.float "temperature"
    end

    # Before:
    Measurement.average(:temperature).class
    # => BigDecimal

    # After:
    Measurement.average(:temperature).class
    # => Float
    ```

    Before this change, Rails just called `to_d` on average aggregates from the
    database adapter. This is not the case anymore. If you relied on that kind
    of magic, you now need to register your own `ActiveRecord::Type`
    (see `ActiveRecord::Attributes::ClassMethods` for documentation).

    *Josua Schmid*

*   PostgreSQL: introduce `ActiveRecord::ConnectionAdapters::PostgreSQLAdapter.datetime_type`.

    This setting controls what native type Active Record should use when you call `datetime` in
    a migration or schema. It takes a symbol which must correspond to one of the configured
    `NATIVE_DATABASE_TYPES`. The default is `:timestamp`, meaning `t.datetime` in a migration
    will create a "timestamp without time zone" column. To use "timestamp with time zone",
    change this to `:timestamptz` in an initializer.

    You should run `bin/rails db:migrate` to rebuild your schema.rb if you change this.

    *Alex Ghiculescu*

*   PostgreSQL: handle `timestamp with time zone` columns correctly in `schema.rb`.

    Previously they dumped as `t.datetime :column_name`, now they dump as `t.timestamptz :column_name`,
    and are created as `timestamptz` columns when the schema is loaded.

    *Alex Ghiculescu*

*   Removing trailing whitespace when matching columns in
    `ActiveRecord::Sanitization.disallow_raw_sql!`.

    *Gannon McGibbon*, *Adrian Hirt*

*   Expose a way for applications to set a `primary_abstract_class`.

    Multiple database applications that use a primary abstract class that is not
    named `ApplicationRecord` can now set a specific class to be the `primary_abstract_class`.

    ```ruby
    class PrimaryApplicationRecord
      self.primary_abstract_class
    end
    ```

    When an application boots it automatically connects to the primary or first database in the
    database configuration file. In a multiple database application that then call `connects_to`
    needs to know that the default connection is the same as the `ApplicationRecord` connection.
    However, some applications have a differently named `ApplicationRecord`. This prevents Active
    Record from opening duplicate connections to the same database.

    *Eileen M. Uchitelle*, *John Crepezzi*

*   Support hash config for `structure_dump_flags` and `structure_load_flags` flags.
    Now that Active Record supports multiple databases configuration,
    we need a way to pass specific flags for dump/load databases since
    the options are not the same for different adapters.
    We can use in the original way:

    ```ruby
    ActiveRecord::Tasks::DatabaseTasks.structure_dump_flags = ['--no-defaults', '--skip-add-drop-table']
    # or
    ActiveRecord::Tasks::DatabaseTasks.structure_dump_flags = '--no-defaults --skip-add-drop-table'
    ```

    And also use it passing a hash, with one or more keys, where the key
    is the adapter

    ```ruby
    ActiveRecord::Tasks::DatabaseTasks.structure_dump_flags = {
      mysql2: ['--no-defaults', '--skip-add-drop-table'],
      postgres: '--no-tablespaces'
    }
    ```

    *Gustavo Gonzalez*

*   Connection specification now passes the "url" key as a configuration for the
    adapter if the "url" protocol is "jdbc", "http", or "https". Previously only
    urls with the "jdbc" prefix were passed to the Active Record Adapter, others
    are assumed to be adapter specification urls.

    Fixes #41137.

    *Jonathan Bracy*

*   Allow to opt-out of `strict_loading` mode on a per-record base.

    This is useful when strict loading is enabled application wide or on a
    model level.

    ```ruby
    class User < ApplicationRecord
      has_many :bookmarks
      has_many :articles, strict_loading: true
    end

    user = User.first
    user.articles                        # => ActiveRecord::StrictLoadingViolationError
    user.bookmarks                       # => #<ActiveRecord::Associations::CollectionProxy>

    user.strict_loading!(true)           # => true
    user.bookmarks                       # => ActiveRecord::StrictLoadingViolationError

    user.strict_loading!(false)          # => false
    user.bookmarks                       # => #<ActiveRecord::Associations::CollectionProxy>
    user.articles.strict_loading!(false) # => #<ActiveRecord::Associations::CollectionProxy>
    ```

    *Ayrton De Craene*

*   Add `FinderMethods#sole` and `#find_sole_by` to find and assert the
    presence of exactly one record.

    Used when you need a single row, but also want to assert that there aren't
    multiple rows matching the condition; especially for when database
    constraints aren't enough or are impractical.

    ```ruby
    Product.where(["price = %?", price]).sole
    # => ActiveRecord::RecordNotFound      (if no Product with given price)
    # => #<Product ...>                    (if one Product with given price)
    # => ActiveRecord::SoleRecordExceeded  (if more than one Product with given price)

    user.api_keys.find_sole_by(key: key)
    # as above
    ```

    *Asherah Connor*

*   Makes `ActiveRecord::AttributeMethods::Query` respect the getter overrides defined in the model.

    Before:

    ```ruby
    class User
      def admin
        false # Overriding the getter to always return false
      end
    end

    user = User.first
    user.update(admin: true)

    user.admin # false (as expected, due to the getter overwrite)
    user.admin? # true (not expected, returned the DB column value)
    ```

    After this commit, `user.admin?` above returns false, as expected.

    Fixes #40771.

    *Felipe*

*   Allow delegated_type to be specified primary_key and foreign_key.

    Since delegated_type assumes that the foreign_key ends with `_id`,
    `singular_id` defined by it does not work when the foreign_key does
    not end with `id`. This change fixes it by taking into account
    `primary_key` and `foreign_key` in the options.

    *Ryota Egusa*

*   Expose an `invert_where` method that will invert all scope conditions.

    ```ruby
    class User
      scope :active, -> { where(accepted: true, locked: false) }
    end

    User.active
    # ... WHERE `accepted` = 1 AND `locked` = 0

    User.active.invert_where
    # ... WHERE NOT (`accepted` = 1 AND `locked` = 0)
    ```

    *Kevin Deisz*

*   Restore possibility of passing `false` to :polymorphic option of `belongs_to`.

    Previously, passing `false` would trigger the option validation logic
    to throw an error saying :polymorphic would not be a valid option.

    *glaszig*

*   Remove deprecated `database` kwarg from `connected_to`.

    *Eileen M. Uchitelle*, *John Crepezzi*

*   Allow adding nonnamed expression indexes to be revertible.

    Previously, the following code would raise an error, when executed while rolling back,
    and the index name should be specified explicitly. Now, the index name is inferred
    automatically.

    ```ruby
    add_index(:items, "to_tsvector('english', description)")
    ```

    Fixes #40732.

    *fatkodima*

*   Only warn about negative enums if a positive form that would cause conflicts exists.

    Fixes #39065.

    *Alex Ghiculescu*

*   Add option to run `default_scope` on all queries.

    Previously, a `default_scope` would only run on select or insert queries. In some cases, like non-Rails tenant sharding solutions, it may be desirable to run `default_scope` on all queries in order to ensure queries are including a foreign key for the shard (i.e. `blog_id`).

    Now applications can add an option to run on all queries including select, insert, delete, and update by adding an `all_queries` option to the default scope definition.

    ```ruby
    class Article < ApplicationRecord
      default_scope -> { where(blog_id: Current.blog.id) }, all_queries: true
    end
    ```

    *Eileen M. Uchitelle*

*   Add `where.associated` to check for the presence of an association.

    ```ruby
    # Before:
    account.users.joins(:contact).where.not(contact_id: nil)

    # After:
    account.users.where.associated(:contact)
    ```

    Also mirrors `where.missing`.

    *Kasper Timm Hansen*

*   Allow constructors (`build_association` and `create_association`) on
    `has_one :through` associations.

    *Santiago Perez Perret*


Please check [6-1-stable](https://github.com/rails/rails/blob/6-1-stable/activerecord/CHANGELOG.md) for previous changes.<|MERGE_RESOLUTION|>--- conflicted
+++ resolved
@@ -1,4 +1,3 @@
-<<<<<<< HEAD
 *   Fix single quote escapes on default generated MySQL columns
 
     MySQL 5.7.5+ supports generated columns, which can be used to create a column that is computed from an expression.
@@ -64,11 +63,11 @@
     Fixes #42424.
 
     *Felix Tscheulin*
-=======
+
+
 ## Rails 7.0.8.3 (May 17, 2024) ##
 
 *   No changes.
->>>>>>> 08bc3ce3
 
 
 ## Rails 7.0.8.2 (May 16, 2024) ##
