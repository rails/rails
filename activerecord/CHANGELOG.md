--- conflicted
+++ resolved
@@ -1,4 +1,3 @@
-<<<<<<< HEAD
 *   Add predicate method to has_one accessors
 
     Introduces `other!` to the list of generated methods for singular associations.
@@ -21,11 +20,8 @@
 
     *Steve Polito*
 
-*   Retry known idempotent SELECT queries on connection-related exceptions
-=======
 *   Enable automatically retrying idempotent `#exists?` queries on connection
     errors.
->>>>>>> 94729d03
 
     *Hartley McGuire*, *classidied*
 
