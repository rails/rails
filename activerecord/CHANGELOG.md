--- conflicted
+++ resolved
@@ -1,4 +1,3 @@
-<<<<<<< HEAD
 *   Add support for `index` option with `add_column`
 
     Before:
@@ -25,7 +24,7 @@
     ```
 
     *Deepak Mahakale*
-=======
+
 *   Adds support for `if_not_exists` when adding a check constraint.
 
     ```ruby
@@ -33,7 +32,6 @@
     ```
 
     *Cody Cutrer*
->>>>>>> 131d3be2
 
 *   Raise an `ArgumentError` when `#accepts_nested_attributes_for` is declared more than once for an association in
     the same class. Previously, the last declaration would silently override the previous one. Overriding in a subclass
