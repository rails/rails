--- conflicted
+++ resolved
@@ -1,9 +1,8 @@
-<<<<<<< HEAD
 *   Added delegated type as an alternative to single-table inheritance for representing class hierarchies.
     See ActiveRecord::DelegatedType for the full description.
     
     *DHH*
-=======
+
 *   Deprecate aggregations with group by duplicated fields.
 
     To migrate to Rails 6.2's behavior, use `uniq!(:group)` to deduplicate group fields.
@@ -45,7 +44,6 @@
     ```
 
     *Ryuta Kamizono*
->>>>>>> 277d6372
 
 *   Resolve conflict between counter cache and optimistic locking.
 
