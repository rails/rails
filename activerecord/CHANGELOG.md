<<<<<<< HEAD
*   Fix incorrect SQL query when passing an empty hash to `ActiveRecord::Base.insert`.

    *David Stosik*

*   Allow to save records with polymorphic join tables that have `inverse_of`
    specified.

    *Markus Doits*

*   Fix association scopes applying on the incorrect join when using a polymorphic `has_many through:`.

    *Joshua Young*

*   Allow `ActiveRecord::Base#pluck` to accept hash arguments with symbol and string values.

    ```ruby
    Post.joins(:comments).pluck(:id, comments: :id)
    Post.joins(:comments).pluck("id", "comments" => "id")
    ```

    *Joshua Young*

*   Make Float distinguish between `float4` and `float8` in PostgreSQL.

    Fixes #52742

    *Ryota Kitazawa*, *Takayuki Nagatomi*

## Rails 8.0.0.beta1 (September 26, 2024) ##

*   Allow `drop_table` to accept an array of table names.

    This will let you to drop multiple tables in a single call.

    ```ruby
    ActiveRecord::Base.lease_connection.drop_table(:users, :posts)
    ```

    *Gabriel Sobrinho*

*   Add support for PostgreSQL `IF NOT EXISTS` via the `:if_not_exists` option
    on the `add_enum_value` method.

    *Ariel Rzezak*

*   When running `db:migrate` on a fresh database, load the databases schemas before running migrations.

    *Andrew Novoselac*, *Marek Kasztelnik*

*   Fix an issue where `.left_outer_joins` used with multiple associations that have
    the same child association but different parents does not join all parents.

    Previously, using `.left_outer_joins` with the same child association would only join one of the parents.

    Now it will correctly join both parents.

    Fixes #41498.

    *Garrett Blehm*

*   Deprecate `unsigned_float` and `unsigned_decimal` short-hand column methods.

    As of MySQL 8.0.17, the UNSIGNED attribute is deprecated for columns of type FLOAT, DOUBLE,
    and DECIMAL. Consider using a simple CHECK constraint instead for such columns.

    https://dev.mysql.com/doc/refman/8.0/en/numeric-type-syntax.html

    *Ryuta Kamizono*

*   Drop MySQL 5.5 support.

    MySQL 5.5 is the only version that does not support datetime with precision,
    which we have supported in the core. Now we support MySQL 5.6.4 or later, which
    is the first version to support datetime with precision.
=======
*   NULLS NOT DISTINCT works with UNIQUE CONSTRAINT as well as UNIQUE INDEX.
>>>>>>> e6429269

    *Ryuta Kamizono*

*   `PG::UnableToSend: no connection to the server` is now retryable as a connection-related exception

    *Kazuma Watanabe*

Please check [8-0-stable](https://github.com/rails/rails/blob/8-0-stable/activerecord/CHANGELOG.md) for previous changes.<|MERGE_RESOLUTION|>--- conflicted
+++ resolved
@@ -1,81 +1,8 @@
-<<<<<<< HEAD
-*   Fix incorrect SQL query when passing an empty hash to `ActiveRecord::Base.insert`.
+*   When running `db:migrate` on a fresh database, load all databases schemas before running migrations.
 
-    *David Stosik*
+    *Marek Kasztelnik*
 
-*   Allow to save records with polymorphic join tables that have `inverse_of`
-    specified.
-
-    *Markus Doits*
-
-*   Fix association scopes applying on the incorrect join when using a polymorphic `has_many through:`.
-
-    *Joshua Young*
-
-*   Allow `ActiveRecord::Base#pluck` to accept hash arguments with symbol and string values.
-
-    ```ruby
-    Post.joins(:comments).pluck(:id, comments: :id)
-    Post.joins(:comments).pluck("id", "comments" => "id")
-    ```
-
-    *Joshua Young*
-
-*   Make Float distinguish between `float4` and `float8` in PostgreSQL.
-
-    Fixes #52742
-
-    *Ryota Kitazawa*, *Takayuki Nagatomi*
-
-## Rails 8.0.0.beta1 (September 26, 2024) ##
-
-*   Allow `drop_table` to accept an array of table names.
-
-    This will let you to drop multiple tables in a single call.
-
-    ```ruby
-    ActiveRecord::Base.lease_connection.drop_table(:users, :posts)
-    ```
-
-    *Gabriel Sobrinho*
-
-*   Add support for PostgreSQL `IF NOT EXISTS` via the `:if_not_exists` option
-    on the `add_enum_value` method.
-
-    *Ariel Rzezak*
-
-*   When running `db:migrate` on a fresh database, load the databases schemas before running migrations.
-
-    *Andrew Novoselac*, *Marek Kasztelnik*
-
-*   Fix an issue where `.left_outer_joins` used with multiple associations that have
-    the same child association but different parents does not join all parents.
-
-    Previously, using `.left_outer_joins` with the same child association would only join one of the parents.
-
-    Now it will correctly join both parents.
-
-    Fixes #41498.
-
-    *Garrett Blehm*
-
-*   Deprecate `unsigned_float` and `unsigned_decimal` short-hand column methods.
-
-    As of MySQL 8.0.17, the UNSIGNED attribute is deprecated for columns of type FLOAT, DOUBLE,
-    and DECIMAL. Consider using a simple CHECK constraint instead for such columns.
-
-    https://dev.mysql.com/doc/refman/8.0/en/numeric-type-syntax.html
-
-    *Ryuta Kamizono*
-
-*   Drop MySQL 5.5 support.
-
-    MySQL 5.5 is the only version that does not support datetime with precision,
-    which we have supported in the core. Now we support MySQL 5.6.4 or later, which
-    is the first version to support datetime with precision.
-=======
 *   NULLS NOT DISTINCT works with UNIQUE CONSTRAINT as well as UNIQUE INDEX.
->>>>>>> e6429269
 
     *Ryuta Kamizono*
 
