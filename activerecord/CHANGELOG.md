<<<<<<< HEAD
*   Add `#default_order` query method and association option which can be used to order records when no other order is specified.

    This extends the functionality offered by `#implicit_order_column` to scopes and associations.

    Usage:

    ```ruby
    class Post < ApplicationRecord
      has_many :comments, default_order: :likes
      # .. or ..
      has_many :comments, -> { default_order(:likes) }
    end

    post = Post.first

    post.comments # comments ordered by `likes`
    post.comments.order(:created_at) # comments ordered by `created_at`
    ```

    *Dan Ungureanu*

*   Fix regression bug that caused ignoring additional conditions for preloading has_many-through relations.
=======
*   Reduce the memory footprint of fixtures accessors.

    Until now fixtures accessors were eagerly defined using `define_method`.
    So the memory usage was directly dependent of the number of fixtures and
    test suites.

    Instead fixtures accessors are now implemented with `method_missing`,
    so they incur much less memory and CPU overhead.

    *Jean Boussier*

*   Fix `config.active_record.destroy_association_async_job` configuration

    `config.active_record.destroy_association_async_job` should allow
    applications to specify the job that will be used to destroy associated
    records in the background for `has_many` associations with the
    `dependent: :destroy_async` option. Previously, that was ignored, which
    meant the default `ActiveRecord::DestroyAssociationAsyncJob` always
    destroyed records in the background.

    *Nick Holden*

*   Fix `change_column_comment` to preserve column's AUTO_INCREMENT in the MySQL adapter

    *fatkodima*
>>>>>>> 74ba52ec

*   Fix quoting of `ActiveSupport::Duration` and `Rational` numbers in the MySQL adapter.

    *Kevin McPhillips*

*   Allow column name with COLLATE (e.g., title COLLATE "C") as safe SQL string

    *Shugo Maeda*

*   Permit underscores in the VERSION argument to database rake tasks.

    *Eddie Lebow*

*   Reversed the order of `INSERT` statements in `structure.sql` dumps

    This should decrease the likelihood of merge conflicts. New migrations
    will now be added at the top of the list.

    For existing apps, there will be a large diff the next time `structure.sql`
    is generated.

    *Alex Ghiculescu*, *Matt Larraz*

*   Fix PG.connect keyword arguments deprecation warning on ruby 2.7

    Fixes #44307.

    *Nikita Vasilevsky*

*   Fix dropping DB connections after serialization failures and deadlocks.

    Prior to 6.1.4, serialization failures and deadlocks caused rollbacks to be
    issued for both real transactions and savepoints. This breaks MySQL which
    disallows rollbacks of savepoints following a deadlock.

    6.1.4 removed these rollbacks, for both transactions and savepoints, causing
    the DB connection to be left in an unknown state and thus discarded.

    These rollbacks are now restored, except for savepoints on MySQL.

    *Thomas Morgan*

*   Make `ActiveRecord::ConnectionPool` Fiber-safe

    When `ActiveSupport::IsolatedExecutionState.isolation_level` is set to `:fiber`,
    the connection pool now supports multiple Fibers from the same Thread checking
    out connections from the pool.

    *Alex Matchneer*

*   Add `update_attribute!` to `ActiveRecord::Persistence`

    Similar to `update_attribute`, but raises `ActiveRecord::RecordNotSaved` when a `before_*` callback throws `:abort`.

    ```ruby
    class Topic < ActiveRecord::Base
      before_save :check_title

      def check_title
        throw(:abort) if title == "abort"
      end
    end

    topic = Topic.create(title: "Test Title")
    # #=> #<Topic title: "Test Title">
    topic.update_attribute!(:title, "Another Title")
    # #=> #<Topic title: "Another Title">
    topic.update_attribute!(:title, "abort")
    # raises ActiveRecord::RecordNotSaved
    ```

    *Drew Tempelmeyer*

*   Avoid loading every record in `ActiveRecord::Relation#pretty_print`

    ```ruby
    # Before
    pp Foo.all # Loads the whole table.

    # After
    pp Foo.all # Shows 10 items and an ellipsis.
    ```

    *Ulysse Buonomo*

*   Change `QueryMethods#in_order_of` to drop records not listed in values.

    `in_order_of` now filters down to the values provided, to match the behavior of the `Enumerable` version.

    *Kevin Newton*

*   Allow named expression indexes to be revertible.

    Previously, the following code would raise an error in a reversible migration executed while rolling back, due to the index name not being used in the index removal.

    ```ruby
    add_index(:settings, "(data->'property')", using: :gin, name: :index_settings_data_property)
    ```

    Fixes #43331.

    *Oliver Günther*

*   Fix incorrect argument in PostgreSQL structure dump tasks.

    Updating the `--no-comment` argument added in Rails 7 to the correct `--no-comments` argument.

    *Alex Dent*

*   Fix migration compatibility to create SQLite references/belongs_to column as integer when migration version is 6.0.

    Reference/belongs_to in migrations with version 6.0 were creating columns as
    bigint instead of integer for the SQLite Adapter.

    *Marcelo Lauxen*

*   Add a deprecation warning when `prepared_statements` configuration is not
    set for the mysql2 adapter.

    *Thiago Araujo and Stefanni Brasil*

*   Fix `QueryMethods#in_order_of` to handle empty order list.

    ```ruby
    Post.in_order_of(:id, []).to_a
    ```

    Also more explicitly set the column as secondary order, so that any other
    value is still ordered.

    *Jean Boussier*

*   Fix quoting of column aliases generated by calculation methods.

    Since the alias is derived from the table name, we can't assume the result
    is a valid identifier.

    ```ruby
    class Test < ActiveRecord::Base
      self.table_name = '1abc'
    end
    Test.group(:id).count
    # syntax error at or near "1" (ActiveRecord::StatementInvalid)
    # LINE 1: SELECT COUNT(*) AS count_all, "1abc"."id" AS 1abc_id FROM "1...
    ```

    *Jean Boussier*

*   Add `authenticate_by` when using `has_secure_password`.

    `authenticate_by` is intended to replace code like the following, which
    returns early when a user with a matching email is not found:

    ```ruby
    User.find_by(email: "...")&.authenticate("...")
    ```

    Such code is vulnerable to timing-based enumeration attacks, wherein an
    attacker can determine if a user account with a given email exists. After
    confirming that an account exists, the attacker can try passwords associated
    with that email address from other leaked databases, in case the user
    re-used a password across multiple sites (a common practice). Additionally,
    knowing an account email address allows the attacker to attempt a targeted
    phishing ("spear phishing") attack.

    `authenticate_by` addresses the vulnerability by taking the same amount of
    time regardless of whether a user with a matching email is found:

    ```ruby
    User.authenticate_by(email: "...", password: "...")
    ```

    *Jonathan Hefner*


Please check [7-0-stable](https://github.com/rails/rails/blob/7-0-stable/activerecord/CHANGELOG.md) for previous changes.<|MERGE_RESOLUTION|>--- conflicted
+++ resolved
@@ -1,4 +1,3 @@
-<<<<<<< HEAD
 *   Add `#default_order` query method and association option which can be used to order records when no other order is specified.
 
     This extends the functionality offered by `#implicit_order_column` to scopes and associations.
@@ -20,8 +19,6 @@
 
     *Dan Ungureanu*
 
-*   Fix regression bug that caused ignoring additional conditions for preloading has_many-through relations.
-=======
 *   Reduce the memory footprint of fixtures accessors.
 
     Until now fixtures accessors were eagerly defined using `define_method`.
@@ -47,7 +44,6 @@
 *   Fix `change_column_comment` to preserve column's AUTO_INCREMENT in the MySQL adapter
 
     *fatkodima*
->>>>>>> 74ba52ec
 
 *   Fix quoting of `ActiveSupport::Duration` and `Rational` numbers in the MySQL adapter.
 
