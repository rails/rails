<<<<<<< HEAD

*   Exclude cascade deletes from affected_rows count
    
    This ensures that running `delete_all` on the SQLite3 adapter returns a 
    count of only the directly deleted rows.

    *Ruy Rocha*
=======
*   Add ability to change transaction isolation for all pools within a block.

    This functionality is useful if your application needs to change the database
    transaction isolation for a request or action.

    Calling `ActiveRecord.with_transaction_isolation_level(level) {}` in an around filter or
    middleware will set the transaction isolation for all pools accessed within the block,
    but not for the pools that aren't.

    This works with explicit and implicit transactions:

    ```ruby
    ActiveRecord.with_transaction_isolation_level(:read_committed) do
      Tag.transaction do # opens a transaction explicitly
        Tag.create!
      end
    end
    ```

    ```ruby
    ActiveRecord.with_transaction_isolation_level(:read_committed) do
      Tag.create! # opens a transaction implicitly
    end
    ```

    *Eileen M. Uchitelle*
>>>>>>> a3652114

*   `:class_name` is now invalid in polymorphic `belongs_to` associations.

    Reason is `:class_name` does not make sense in those associations because
    the class name of target records is dynamic and stored in the type column.

    Existing polymorphic associations setting this option can just delete it.
    While it did not raise, it had no effect anyway.

    *Xavier Noria*

*   Add support for multiple databases to `db:migrate:reset`.

    *Joé Dupuis*

*   Add `affected_rows` to `ActiveRecord::Result`.

    *Jenny Shen*

*   Enable passing retryable SqlLiterals to `#where`.

    *Hartley McGuire*

*   Set default for primary keys in `insert_all`/`upsert_all`.

    Previously in Postgres, updating and inserting new records in one upsert wasn't possible
    due to null primary key values. `nil` primary key values passed into `insert_all`/`upsert_all`
    are now implicitly set to the default insert value specified by adapter.

    *Jenny Shen*

*   Add a load hook `active_record_database_configurations` for `ActiveRecord::DatabaseConfigurations`

    *Mike Dalessio*

*   Use `TRUE` and `FALSE` for SQLite queries with boolean columns.

    *Hartley McGuire*

*   Bump minimum supported SQLite to 3.23.0.

    *Hartley McGuire*

*   Allow allocated Active Records to lookup associations.

    Previously, the association cache isn't setup on allocated record objects, so association
    lookups will crash. Test frameworks like mocha use allocate to check for stubbable instance
    methods, which can trigger an association lookup.

    *Gannon McGibbon*

*   Encryption now supports `support_unencrypted_data: true` being set per-attribute.

    Previously this only worked if `ActiveRecord::Encryption.config.support_unencrypted_data == true`.
    Now, if the global config is turned off, you can still opt in for a specific attribute.

    ```ruby
    # ActiveRecord::Encryption.config.support_unencrypted_data = true
    class User < ActiveRecord::Base
      encrypts :name, support_unencrypted_data: false # only supports encrypted data
      encrypts :email # supports encrypted or unencrypted data
    end
    ```

    ```ruby
    # ActiveRecord::Encryption.config.support_unencrypted_data = false
    class User < ActiveRecord::Base
      encrypts :name, support_unencrypted_data: true # supports encrypted or unencrypted data
      encrypts :email  # only supports encrypted data
    end
    ```

    *Alex Ghiculescu*

*   Model generator no longer needs a database connection to validate column types.

    *Mike Dalessio*

*   Allow signed ID verifiers to be configurable via `Rails.application.message_verifiers`

    Prior to this change, the primary way to configure signed ID verifiers was
    to set `signed_id_verifier` on each model class:

      ```ruby
      Post.signed_id_verifier = ActiveSupport::MessageVerifier.new(...)
      Comment.signed_id_verifier = ActiveSupport::MessageVerifier.new(...)
      ```

    And if the developer did not set `signed_id_verifier`, a verifier would be
    instantiated with a secret derived from `secret_key_base` and the following
    options:

      ```ruby
      { digest: "SHA256", serializer: JSON, url_safe: true }
      ```

    Thus it was cumbersome to rotate configuration for all verifiers.

    This change defines a new Rails config: [`config.active_record.use_legacy_signed_id_verifier`][].
    The default value is `:generate_and_verify`, which preserves the previous
    behavior. However, when set to `:verify`, signed ID verifiers will use
    configuration from `Rails.application.message_verifiers` (specifically,
    `Rails.application.message_verifiers["active_record/signed_id"]`) to
    generate and verify signed IDs, but will also verify signed IDs using the
    older configuration.

    To avoid complication, the new behavior only applies when `signed_id_verifier_secret`
    is not set on a model class or any of its ancestors. Additionally,
    `signed_id_verifier_secret` is now deprecated. If you are currently setting
    `signed_id_verifier_secret` on a model class, you can set `signed_id_verifier`
    instead:

      ```ruby
      # BEFORE
      Post.signed_id_verifier_secret = "my secret"

      # AFTER
      Post.signed_id_verifier = ActiveSupport::MessageVerifier.new("my secret", digest: "SHA256", serializer: JSON, url_safe: true)
      ```

    To ease migration, `signed_id_verifier` has also been changed to behave as a
    `class_attribute` (i.e. inheritable), but _only when `signed_id_verifier_secret`
    is not set_:

      ```ruby
      # BEFORE
      ActiveRecord::Base.signed_id_verifier = ActiveSupport::MessageVerifier.new(...)
      Post.signed_id_verifier == ActiveRecord::Base.signed_id_verifier # => false

      # AFTER
      ActiveRecord::Base.signed_id_verifier = ActiveSupport::MessageVerifier.new(...)
      Post.signed_id_verifier == ActiveRecord::Base.signed_id_verifier # => true

      Post.signed_id_verifier_secret = "my secret" # => deprecation warning
      Post.signed_id_verifier == ActiveRecord::Base.signed_id_verifier # => false
      ```

    Note, however, that it is recommended to eventually migrate from
    model-specific verifiers to a unified configuration managed by
    `Rails.application.message_verifiers`. `ActiveSupport::MessageVerifier#rotate`
    can facilitate that transition. For example:

      ```ruby
      # BEFORE
      # Generate and verify signed Post IDs using Post-specific configuration
      Post.signed_id_verifier = ActiveSupport::MessageVerifier.new("post secret", ...)

      # AFTER
      # Generate and verify signed Post IDs using the unified configuration
      Post.signed_id_verifier = Post.signed_id_verifier.dup
      # Fall back to Post-specific configuration when verifying signed IDs
      Post.signed_id_verifier.rotate("post secret", ...)
      ```

    [`config.active_record.use_legacy_signed_id_verifier`]: https://guides.rubyonrails.org/v8.1/configuring.html#config-active-record-use-legacy-signed-id-verifier

    *Ali Sepehri*, *Jonathan Hefner*

*   Prepend `extra_flags` in postgres' `structure_load`

    When specifying `structure_load_flags` with a postgres adapter, the flags
    were appended to the default flags, instead of prepended.
    This caused issues with flags not being taken into account by postgres.

    *Alice Loeser*

*   Allow bypassing primary key/constraint addition in `implicit_order_column`

    When specifying multiple columns in an array for `implicit_order_column`, adding
    `nil` as the last element will prevent appending the primary key to order
    conditions. This allows more precise control of indexes used by
    generated queries. It should be noted that this feature does introduce the risk
    of API misbehavior if the specified columns are not fully unique.

    *Issy Long*

*   Allow setting the `schema_format` via database configuration.

    ```
    primary:
      schema_format: ruby
    ```

    Useful for multi-database setups when apps require different formats per-database.

    *T S Vallender*

*   Support disabling indexes for MySQL v8.0.0+ and MariaDB v10.6.0+

    MySQL 8.0.0 added an option to disable indexes from being used by the query
    optimizer by making them "invisible". This allows the index to still be maintained
    and updated but no queries will be permitted to use it. This can be useful for adding
    new invisible indexes or making existing indexes invisible before dropping them
    to ensure queries are not negatively affected.
    See https://dev.mysql.com/blog-archive/mysql-8-0-invisible-indexes/ for more details.

    MariaDB 10.6.0 also added support for this feature by allowing indexes to be "ignored"
    in queries. See https://mariadb.com/kb/en/ignored-indexes/ for more details.

    Active Record now supports this option for MySQL 8.0.0+ and MariaDB 10.6.0+ for
    index creation and alteration where the new index option `enabled: true/false` can be
    passed to column and index methods as below:

    ```ruby
    add_index :users, :email, enabled: false
    enable_index :users, :email
    add_column :users, :dob, :string, index: { enabled: false }

    change_table :users do |t|
      t.index :name, enabled: false
      t.index :dob
      t.disable_index :dob
      t.column :username, :string, index: { enabled: false }
      t.references :account, index: { enabled: false }
    end

    create_table :users do |t|
      t.string :name, index: { enabled: false }
      t.string :email
      t.index :email, enabled: false
    end
    ```

    *Merve Taner*

*   Respect `implicit_order_column` in `ActiveRecord::Relation#reverse_order`.

    *Joshua Young*

*   Add column types to `ActiveRecord::Result` for SQLite3.

    *Andrew Kane*

*   Raise `ActiveRecord::ReadOnlyError` when pessimistically locking with a readonly role.

    *Joshua Young*

*   Fix using the `SQLite3Adapter`'s `dbconsole` method outside of a Rails application.

    *Hartley McGuire*

*   Fix migrating multiple databases with `ActiveRecord::PendingMigration` action.

    *Gannon McGibbon*

*   Enable automatically retrying idempotent association queries on connection
    errors.

    *Hartley McGuire*

*   Add `allow_retry` to `sql.active_record` instrumentation.

    This enables identifying queries which queries are automatically retryable on connection errors.

    *Hartley McGuire*

*   Better support UPDATE with JOIN for Postgresql and SQLite3

    Previously when generating update queries with one or more JOIN clauses,
    Active Record would use a sub query which would prevent to reference the joined
    tables in the `SET` clause, for instance:

    ```ruby
    Comment.joins(:post).update_all("title = posts.title")
    ```

    This is now supported as long as the relation doesn't also use a `LIMIT`, `ORDER` or
    `GROUP BY` clause. This was supported by the MySQL adapter for a long time.

    *Jean Boussier*

*   Introduce a before-fork hook in `ActiveSupport::Testing::Parallelization` to clear existing
    connections, to avoid fork-safety issues with the mysql2 adapter.

    Fixes #41776

    *Mike Dalessio*, *Donal McBreen*

*   PoolConfig no longer keeps a reference to the connection class.

    Keeping a reference to the class caused subtle issues when combined with reloading in
    development. Fixes #54343.

    *Mike Dalessio*

*   Fix SQL notifications sometimes not sent when using async queries.

    ```ruby
    Post.async_count
    ActiveSupport::Notifications.subscribed(->(*) { "Will never reach here" }) do
      Post.count
    end
    ```

    In rare circumstances and under the right race condition, Active Support notifications
    would no longer be dispatched after using an asynchronous query.
    This is now fixed.

    *Edouard Chin*

*   Eliminate queries loading dumped schema cache on Postgres

    Improve resiliency by avoiding needing to open a database connection to load the
    type map while defining attribute methods at boot when a schema cache file is
    configured on PostgreSQL databases.

    *James Coleman*

*   `ActiveRecord::Coder::JSON` can be instantiated

    Options can now be passed to `ActiveRecord::Coder::JSON` when instantiating the coder. This allows:
    ```ruby
    serialize :config, coder: ActiveRecord::Coder::JSON.new(symbolize_names: true)
    ```
    *matthaigh27*

*   Deprecate using `insert_all`/`upsert_all` with unpersisted records in associations.

    Using these methods on associations containing unpersisted records will now
    show a deprecation warning, as the unpersisted records will be lost after
    the operation.

    *Nick Schwaderer*

*   Make column name optional for `index_exists?`.

    This aligns well with `remove_index` signature as well, where
    index name doesn't need to be derived from the column names.

    *Ali Ismayiliov*

*   Change the payload name of `sql.active_record` notification for eager
    loading from "SQL" to "#{model.name} Eager Load".

    *zzak*

*   Enable automatically retrying idempotent `#exists?` queries on connection
    errors.

    *Hartley McGuire*, *classidied*

*   Deprecate usage of unsupported methods in conjunction with `update_all`:

    `update_all` will now print a deprecation message if a query includes either `WITH`,
    `WITH RECURSIVE` or `DISTINCT` statements. Those were never supported and were ignored
    when generating the SQL query.

    An error will be raised in a future Rails release. This behaviour will be consistent
    with `delete_all` which currently raises an error for unsupported statements.

    *Edouard Chin*

*   The table columns inside `schema.rb` are now sorted alphabetically.

    Previously they'd be sorted by creation order, which can cause merge conflicts when two
    branches modify the same table concurrently.

    *John Duff*

*   Introduce versions formatter for the schema dumper.

    It is now possible to override how schema dumper formats versions information inside the
    `structure.sql` file. Currently, the versions are simply sorted in the decreasing order.
    Within large teams, this can potentially cause many merge conflicts near the top of the list.

    Now, the custom formatter can be provided with a custom sorting logic (e.g. by hash values
    of the versions), which can greatly reduce the number of conflicts.

    *fatkodima*

*   Serialized attributes can now be marked as comparable.

    A not rare issue when working with serialized attributes is that the serialized representation of an object
    can change over time. Either because you are migrating from one serializer to the other (e.g. YAML to JSON or to msgpack),
    or because the serializer used subtly changed its output.

    One example is libyaml that used to have some extra trailing whitespaces, and recently fixed that.
    When this sorts of thing happen, you end up with lots of records that report being changed even though
    they aren't, which in the best case leads to a lot more writes to the database and in the worst case lead to nasty bugs.

    The solution is to instead compare the deserialized representation of the object, however Active Record
    can't assume the deserialized object has a working `==` method. Hence why this new functionality is opt-in.

    ```ruby
    serialize :config, type: Hash, coder: JSON, comparable: true
    ```

    *Jean Boussier*

*   Fix MySQL default functions getting dropped when changing a column's nullability.

    *Bastian Bartmann*

*   SQLite extensions can be configured in `config/database.yml`.

    The database configuration option `extensions:` allows an application to load SQLite extensions
    when using `sqlite3` >= v2.4.0. The array members may be filesystem paths or the names of
    modules that respond to `.to_path`:

    ``` yaml
    development:
      adapter: sqlite3
      extensions:
        - SQLean::UUID                     # module name responding to `.to_path`
        - .sqlpkg/nalgeon/crypto/crypto.so # or a filesystem path
        - <%= AppExtensions.location %>    # or ruby code returning a path
    ```

    *Mike Dalessio*

*   `ActiveRecord::Middleware::ShardSelector` supports granular database connection switching.

    A new configuration option, `class_name:`, is introduced to
    `config.active_record.shard_selector` to allow an application to specify the abstract connection
    class to be switched by the shard selection middleware. The default class is
    `ActiveRecord::Base`.

    For example, this configuration tells `ShardSelector` to switch shards using
    `AnimalsRecord.connected_to`:

    ```
    config.active_record.shard_selector = { class_name: "AnimalsRecord" }
    ```

    *Mike Dalessio*

*   Reset relations after `insert_all`/`upsert_all`.

    Bulk insert/upsert methods will now call `reset` if used on a relation, matching the behavior of `update_all`.

    *Milo Winningham*

*   Use `_N` as a parallel tests databases suffixes

    Peviously, `-N` was used as a suffix. This can cause problems for RDBMSes
    which do not support dashes in database names.

    *fatkodima*

*   Remember when a database connection has recently been verified (for
    two seconds, by default), to avoid repeated reverifications during a
    single request.

    This should recreate a similar rate of verification as in Rails 7.1,
    where connections are leased for the duration of a request, and thus
    only verified once.

    *Matthew Draper*

*   Allow to reset cache counters for multiple records.

    ```
    Aircraft.reset_counters([1, 2, 3], :wheels_count)
    ```

    It produces much fewer queries compared to the custom implementation using looping over ids.
    Previously: `O(ids.size * counters.size)` queries, now: `O(ids.size + counters.size)` queries.

    *fatkodima*

*   Add `affected_rows` to `sql.active_record` Notification.

    *Hartley McGuire*

*   Fix `sum` when performing a grouped calculation.

    `User.group(:friendly).sum` no longer worked. This is fixed.

    *Edouard Chin*

*   Add support for enabling or disabling transactional tests per database.

    A test class can now override the default `use_transactional_tests` setting
    for individual databases, which can be useful if some databases need their
    current state to be accessible to an external process while tests are running.

    ```ruby
    class MostlyTransactionalTest < ActiveSupport::TestCase
      self.use_transactional_tests = true
      skip_transactional_tests_for_database :shared
    end
    ```

    *Matthew Cheetham*, *Morgan Mareve*

*   Cast `query_cache` value when using URL configuration.

    *zzak*

*   NULLS NOT DISTINCT works with UNIQUE CONSTRAINT as well as UNIQUE INDEX.

    *Ryuta Kamizono*

*   `PG::UnableToSend: no connection to the server` is now retryable as a connection-related exception

    *Kazuma Watanabe*

Please check [8-0-stable](https://github.com/rails/rails/blob/8-0-stable/activerecord/CHANGELOG.md) for previous changes.<|MERGE_RESOLUTION|>--- conflicted
+++ resolved
@@ -1,12 +1,10 @@
-<<<<<<< HEAD
-
 *   Exclude cascade deletes from affected_rows count
     
     This ensures that running `delete_all` on the SQLite3 adapter returns a 
     count of only the directly deleted rows.
 
     *Ruy Rocha*
-=======
+    
 *   Add ability to change transaction isolation for all pools within a block.
 
     This functionality is useful if your application needs to change the database
@@ -33,7 +31,6 @@
     ```
 
     *Eileen M. Uchitelle*
->>>>>>> a3652114
 
 *   `:class_name` is now invalid in polymorphic `belongs_to` associations.
 
