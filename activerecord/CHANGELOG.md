--- conflicted
+++ resolved
@@ -1,12 +1,8 @@
-<<<<<<< HEAD
 *   Add option `only_values` on `in_order_of` to allow put some values as priority in the sorting without filter results by this values.
 
     *Igor Depolli*
 
-*   Fix `index_errors` having incorrect index in association validation errors.
-=======
 *   Add `ActiveRecord::Relation.readonly?`
->>>>>>> 9ce4d446
 
     Reflects if the relation has been marked as readonly.
 
