<<<<<<< HEAD
*   Allow per attribute setting of YAML permitted classes (safe load) and unsafe load.

    *Carlos Palhares*
=======
*   Clear locking column on #dup

    This change fixes not to duplicate locking_column like id and timestamps.

    ```
    car = Car.create!
    car.touch
    car.lock_version #=> 1
    car.dup.lock_version #=> 0
    ```

    *Shouichi Kamiya*, *Seonggi Yang*, *Ryohei UEDA*

*   Invalidate transaction as early as possible

    After rescuing a `TransactionRollbackError` exception Rails invalidates transactions earlier in the flow
    allowing the framework to skip issuing the `ROLLBACK` statement in more cases.
    Only affects adapters that have `savepoint_errors_invalidate_transactions?` configured as `true`,
    which at this point is only applicable to the `mysql2` adapter.

    *Nikita Vasilevsky*

*   Allow configuring columns list to be used in SQL queries issued by an `ActiveRecord::Base` object

    It is now possible to configure columns list that will be used to build an SQL query clauses when
    updating, deleting or reloading an `ActiveRecord::Base` object

    ```ruby
    class Developer < ActiveRecord::Base
      query_constraints :company_id, :id
    end
    developer = Developer.first.update(name: "Bob")
    # => UPDATE "developers" SET "name" = 'Bob' WHERE "developers"."company_id" = 1 AND "developers"."id" = 1
    ```

    *Nikita Vasilevsky*

*   Adds `validate` to foreign keys and check constraints in schema.rb

    Previously, `schema.rb` would not record if `validate: false` had been used when adding a foreign key or check
    constraint, so restoring a database from the schema could result in foreign keys or check constraints being
    incorrectly validated.

    *Tommy Graves*

*   Adapter `#execute` methods now accept an `allow_retry` option. When set to `true`, the SQL statement will be
    retried, up to the database's configured `connection_retries` value, upon encountering connection-related errors.

    *Adrianna Chang*

*   Only trigger `after_commit :destroy` callbacks when a database row is deleted.

    This prevents `after_commit :destroy` callbacks from being triggered again
    when `destroy` is called multiple times on the same record.

    *Ben Sheldon*

*   Fix `ciphertext_for` for yet-to-be-encrypted values.

    Previously, `ciphertext_for` returned the cleartext of values that had not
    yet been encrypted, such as with an unpersisted record:

      ```ruby
      Post.encrypts :body

      post = Post.create!(body: "Hello")
      post.ciphertext_for(:body)
      # => "{\"p\":\"abc..."

      post.body = "World"
      post.ciphertext_for(:body)
      # => "World"
      ```

    Now, `ciphertext_for` will always return the ciphertext of encrypted
    attributes:

      ```ruby
      Post.encrypts :body

      post = Post.create!(body: "Hello")
      post.ciphertext_for(:body)
      # => "{\"p\":\"abc..."

      post.body = "World"
      post.ciphertext_for(:body)
      # => "{\"p\":\"xyz..."
      ```

    *Jonathan Hefner*

*   Fix a bug where using groups and counts with long table names would return incorrect results.

    *Shota Toguchi*, *Yusaku Ono*

*   Fix encryption of column default values.

    Previously, encrypted attributes that used column default values appeared to
    be encrypted on create, but were not:

      ```ruby
      Book.encrypts :name

      book = Book.create!
      book.name
      # => "<untitled>"
      book.name_before_type_cast
      # => "{\"p\":\"abc..."
      book.reload.name_before_type_cast
      # => "<untitled>"
      ```

    Now, attributes with column default values are encrypted:

      ```ruby
      Book.encrypts :name

      book = Book.create!
      book.name
      # => "<untitled>"
      book.name_before_type_cast
      # => "{\"p\":\"abc..."
      book.reload.name_before_type_cast
      # => "{\"p\":\"abc..."
      ```

    *Jonathan Hefner*

*   Deprecate delegation from `Base` to `connection_handler`.

    Calling `Base.clear_all_connections!`, `Base.clear_active_connections!`, `Base.clear_reloadable_connections!` and `Base.flush_idle_connections!` is deprecated. Please call these methods on the connection handler directly. In future Rails versions, the delegation from `Base` to the `connection_handler` will be removed.

    *Eileen M. Uchitelle*

*   Allow ActiveRecord::QueryMethods#reselect to receive hash values, similar to ActiveRecord::QueryMethods#select

    *Sampat Badhe*

*   Validate options when managing columns and tables in migrations.

    If an invalid option is passed to a migration method like `create_table` and `add_column`, an error will be raised
    instead of the option being silently ignored. Validation of the options will only be applied for new migrations
    that are created.

    *Guo Xiang Tan*, *George Wambold*

*   Update query log tags to use the [SQLCommenter](https://open-telemetry.github.io/opentelemetry-sqlcommenter/) format by default. See [#46179](https://github.com/rails/rails/issues/46179)

    To opt out of SQLCommenter-formatted query log tags, set `config.active_record.query_log_tags_format = :legacy`. By default, this is set to `:sqlcommenter`.

    *Modulitos* and *Iheanyi*

*   Allow any ERB in the database.yml when creating rake tasks.

    Any ERB can be used in `database.yml` even if it accesses environment
    configurations.

    Deprecates `config.active_record.suppress_multiple_database_warning`.

    *Eike Send*

*   Add table to error for duplicate column definitions.

    If a migration defines duplicate columns for a table, the error message
    shows which table it concerns.

    *Petrik de Heus*

*   Fix erroneous nil default precision on virtual datetime columns.

    Prior to this change, virtual datetime columns did not have the same
    default precision as regular datetime columns, resulting in the following
    being erroneously equivalent:

        t.virtual :name, type: datetime,                 as: "expression"
        t.virtual :name, type: datetime, precision: nil, as: "expression"

    This change fixes the default precision lookup, so virtual and regular
    datetime column default precisions match.

    *Sam Bostock*

*   Use connection from `#with_raw_connection` in `#quote_string`.

    This ensures that the string quoting is wrapped in the reconnect and retry logic
    that `#with_raw_connection` offers.

    *Adrianna Chang*

*   Add `expires_in` option to `signed_id`.

    *Shouichi Kamiya*

*   Allow applications to set retry deadline for query retries.

    Building on the work done in #44576 and #44591, we extend the logic that automatically
    reconnects database connections to take into account a timeout limit. We won't retry
    a query if a given amount of time has elapsed since the query was first attempted. This
    value defaults to nil, meaning that all retryable queries are retried regardless of time elapsed,
    but this can be changed via the `retry_deadline` option in the database config.

    *Adrianna Chang*

*   Fix a case where the query cache can return wrong values. See #46044

    *Aaron Patterson*

*   Support MySQL's ssl-mode option for MySQLDatabaseTasks.

    Verifying the identity of the database server requires setting the ssl-mode
    option to VERIFY_CA or VERIFY_IDENTITY. This option was previously ignored
    for MySQL database tasks like creating a database and dumping the structure.

    *Petrik de Heus*

*   Move `ActiveRecord::InternalMetadata` to an independent object.

    `ActiveRecord::InternalMetadata` no longer inherits from `ActiveRecord::Base` and is now an independent object that should be instantiated with a `connection`. This class is private and should not be used by applications directly. If you want to interact with the schema migrations table, please access it on the connection directly, for example: `ActiveRecord::Base.connection.schema_migration`.

    *Eileen M. Uchitelle*

*   Deprecate quoting `ActiveSupport::Duration` as an integer

    Using ActiveSupport::Duration as an interpolated bind parameter in a SQL
    string template is deprecated. To avoid this warning, you should explicitly
    convert the duration to a more specific database type. For example, if you
    want to use a duration as an integer number of seconds:
    ```
    Record.where("duration = ?", 1.hour.to_i)
    ```
    If you want to use a duration as an ISO 8601 string:
    ```
    Record.where("duration = ?", 1.hour.iso8601)
    ```

    *Aram Greenman*

*   Allow `QueryMethods#in_order_of` to order by a string column name.

    ```ruby
    Post.in_order_of("id", [4,2,3,1]).to_a
    Post.joins(:author).in_order_of("authors.name", ["Bob", "Anna", "John"]).to_a
    ```

    *Igor Kasyanchuk*

*   Move `ActiveRecord::SchemaMigration` to an independent object.

    `ActiveRecord::SchemaMigration` no longer inherits from `ActiveRecord::Base` and is now an independent object that should be instantiated with a `connection`. This class is private and should not be used by applications directly. If you want to interact with the schema migrations table, please access it on the connection directly, for example: `ActiveRecord::Base.connection.schema_migration`.

    *Eileen M. Uchitelle*

*   Deprecate `all_connection_pools` and make `connection_pool_list` more explicit.

    Following on #45924 `all_connection_pools` is now deprecated. `connection_pool_list` will either take an explicit role or applications can opt into the new behavior by passing `:all`.

    *Eileen M. Uchitelle*

*   Fix connection handler methods to operate on all pools.

    `active_connections?`, `clear_active_connections!`, `clear_reloadable_connections!`, `clear_all_connections!`, and `flush_idle_connections!` now operate on all pools by default. Previously they would default to using the `current_role` or `:writing` role unless specified.

    *Eileen M. Uchitelle*
>>>>>>> e05764f4

*   Allow ActiveRecord::QueryMethods#select to receive hash values.

    Currently, `select` might receive only raw sql and symbols to define columns and aliases to select.

    With this change we can provide `hash` as argument, for example:

    ```ruby
    Post.joins(:comments).select(posts: [:id, :title, :created_at], comments: [:id, :body, :author_id])
    #=> "SELECT \"posts\".\"id\", \"posts\".\"title\", \"posts\".\"created_at\", \"comments\".\"id\", \"comments\".\"body\", \"comments\".\"author_id\"
    #   FROM \"posts\" INNER JOIN \"comments\" ON \"comments\".\"post_id\" = \"posts\".\"id\""

    Post.joins(:comments).select(posts: { id: :post_id, title: :post_title }, comments: { id: :comment_id, body: :comment_body })
    #=> "SELECT posts.id as post_id, posts.title as post_title, comments.id as comment_id, comments.body as comment_body
    #    FROM \"posts\" INNER JOIN \"comments\" ON \"comments\".\"post_id\" = \"posts\".\"id\""
    ```
    *Oleksandr Holubenko*, *Josef Šimánek*, *Jean Boussier*

*   Adapts virtual attributes on `ActiveRecord::Persistence#becomes`.

    When source and target classes have a different set of attributes adapts
    attributes such that the extra attributes from target are added.

    ```ruby
    class Person < ApplicationRecord
    end

    class WebUser < Person
      attribute :is_admin, :boolean
      after_initialize :set_admin

      def set_admin
        write_attribute(:is_admin, email =~ /@ourcompany\.com$/)
      end
    end

    person = Person.find_by(email: "email@ourcompany.com")
    person.respond_to? :is_admin
    # => false
    person.becomes(WebUser).is_admin?
    # => true
    ```

    *Jacopo Beschi*, *Sampson Crowley*

*   Fix `ActiveRecord::QueryMethods#in_order_of` to include `nil`s, to match the
    behavior of `Enumerable#in_order_of`.

    For example, `Post.in_order_of(:title, [nil, "foo"])` will now include posts
    with `nil` titles, the same as `Post.all.to_a.in_order_of(:title, [nil, "foo"])`.

    *fatkodima*

*   Optimize `add_timestamps` to use a single SQL statement.

    ```ruby
    add_timestamps :my_table
    ```

    Now results in the following SQL:

    ```sql
    ALTER TABLE "my_table" ADD COLUMN "created_at" datetime(6) NOT NULL, ADD COLUMN "updated_at" datetime(6) NOT NULL
    ```

    *Iliana Hadzhiatanasova*

*   Add `drop_enum` migration command for PostgreSQL

    This does the inverse of `create_enum`. Before dropping an enum, ensure you have
    dropped columns that depend on it.

    *Alex Ghiculescu*

*   Adds support for `if_exists` option when removing a check constraint.

    The `remove_check_constraint` method now accepts an `if_exists` option. If set
    to true an error won't be raised if the check constraint doesn't exist.

    *Margaret Parsa* and *Aditya Bhutani*

*   `find_or_create_by` now try to find a second time if it hits a unicity constraint.

    `find_or_create_by` always has been inherently racy, either creating multiple
    duplicate records or failing with `ActiveRecord::RecordNotUnique` depending on
    whether a proper unicity constraint was set.

    `create_or_find_by` was introduced for this use case, however it's quite wasteful
    when the record is expected to exist most of the time, as INSERT require to send
    more data than SELECT and require more work from the database. Also on some
    databases it can actually consume a primary key increment which is undesirable.

    So for case where most of the time the record is expected to exist, `find_or_create_by`
    can be made race-condition free by re-trying the `find` if the `create` failed
    with `ActiveRecord::RecordNotUnique`. This assumes that the table has the proper
    unicity constraints, if not, `find_or_create_by` will still lead to duplicated records.

    *Jean Boussier*, *Alex Kitchens*

*   Introduce a simpler constructor API for ActiveRecord database adapters.

    Previously the adapter had to know how to build a new raw connection to
    support reconnect, but also expected to be passed an initial already-
    established connection.

    When manually creating an adapter instance, it will now accept a single
    config hash, and only establish the real connection on demand.

    *Matthew Draper*

*   Avoid redundant `SELECT 1` connection-validation query during DB pool
    checkout when possible.

    If the first query run during a request is known to be idempotent, it can be
    used directly to validate the connection, saving a network round-trip.

    *Matthew Draper*

*   Automatically reconnect broken database connections when safe, even
    mid-request.

    When an error occurs while attempting to run a known-idempotent query, and
    not inside a transaction, it is safe to immediately reconnect to the
    database server and try again, so this is now the default behavior.

    This new default should always be safe -- to support that, it's consciously
    conservative about which queries are considered idempotent -- but if
    necessary it can be disabled by setting the `connection_retries` connection
    option to `0`.

    *Matthew Draper*

*   Avoid removing a PostgreSQL extension when there are dependent objects.

    Previously, removing an extension also implicitly removed dependent objects. Now, this will raise an error.

    You can force removing the extension:

    ```ruby
    disable_extension :citext, force: :cascade
    ```

    Fixes #29091.

    *fatkodima*

*   Allow nested functions as safe SQL string

    *Michael Siegfried*

*   Allow `destroy_association_async_job=` to be configured with a class string instead of a constant.

    Defers an autoloading dependency between `ActiveRecord::Base` and `ActiveJob::Base`
    and moves the configuration of `ActiveRecord::DestroyAssociationAsyncJob`
    from ActiveJob to ActiveRecord.

    Deprecates `ActiveRecord::ActiveJobRequiredError` and now raises a `NameError`
    if the job class is unloadable or an `ActiveRecord::ConfigurationError` if
    `dependent: :destroy_async` is declared on an association but there is no job
    class configured.

    *Ben Sheldon*

*   Fix `ActiveRecord::Store` to serialize as a regular Hash

    Previously it would serialize as an `ActiveSupport::HashWithIndifferentAccess`
    which is wasteful and cause problem with YAML safe_load.

    *Jean Boussier*

*   Add `timestamptz` as a time zone aware type for PostgreSQL

    This is required for correctly parsing `timestamp with time zone` values in your database.

    If you don't want this, you can opt out by adding this initializer:

    ```ruby
    ActiveRecord::Base.time_zone_aware_types -= [:timestamptz]
    ```

    *Alex Ghiculescu*

*   Add new `ActiveRecord::Base::generates_token_for` API.

    Currently, `signed_id` fulfills the role of generating tokens for e.g.
    resetting a password.  However, signed IDs cannot reflect record state, so
    if a token is intended to be single-use, it must be tracked in a database at
    least until it expires.

    With `generates_token_for`, a token can embed data from a record.  When
    using the token to fetch the record, the data from the token and the data
    from the record will be compared.  If the two do not match, the token will
    be treated as invalid, the same as if it had expired.  For example:

    ```ruby
    class User < ActiveRecord::Base
      has_secure_password

      generates_token_for :password_reset, expires_in: 15.minutes do
        # A password's BCrypt salt changes when the password is updated.
        # By embedding (part of) the salt in a token, the token will
        # expire when the password is updated.
        BCrypt::Password.new(password_digest).salt[-10..]
      end
    end

    user = User.first
    token = user.generate_token_for(:password_reset)

    User.find_by_token_for(:password_reset, token) # => user

    user.update!(password: "new password")
    User.find_by_token_for(:password_reset, token) # => nil
    ```

    *Jonathan Hefner*

*   Optimize Active Record batching for whole table iterations.

    Previously, `in_batches` got all the ids and constructed an `IN`-based query for each batch.
    When iterating over the whole tables, this approach is not optimal as it loads unneeded ids and
    `IN` queries with lots of items are slow.

    Now, whole table iterations use range iteration (`id >= x AND id <= y`) by default which can make iteration
    several times faster. E.g., tested on a PostgreSQL table with 10 million records: querying (`253s` vs `30s`),
    updating (`288s` vs `124s`), deleting (`268s` vs `83s`).

    Only whole table iterations use this style of iteration by default. You can disable this behavior by passing `use_ranges: false`.
    If you iterate over the table and the only condition is, e.g., `archived_at: nil` (and only a tiny fraction
    of the records are archived), it makes sense to opt in to this approach:

    ```ruby
    Project.where(archived_at: nil).in_batches(use_ranges: true) do |relation|
      # do something
    end
    ```

    See #45414 for more details.

    *fatkodima*

*   `.with` query method added. Construct common table expressions with ease and get `ActiveRecord::Relation` back.

    ```ruby
    Post.with(posts_with_comments: Post.where("comments_count > ?", 0))
    # => ActiveRecord::Relation
    # WITH posts_with_comments AS (SELECT * FROM posts WHERE (comments_count > 0)) SELECT * FROM posts
    ```

    *Vlado Cingel*

*   Don't establish a new connection if an identical pool exists already.

    Previously, if `establish_connection` was called on a class that already had an established connection, the existing connection would be removed regardless of whether it was the same config. Now if a pool is found with the same values as the new connection, the existing connection will be returned instead of creating a new one.

    This has a slight change in behavior if application code is depending on a new connection being established regardless of whether it's identical to an existing connection. If the old behavior is desirable, applications should call `ActiveRecord::Base#remove_connection` before establishing a new one. Calling `establish_connection` with a different config works the same way as it did previously.

    *Eileen M. Uchitelle*

*   Update `db:prepare` task to load schema when an uninitialized database exists, and dump schema after migrations.

    *Ben Sheldon*

*   Fix supporting timezone awareness for `tsrange` and `tstzrange` array columns.

    ```ruby
    # In database migrations
    add_column :shops, :open_hours, :tsrange, array: true
    # In app config
    ActiveRecord::Base.time_zone_aware_types += [:tsrange]
    # In the code times are properly converted to app time zone
    Shop.create!(open_hours: [Time.current..8.hour.from_now])
    ```

    *Wojciech Wnętrzak*

*   Introduce strategy pattern for executing migrations.

    By default, migrations will use a strategy object that delegates the method
    to the connection adapter. Consumers can implement custom strategy objects
    to change how their migrations run.

    *Adrianna Chang*

*   Add adapter option disallowing foreign keys

    This adds a new option to be added to `database.yml` which enables skipping
    foreign key constraints usage even if the underlying database supports them.

    Usage:
    ```yaml
    development:
        <<: *default
        database: db/development.sqlite3
        foreign_keys: false
    ```

    *Paulo Barros*

*   Add configurable deprecation warning for singular associations

    This adds a deprecation warning when using the plural name of a singular associations in `where`.
    It is possible to opt into the new more performant behavior with `config.active_record.allow_deprecated_singular_associations_name = false`

    *Adam Hess*

*   Run transactional callbacks on the freshest instance to save a given
    record within a transaction.

    When multiple Active Record instances change the same record within a
    transaction, Rails runs `after_commit` or `after_rollback` callbacks for
    only one of them. `config.active_record.run_commit_callbacks_on_first_saved_instances_in_transaction`
    was added to specify how Rails chooses which instance receives the
    callbacks. The framework defaults were changed to use the new logic.

    When `config.active_record.run_commit_callbacks_on_first_saved_instances_in_transaction`
    is `true`, transactional callbacks are run on the first instance to save,
    even though its instance state may be stale.

    When it is `false`, which is the new framework default starting with version
    7.1, transactional callbacks are run on the instances with the freshest
    instance state. Those instances are chosen as follows:

    - In general, run transactional callbacks on the last instance to save a
      given record within the transaction.
    - There are two exceptions:
        - If the record is created within the transaction, then updated by
          another instance, `after_create_commit` callbacks will be run on the
          second instance. This is instead of the `after_update_commit`
          callbacks that would naively be run based on that instance’s state.
        - If the record is destroyed within the transaction, then
          `after_destroy_commit` callbacks will be fired on the last destroyed
          instance, even if a stale instance subsequently performed an update
          (which will have affected 0 rows).

    *Cameron Bothner and Mitch Vollebregt*

*   Enable strict strings mode for `SQLite3Adapter`.

    Configures SQLite with a strict strings mode, which disables double-quoted string literals.

    SQLite has some quirks around double-quoted string literals.
    It first tries to consider double-quoted strings as identifier names, but if they don't exist
    it then considers them as string literals. Because of this, typos can silently go unnoticed.
    For example, it is possible to create an index for a non existing column.
    See [SQLite documentation](https://www.sqlite.org/quirks.html#double_quoted_string_literals_are_accepted) for more details.

    If you don't want this behavior, you can disable it via:

    ```ruby
    # config/application.rb
    config.active_record.sqlite3_adapter_strict_strings_by_default = false
    ```

    Fixes #27782.

    *fatkodima*, *Jean Boussier*

*   Resolve issue where a relation cache_version could be left stale.

    Previously, when `reset` was called on a relation object it did not reset the cache_versions
    ivar. This led to a confusing situation where despite having the correct data the relation
    still reported a stale cache_version.

    Usage:

    ```ruby
    developers = Developer.all
    developers.cache_version

    Developer.update_all(updated_at: Time.now.utc + 1.second)

    developers.cache_version # Stale cache_version
    developers.reset
    developers.cache_version # Returns the current correct cache_version
    ```

    Fixes #45341.

    *Austen Madden*

*   Add support for exclusion constraints (PostgreSQL-only).

    ```ruby
    add_exclusion_constraint :invoices, "daterange(start_date, end_date) WITH &&", using: :gist, name: "invoices_date_overlap"
    remove_exclusion_constraint :invoices, name: "invoices_date_overlap"
    ```

    See PostgreSQL's [`CREATE TABLE ... EXCLUDE ...`](https://www.postgresql.org/docs/12/sql-createtable.html#SQL-CREATETABLE-EXCLUDE) documentation for more on exclusion constraints.

    *Alex Robbin*

*   `change_column_null` raises if a non-boolean argument is provided

    Previously if you provided a non-boolean argument, `change_column_null` would
    treat it as truthy and make your column nullable. This could be surprising, so now
    the input must be either `true` or `false`.

    ```ruby
    change_column_null :table, :column, true # good
    change_column_null :table, :column, false # good
    change_column_null :table, :column, from: true, to: false # raises (previously this made the column nullable)
    ```

    *Alex Ghiculescu*

*   Enforce limit on table names length.

    Fixes #45130.

    *fatkodima*

*   Adjust the minimum MariaDB version for check constraints support.

    *Eddie Lebow*

*   Fix Hstore deserialize regression.

    *edsharp*

*   Add validity for PostgreSQL indexes.

    ```ruby
    connection.index_exists?(:users, :email, valid: true)
    connection.indexes(:users).select(&:valid?)
    ```

    *fatkodima*

*   Fix eager loading for models without primary keys.

    *Anmol Chopra*, *Matt Lawrence*, and *Jonathan Hefner*

*   Avoid validating a unique field if it has not changed and is backed by a unique index.

    Previously, when saving a record, Active Record will perform an extra query to check for the
    uniqueness of each attribute having a `uniqueness` validation, even if that attribute hasn't changed.
    If the database has the corresponding unique index, then this validation can never fail for persisted
    records, and we could safely skip it.

    *fatkodima*

*   Stop setting `sql_auto_is_null`

    Since version 5.5 the default has been off, we no longer have to manually turn it off.

    *Adam Hess*

*   Fix `touch` to raise an error for readonly columns.

    *fatkodima*

*   Add ability to ignore tables by regexp for SQL schema dumps.

    ```ruby
    ActiveRecord::SchemaDumper.ignore_tables = [/^_/]
    ```

    *fatkodima*

*   Avoid queries when performing calculations on contradictory relations.

    Previously calculations would make a query even when passed a
    contradiction, such as `User.where(id: []).count`. We no longer perform a
    query in that scenario.

    This applies to the following calculations: `count`, `sum`, `average`,
    `minimum` and `maximum`

    *Luan Vieira, John Hawthorn and Daniel Colson*

*   Allow using aliased attributes with `insert_all`/`upsert_all`.

    ```ruby
    class Book < ApplicationRecord
      alias_attribute :title, :name
    end

    Book.insert_all [{ title: "Remote", author_id: 1 }], returning: :title
    ```

    *fatkodima*

*   Support encrypted attributes on columns with default db values.

    This adds support for encrypted attributes defined on columns with default values.
    It will encrypt those values at creation time. Before, it would raise an
    error unless `config.active_record.encryption.support_unencrypted_data` was true.

    *Jorge Manrubia* and *Dima Fatko*

*   Allow overriding `reading_request?` in `DatabaseSelector::Resolver`

    The default implementation checks if a request is a `get?` or `head?`,
    but you can now change it to anything you like. If the method returns true,
    `Resolver#read` gets called meaning the request could be served by the
    replica database.

    *Alex Ghiculescu*

*   Remove `ActiveRecord.legacy_connection_handling`.

    *Eileen M. Uchitelle*

*   `rails db:schema:{dump,load}` now checks `ENV["SCHEMA_FORMAT"]` before config

    Since `rails db:structure:{dump,load}` was deprecated there wasn't a simple
    way to dump a schema to both SQL and Ruby formats. You can now do this with
    an environment variable. For example:

    ```
    SCHEMA_FORMAT=sql rake db:schema:dump
    ```

    *Alex Ghiculescu*

*   Fixed MariaDB default function support.

    Defaults would be written wrong in "db/schema.rb" and not work correctly
    if using `db:schema:load`. Further more the function name would be
    added as string content when saving new records.

    *kaspernj*

*   Add `active_record.destroy_association_async_batch_size` configuration

    This allows applications to specify the maximum number of records that will
    be destroyed in a single background job by the `dependent: :destroy_async`
    association option. By default, the current behavior will remain the same:
    when a parent record is destroyed, all dependent records will be destroyed
    in a single background job. If the number of dependent records is greater
    than this configuration, the records will be destroyed in multiple
    background jobs.

    *Nick Holden*

*   Fix `remove_foreign_key` with `:if_exists` option when foreign key actually exists.

    *fatkodima*

*   Remove `--no-comments` flag in structure dumps for PostgreSQL

    This broke some apps that used custom schema comments. If you don't want
    comments in your structure dump, you can use:

    ```ruby
    ActiveRecord::Tasks::DatabaseTasks.structure_dump_flags = ['--no-comments']
    ```

    *Alex Ghiculescu*

*   Reduce the memory footprint of fixtures accessors.

    Until now fixtures accessors were eagerly defined using `define_method`.
    So the memory usage was directly dependent of the number of fixtures and
    test suites.

    Instead fixtures accessors are now implemented with `method_missing`,
    so they incur much less memory and CPU overhead.

    *Jean Boussier*

*   Fix `config.active_record.destroy_association_async_job` configuration

    `config.active_record.destroy_association_async_job` should allow
    applications to specify the job that will be used to destroy associated
    records in the background for `has_many` associations with the
    `dependent: :destroy_async` option. Previously, that was ignored, which
    meant the default `ActiveRecord::DestroyAssociationAsyncJob` always
    destroyed records in the background.

    *Nick Holden*

*   Fix `change_column_comment` to preserve column's AUTO_INCREMENT in the MySQL adapter

    *fatkodima*

*   Fix quoting of `ActiveSupport::Duration` and `Rational` numbers in the MySQL adapter.

    *Kevin McPhillips*

*   Allow column name with COLLATE (e.g., title COLLATE "C") as safe SQL string

    *Shugo Maeda*

*   Permit underscores in the VERSION argument to database rake tasks.

    *Eddie Lebow*

*   Reversed the order of `INSERT` statements in `structure.sql` dumps

    This should decrease the likelihood of merge conflicts. New migrations
    will now be added at the top of the list.

    For existing apps, there will be a large diff the next time `structure.sql`
    is generated.

    *Alex Ghiculescu*, *Matt Larraz*

*   Fix PG.connect keyword arguments deprecation warning on ruby 2.7

    Fixes #44307.

    *Nikita Vasilevsky*

*   Fix dropping DB connections after serialization failures and deadlocks.

    Prior to 6.1.4, serialization failures and deadlocks caused rollbacks to be
    issued for both real transactions and savepoints. This breaks MySQL which
    disallows rollbacks of savepoints following a deadlock.

    6.1.4 removed these rollbacks, for both transactions and savepoints, causing
    the DB connection to be left in an unknown state and thus discarded.

    These rollbacks are now restored, except for savepoints on MySQL.

    *Thomas Morgan*

*   Make `ActiveRecord::ConnectionPool` Fiber-safe

    When `ActiveSupport::IsolatedExecutionState.isolation_level` is set to `:fiber`,
    the connection pool now supports multiple Fibers from the same Thread checking
    out connections from the pool.

    *Alex Matchneer*

*   Add `update_attribute!` to `ActiveRecord::Persistence`

    Similar to `update_attribute`, but raises `ActiveRecord::RecordNotSaved` when a `before_*` callback throws `:abort`.

    ```ruby
    class Topic < ActiveRecord::Base
      before_save :check_title

      def check_title
        throw(:abort) if title == "abort"
      end
    end

    topic = Topic.create(title: "Test Title")
    # #=> #<Topic title: "Test Title">
    topic.update_attribute!(:title, "Another Title")
    # #=> #<Topic title: "Another Title">
    topic.update_attribute!(:title, "abort")
    # raises ActiveRecord::RecordNotSaved
    ```

    *Drew Tempelmeyer*

*   Avoid loading every record in `ActiveRecord::Relation#pretty_print`

    ```ruby
    # Before
    pp Foo.all # Loads the whole table.

    # After
    pp Foo.all # Shows 10 items and an ellipsis.
    ```

    *Ulysse Buonomo*

*   Change `QueryMethods#in_order_of` to drop records not listed in values.

    `in_order_of` now filters down to the values provided, to match the behavior of the `Enumerable` version.

    *Kevin Newton*

*   Allow named expression indexes to be revertible.

    Previously, the following code would raise an error in a reversible migration executed while rolling back, due to the index name not being used in the index removal.

    ```ruby
    add_index(:settings, "(data->'property')", using: :gin, name: :index_settings_data_property)
    ```

    Fixes #43331.

    *Oliver Günther*

*   Fix incorrect argument in PostgreSQL structure dump tasks.

    Updating the `--no-comment` argument added in Rails 7 to the correct `--no-comments` argument.

    *Alex Dent*

*   Fix migration compatibility to create SQLite references/belongs_to column as integer when migration version is 6.0.

    Reference/belongs_to in migrations with version 6.0 were creating columns as
    bigint instead of integer for the SQLite Adapter.

    *Marcelo Lauxen*

*   Add a deprecation warning when `prepared_statements` configuration is not
    set for the mysql2 adapter.

    *Thiago Araujo and Stefanni Brasil*

*   Fix `QueryMethods#in_order_of` to handle empty order list.

    ```ruby
    Post.in_order_of(:id, []).to_a
    ```

    Also more explicitly set the column as secondary order, so that any other
    value is still ordered.

    *Jean Boussier*

*   Fix quoting of column aliases generated by calculation methods.

    Since the alias is derived from the table name, we can't assume the result
    is a valid identifier.

    ```ruby
    class Test < ActiveRecord::Base
      self.table_name = '1abc'
    end
    Test.group(:id).count
    # syntax error at or near "1" (ActiveRecord::StatementInvalid)
    # LINE 1: SELECT COUNT(*) AS count_all, "1abc"."id" AS 1abc_id FROM "1...
    ```

    *Jean Boussier*

*   Add `authenticate_by` when using `has_secure_password`.

    `authenticate_by` is intended to replace code like the following, which
    returns early when a user with a matching email is not found:

    ```ruby
    User.find_by(email: "...")&.authenticate("...")
    ```

    Such code is vulnerable to timing-based enumeration attacks, wherein an
    attacker can determine if a user account with a given email exists. After
    confirming that an account exists, the attacker can try passwords associated
    with that email address from other leaked databases, in case the user
    re-used a password across multiple sites (a common practice). Additionally,
    knowing an account email address allows the attacker to attempt a targeted
    phishing ("spear phishing") attack.

    `authenticate_by` addresses the vulnerability by taking the same amount of
    time regardless of whether a user with a matching email is found:

    ```ruby
    User.authenticate_by(email: "...", password: "...")
    ```

    *Jonathan Hefner*


Please check [7-0-stable](https://github.com/rails/rails/blob/7-0-stable/activerecord/CHANGELOG.md) for previous changes.<|MERGE_RESOLUTION|>--- conflicted
+++ resolved
@@ -1,8 +1,7 @@
-<<<<<<< HEAD
 *   Allow per attribute setting of YAML permitted classes (safe load) and unsafe load.
 
     *Carlos Palhares*
-=======
+
 *   Clear locking column on #dup
 
     This change fixes not to duplicate locking_column like id and timestamps.
@@ -266,7 +265,6 @@
     `active_connections?`, `clear_active_connections!`, `clear_reloadable_connections!`, `clear_all_connections!`, and `flush_idle_connections!` now operate on all pools by default. Previously they would default to using the `current_role` or `:writing` role unless specified.
 
     *Eileen M. Uchitelle*
->>>>>>> e05764f4
 
 *   Allow ActiveRecord::QueryMethods#select to receive hash values.
 
