<<<<<<< HEAD
*   Add predicate method to has_one accessors

    Introduces `other!` to the list of generated methods for singular associations.

    ```ruby
    account.beneficiary
    #=> nil

    account.benificiary!
    #=> #<ActiveRecord::RecordNotFound>

    Benificiary.create!(account: account)
    account.benificiary!
    #=> #<Benificiary>

    Benificiary.create!(account: account)
    account.benificiary!
    #=> #<ActiveRecord::SoleRecordExceeded>
    ```

    *Steve Polito*

*   Expose a generic fixture accessor for fixture names that may conflict with Minitest
=======
*   Retry known idempotent SELECT queries on connection-related exceptions

    SELECT queries we construct by walking the Arel tree and / or with known model attributes
    are idempotent and can safely be retried in the case of a connection error. Previously,
    adapters such as `TrilogyAdapter` would raise `ActiveRecord::ConnectionFailed: Trilogy::EOFError`
    when encountering a connection error mid-request.

    *Adrianna Chang*

*   Allow association's `foreign_key` to be composite.

    `query_constraints` option was the only way to configure a composite foreign key by passing an `Array`.
    Now it's possible to pass an Array value as `foreign_key` to achieve the same behavior of an association.

    *Nikita Vasilevsky*

*   Allow association's `primary_key` to be composite.

    Association's `primary_key` can be composite when derived from associated model `primary_key` or `query_constraints`.
    Now it's possible to explicitly set it as composite on the association.

    *Nikita Vasilevsky*

*   Add `config.active_record.permanent_connection_checkout` setting.

    Controls whether `ActiveRecord::Base.connection` raises an error, emits a deprecation warning, or neither.

    `ActiveRecord::Base.connection` checkouts a database connection from the pool and keeps it leased until the end of
    the request or job. This behavior can be undesirable in environments that use many more threads or fibers than there
    is available connections.

    This configuration can be used to track down and eliminate code that calls `ActiveRecord::Base.connection` and
    migrate it to use `ActiveRecord::Base.with_connection` instead.

    The default behavior remains unchanged, and there is currently no plans to change the default.

    *Jean Boussier*

*   Add dirties option to uncached.

    This adds a `dirties` option to `ActiveRecord::Base.uncached` and
    `ActiveRecord::ConnectionAdapters::ConnectionPool#uncached`.

    When set to `true` (the default), writes will clear all query caches belonging to the current thread.
    When set to `false`, writes to the affected connection pool will not clear any query cache.

    This is needed by Solid Cache so that cache writes do not clear query caches.

    *Donal McBreen*

*   Deprecate `ActiveRecord::Base.connection` in favor of `.lease_connection`.

    The method has been renamed as `lease_connection` to better reflect that the returned
    connection will be held for the duration of the request or job.

    This deprecation is a soft deprecation, no warnings will be issued and there is no
    current plan to remove the method.

    *Jean Boussier*

*   Deprecate `ActiveRecord::ConnectionAdapters::ConnectionPool#connection`.

    The method has been renamed as `lease_connection` to better reflect that the returned
    connection will be held for the duration of the request or job.

    *Jean Boussier*

*   Expose a generic fixture accessor for fixture names that may conflict with Minitest.
>>>>>>> 0033d462

    ```ruby
    assert_equal "Ruby on Rails", web_sites(:rubyonrails).name
    assert_equal "Ruby on Rails", fixture(:web_sites, :rubyonrails).name
    ```

    *Jean Boussier*

*   Using `Model.query_constraints` with a single non-primary-key column used to raise as expected, but with an
    incorrect error message. This has been fixed to raise with a more appropriate error message.

    *Joshua Young*

*   Fix `has_one` association autosave setting the foreign key attribute when it is unchanged.

    This behaviour is also inconsistent with autosaving `belongs_to` and can have unintended side effects like raising
    an `ActiveRecord::ReadOnlyAttributeError` when the foreign key attribute is marked as read-only.

    *Joshua Young*

*   Remove deprecated behavior that would rollback a transaction block when exited using `return`, `break` or `throw`.

    *Rafael Mendonça França*

*   Deprecate `Rails.application.config.active_record.commit_transaction_on_non_local_return`.

    *Rafael Mendonça França*

*   Remove deprecated support to pass `rewhere` to `ActiveRecord::Relation#merge`.

    *Rafael Mendonça França*

*   Remove deprecated support to pass `deferrable: true` to `add_foreign_key`.

    *Rafael Mendonça França*

*   Remove deprecated support to quote `ActiveSupport::Duration`.

    *Rafael Mendonça França*

*   Remove deprecated `#quote_bound_value`.

    *Rafael Mendonça França*

*   Remove deprecated `ActiveRecord::ConnectionAdapters::ConnectionPool#connection_klass`.

    *Rafael Mendonça França*

*   Remove deprecated support to apply `#connection_pool_list`, `#active_connections?`, `#clear_active_connections!`,
    `#clear_reloadable_connections!`, `#clear_all_connections!` and `#flush_idle_connections!` to the connections pools
    for the current role when the `role` argument isn't provided.

    *Rafael Mendonça França*

*   Remove deprecated `#all_connection_pools`.

    *Rafael Mendonça França*

*   Remove deprecated `ActiveRecord::ConnectionAdapters::SchemaCache#data_sources`.

    *Rafael Mendonça França*

*   Remove deprecated `ActiveRecord::ConnectionAdapters::SchemaCache.load_from`.

    *Rafael Mendonça França*

*   Remove deprecated `#all_foreign_keys_valid?` from database adapters.

    *Rafael Mendonça França*

*   Remove deprecated support to passing coder and class as second argument to `serialize`.

    *Rafael Mendonça França*

*   Remove deprecated support to `ActiveRecord::Base#read_attribute(:id)` to return the custom primary key value.

    *Rafael Mendonça França*

*   Remove deprecated `TestFixtures.fixture_path`.

    *Rafael Mendonça França*

*   Remove deprecated behavior to support referring to a singular association by its plural name.

    *Rafael Mendonça França*

*   Deprecate `Rails.application.config.active_record.allow_deprecated_singular_associations_name`

    *Rafael Mendonça França*

*   Remove deprecated support to passing `SchemaMigration` and `InternalMetadata` classes as arguments to
    `ActiveRecord::MigrationContext`.

    *Rafael Mendonça França*

*   Remove deprecated `ActiveRecord::Migration.check_pending` method.

    *Rafael Mendonça França*

*   Remove deprecated `ActiveRecord::LogSubscriber.runtime` method.

    *Rafael Mendonça França*

*   Remove deprecated `ActiveRecord::LogSubscriber.runtime=` method.

    *Rafael Mendonça França*

*   Remove deprecated `ActiveRecord::LogSubscriber.reset_runtime` method.

    *Rafael Mendonça França*

*   Remove deprecated support to define `explain` in the connection adapter with 2 arguments.

    *Rafael Mendonça França*

*   Remove deprecated `ActiveRecord::ActiveJobRequiredError`.

    *Rafael Mendonça França*

*   Remove deprecated `ActiveRecord::Base.clear_active_connections!`.

    *Rafael Mendonça França*

*   Remove deprecated `ActiveRecord::Base.clear_reloadable_connections!`.

    *Rafael Mendonça França*

*   Remove deprecated `ActiveRecord::Base.clear_all_connections!`.

    *Rafael Mendonça França*

*   Remove deprecated `ActiveRecord::Base.flush_idle_connections!`.

    *Rafael Mendonça França*

*   Remove deprecated `name` argument from `ActiveRecord::Base.remove_connection`.

    *Rafael Mendonça França*

*   Remove deprecated support to call `alias_attribute` with non-existent attribute names.

    *Rafael Mendonça França*

*   Remove deprecated `Rails.application.config.active_record.suppress_multiple_database_warning`.

    *Rafael Mendonça França*

*   Add ActiveRecord::Encryption::MessagePackMessageSerializer

    Serialize data to the MessagePack format, for efficient storage in binary columns.

    The binary encoding requires around 30% less space than the base64 encoding
    used by the default serializer.

    *Donal McBreen*

*   Add support for encrypting binary columns

    Ensure encryption and decryption pass `Type::Binary::Data` around for binary data.

    Previously encrypting binary columns with the `ActiveRecord::Encryption::MessageSerializer`
    incidentally worked for MySQL and SQLite, but not PostgreSQL.

    *Donal McBreen*

*   Deprecated `ENV["SCHEMA_CACHE"]` in favor of `schema_cache_path` in the database configuration.

    *Rafael Mendonça França*

*   Add `ActiveRecord::Base.with_connection` as a shortcut for leasing a connection for a short duration.

    The leased connection is yielded, and for the duration of the block, any call to `ActiveRecord::Base.connection`
    will yield that same connection.

    This is useful to perform a few database operations without causing a connection to be leased for the
    entire duration of the request or job.

    *Jean Boussier*

*   Deprecate `config.active_record.warn_on_records_fetched_greater_than` now that `sql.active_record`
    notification includes `:row_count` field.

    *Jason Nochlin*

*   The fix ensures that the association is joined using the appropriate join type
    (either inner join or left outer join) based on the existing joins in the scope.

    This prevents unintentional overrides of existing join types and ensures consistency in the generated SQL queries.

    Example:



    ```ruby
    # `associated` will use `LEFT JOIN` instead of using `JOIN`
    Post.left_joins(:author).where.associated(:author)
    ```

    *Saleh Alhaddad*

*   Fix an issue where `ActiveRecord::Encryption` configurations are not ready before the loading
    of Active Record models, when an application is eager loaded. As a result, encrypted attributes
    could be misconfigured in some cases.

    *Maxime Réty*

*   Deprecate defining an `enum` with keyword arguments.

    ```ruby
    class Function > ApplicationRecord
      # BAD
      enum color: [:red, :blue],
           type: [:instance, :class]

      # GOOD
      enum :color, [:red, :blue]
      enum :type, [:instance, :class]
    end
    ```

    *Hartley McGuire*

*   Add `config.active_record.validate_migration_timestamps` option for validating migration timestamps.

    When set, validates that the timestamp prefix for a migration is no more than a day ahead of
    the timestamp associated with the current time. This is designed to prevent migrations prefixes
    from being hand-edited to future timestamps, which impacts migration generation and other
    migration commands.

    *Adrianna Chang*

*   Properly synchronize `Mysql2Adapter#active?` and `TrilogyAdapter#active?`

    As well as `disconnect!` and `verify!`.

    This generally isn't a big problem as connections must not be shared between
    threads, but is required when running transactional tests or system tests
    and could lead to a SEGV.

    *Jean Boussier*

*   Support `:source_location` tag option for query log tags

    ```ruby
    config.active_record.query_log_tags << :source_location
    ```

    Calculating the caller location is a costly operation and should be used primarily in development
    (note, there is also a `config.active_record.verbose_query_logs` that serves the same purpose)
    or occasionally on production for debugging purposes.

    *fatkodima*

*   Add an option to `ActiveRecord::Encryption::Encryptor` to disable compression

    Allow compression to be disabled by setting `compress: false`

    ```ruby
      class User
        encrypts :name, encryptor: ActiveRecord::Encryption::Encryptor.new(compress: false)
      end
    ```

    *Donal McBreen*

*   Deprecate passing strings to `ActiveRecord::Tasks::DatabaseTasks.cache_dump_filename`.

    A `ActiveRecord::DatabaseConfigurations::DatabaseConfig` object should be passed instead.

    *Rafael Mendonça França*

*   Add row_count field to sql.active_record notification

    This field returns the amount of rows returned by the query that emitted the notification.

    This metric is useful in cases where one wants to detect queries with big result sets.

    *Marvin Bitterlich*

*   Consistently raise an `ArgumentError` when passing an invalid argument to a nested attributes association writer.

    Previously, this would only raise on collection associations and produce a generic error on singular associations.

    Now, it will raise on both collection and singular associations.

    *Joshua Young*

*   Fix single quote escapes on default generated MySQL columns

    MySQL 5.7.5+ supports generated columns, which can be used to create a column that is computed from an expression.

    Previously, the schema dump would output a string with double escapes for generated columns with single quotes in the default expression.

    This would result in issues when importing the schema on a fresh instance of a MySQL database.

    Now, the string will not be escaped and will be valid Ruby upon importing of the schema.

    *Yash Kapadia*

*   Fix Migrations with versions older than 7.1 validating options given to
    `add_reference` and `t.references`.

    *Hartley McGuire*

*   Add `<role>_types` class method to `ActiveRecord::DelegatedType` so that the delegated types can be instrospected

    *JP Rosevear*

*   Make `schema_dump`, `query_cache`, `replica` and `database_tasks` configurable via `DATABASE_URL`

    This wouldn't always work previously because boolean values would be interpreted as strings.

    e.g. `DATABASE_URL=postgres://localhost/foo?schema_dump=false` now properly disable dumping the schema
    cache.

    *Mike Coutermarsh*, *Jean Boussier*

*   Introduce `ActiveRecord::Transactions::ClassMethods#set_callback`

     It is identical to `ActiveSupport::Callbacks::ClassMethods#set_callback`
     but with support for `after_commit` and `after_rollback` callback options.

    *Joshua Young*

*   Make `ActiveRecord::Encryption::Encryptor` agnostic of the serialization format used for encrypted data.

    Previously, the encryptor instance only allowed an encrypted value serialized as a `String` to be passed to the message serializer.

    Now, the encryptor lets the configured `message_serializer` decide which types of serialized encrypted values are supported. A custom serialiser is therefore allowed to serialize `ActiveRecord::Encryption::Message` objects using a type other than `String`.

    The default `ActiveRecord::Encryption::MessageSerializer` already ensures that only `String` objects are passed for deserialization.

    *Maxime Réty*

*   Fix `encrypted_attribute?` to take into account context properties passed to `encrypts`.

    *Maxime Réty*

*   The object returned by `explain` now responds to `pluck`, `first`,
    `last`, `average`, `count`, `maximum`, `minimum`, and `sum`. Those
    new methods run `EXPLAIN` on the corresponding queries:

    ```ruby
    User.all.explain.count
    # EXPLAIN SELECT COUNT(*) FROM `users`
    # ...

    User.all.explain.maximum(:id)
    # EXPLAIN SELECT MAX(`users`.`id`) FROM `users`
    # ...
    ```

    *Petrik de Heus*

*   Fixes an issue where `validates_associated` `:on`  option wasn't respected
    when validating associated records.

    *Austen Madden*, *Alex Ghiculescu*, *Rafał Brize*

*   Allow overriding SQLite defaults from `database.yml`.

    Any PRAGMA configuration set under the `pragmas` key in the configuration
    file takes precedence over Rails' defaults, and additional PRAGMAs can be
    set as well.

    ```yaml
    database: storage/development.sqlite3
    timeout: 5000
    pragmas:
      journal_mode: off
      temp_store: memory
    ```

    *Stephen Margheim*

*   Remove warning message when running SQLite in production, but leave it unconfigured.

    There are valid use cases for running SQLite in production. However, it must be done
    with care, so instead of a warning most users won't see anyway, it's preferable to
    leave the configuration commented out to force them to think about having the database
    on a persistent volume etc.

    *Jacopo Beschi*, *Jean Boussier*

*   Add support for generated columns to the SQLite3 adapter.

    Generated columns (both stored and dynamic) are supported since version 3.31.0 of SQLite.
    This adds support for those to the SQLite3 adapter.

    ```ruby
    create_table :users do |t|
      t.string :name
      t.virtual :name_upper, type: :string, as: 'UPPER(name)'
      t.virtual :name_lower, type: :string, as: 'LOWER(name)', stored: true
    end
    ```

    *Stephen Margheim*

*   TrilogyAdapter: ignore `host` if `socket` parameter is set.

    This allows to configure a connection on a UNIX socket via `DATABASE_URL`:

    ```
    DATABASE_URL=trilogy://does-not-matter/my_db_production?socket=/var/run/mysql.sock
    ```

    *Jean Boussier*

*   Make `assert_queries_count`, `assert_no_queries`, `assert_queries_match`, and
    `assert_no_queries_match` assertions public.

    To assert the expected number of queries are made, Rails internally uses `assert_queries_count` and
    `assert_no_queries`. To assert that specific SQL queries are made, `assert_queries_match` and
    `assert_no_queries_match` are used. These assertions can now be used in applications as well.

    ```ruby
    class ArticleTest < ActiveSupport::TestCase
      test "queries are made" do
        assert_queries_count(1) { Article.first }
      end

      test "creates a foreign key" do
        assert_queries_match(/ADD FOREIGN KEY/i, include_schema: true) do
          @connection.add_foreign_key(:comments, :posts)
        end
      end
    end
    ```

    *Petrik de Heus*, *fatkodima*

*   Fix `has_secure_token` calls the setter method on initialize.

    *Abeid Ahmed*

*   When using a `DATABASE_URL`, allow for a configuration to map the protocol in the URL to a specific database
    adapter. This allows decoupling the adapter the application chooses to use from the database connection details
    set in the deployment environment.

    ```ruby
    # ENV['DATABASE_URL'] = "mysql://localhost/example_database"
    config.active_record.protocol_adapters.mysql = "trilogy"
    # will connect to MySQL using the trilogy adapter
    ```

    *Jean Boussier*, *Kevin McPhillips*

*   In cases where MySQL returns `warning_count` greater than zero, but returns no warnings when
    the `SHOW WARNINGS` query is executed, `ActiveRecord.db_warnings_action` proc will still be
    called with a generic warning message rather than silently ignoring the warning(s).

    *Kevin McPhillips*

*   `DatabaseConfigurations#configs_for` accepts a symbol in the `name` parameter.

    *Andrew Novoselac*

*   Fix `where(field: values)` queries when `field` is a serialized attribute
    (for example, when `field` uses `ActiveRecord::Base.serialize` or is a JSON
    column).

    *João Alves*

*   Make the output of `ActiveRecord::Core#inspect` configurable.

    By default, calling `inspect` on a record will yield a formatted string including just the `id`.

    ```ruby
    Post.first.inspect #=> "#<Post id: 1>"
    ```

    The attributes to be included in the output of `inspect` can be configured with
    `ActiveRecord::Core#attributes_for_inspect`.

    ```ruby
    Post.attributes_for_inspect = [:id, :title]
    Post.first.inspect #=> "#<Post id: 1, title: "Hello, World!">"
    ```

    With `attributes_for_inspect` set to `:all`, `inspect` will list all the record's attributes.

    ```ruby
    Post.attributes_for_inspect = :all
    Post.first.inspect #=> "#<Post id: 1, title: "Hello, World!", published_at: "2023-10-23 14:28:11 +0000">"
    ```

    In `development` and `test` mode, `attributes_for_inspect` will be set to `:all` by default.

    You can also call `full_inspect` to get an inspection with all the attributes.

    The attributes in `attribute_for_inspect` will also be used for `pretty_print`.

    *Andrew Novoselac*

*   Don't mark attributes as changed when reassigned to `Float::INFINITY` or
    `-Float::INFINITY`.

    *Maicol Bentancor*

*   Support the `RETURNING` clause for MariaDB.

    *fatkodima*, *Nikolay Kondratyev*

*   The SQLite3 adapter now implements the `supports_deferrable_constraints?` contract.

    Allows foreign keys to be deferred by adding the `:deferrable` key to the `foreign_key` options.

    ```ruby
    add_reference :person, :alias, foreign_key: { deferrable: :deferred }
    add_reference :alias, :person, foreign_key: { deferrable: :deferred }
    ```

    *Stephen Margheim*

*   Add the `set_constraints` helper to PostgreSQL connections.

    ```ruby
    Post.create!(user_id: -1) # => ActiveRecord::InvalidForeignKey

    Post.transaction do
      Post.connection.set_constraints(:deferred)
      p = Post.create!(user_id: -1)
      u = User.create!
      p.user = u
      p.save!
    end
    ```

    *Cody Cutrer*

*   Include `ActiveModel::API` in `ActiveRecord::Base`.

    *Sean Doyle*

*   Ensure `#signed_id` outputs `url_safe` strings.

    *Jason Meller*

*   Add `nulls_last` and working `desc.nulls_first` for MySQL.

    *Tristan Fellows*

*   Allow for more complex hash arguments for `order` which mimics `where` in `ActiveRecord::Relation`.

    ```ruby
    Topic.includes(:posts).order(posts: { created_at: :desc })
    ```

    *Myles Boone*

Please check [7-1-stable](https://github.com/rails/rails/blob/7-1-stable/activerecord/CHANGELOG.md) for previous changes.<|MERGE_RESOLUTION|>--- conflicted
+++ resolved
@@ -1,4 +1,3 @@
-<<<<<<< HEAD
 *   Add predicate method to has_one accessors
 
     Introduces `other!` to the list of generated methods for singular associations.
@@ -21,8 +20,6 @@
 
     *Steve Polito*
 
-*   Expose a generic fixture accessor for fixture names that may conflict with Minitest
-=======
 *   Retry known idempotent SELECT queries on connection-related exceptions
 
     SELECT queries we construct by walking the Arel tree and / or with known model attributes
@@ -91,7 +88,6 @@
     *Jean Boussier*
 
 *   Expose a generic fixture accessor for fixture names that may conflict with Minitest.
->>>>>>> 0033d462
 
     ```ruby
     assert_equal "Ruby on Rails", web_sites(:rubyonrails).name
