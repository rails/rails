--- conflicted
+++ resolved
@@ -1,11 +1,10 @@
-<<<<<<< HEAD
 *   PostgreSQL adapter method `enable_extension` now allows parameter to be `[schema_name.]<extension_name>`
     if the extension must be installed on another schema.
 
     Example: `enable_extension('heroku_ext.hstore')`
 
     *Leonardo Luarte*
-=======
+
 *   Adapter `#execute` methods now accept an `allow_retry` option. When set to `true`, the SQL statement will be
     retried, up to the database's configured `connection_retries` value, upon encountering connection-related errors.
 
@@ -241,7 +240,6 @@
     #    FROM \"posts\" INNER JOIN \"comments\" ON \"comments\".\"post_id\" = \"posts\".\"id\""
     ```
     *Oleksandr Holubenko*, *Josef Šimánek*, *Jean Boussier*
->>>>>>> 73388a23
 
 *   Adapts virtual attributes on `ActiveRecord::Persistence#becomes`.
 
