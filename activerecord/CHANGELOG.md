<<<<<<< HEAD
* Better handle SQL queries with invalid encoding.

    ```ruby
    Post.create(name: "broken \xC8 UTF-8")
    ```

    Would cause all adapters to fail in a non controlled way in the code
    responsible to detect write queries.

    The query is now properly passed to the database connection, which might or might
    not be able to handle it, but will either succeed or failed in a more correct way.

    *Jean Boussier*


*   Ignore persisted in-memory records when merging target lists.

    *Kevin Sjöberg*

*   Fix regression bug that caused ignoring additional conditions for preloading has_many-through relations.

    Fixes #43132

    *Alexander Pauly*

*   Fix `ActiveRecord::InternalMetadata` to not be broken by `config.active_record.record_timestamps = false`

    Since the model always create the timestamp columns, it has to set them, otherwise it breaks
    various DB management tasks.

    Fixes #42983

    *Jean Boussier*

*   Fix compatibility with `psych >= 4`.

    Starting in Psych 4.0.0 `YAML.load` behaves like `YAML.safe_load`. To preserve compatibility
    Active Record's schema cache loader and `YAMLColumn` now uses `YAML.unsafe_load` if available.

    *Jean Boussier*

*   `ActiveRecord::Base.logger` is now a `class_attribute`.
=======
## Rails 6.1.4.3 (December 14, 2021) ##

*   No changes.

>>>>>>> ac2e12a0

## Rails 6.1.4.2 (December 14, 2021) ##

*   No changes.


## Rails 6.1.4.1 (August 19, 2021) ##

*   No changes.


## Rails 6.1.4 (June 24, 2021) ##

*   Do not try to rollback transactions that failed due to a `ActiveRecord::TransactionRollbackError`.

    *Jamie McCarthy*

*   Raise an error if `pool_config` is `nil` in `set_pool_config`.

    *Eileen M. Uchitelle*

*   Fix compatibility with `psych >= 4`.

    Starting in Psych 4.0.0 `YAML.load` behaves like `YAML.safe_load`. To preserve compatibility
    Active Record's schema cache loader and `YAMLColumn` now uses `YAML.unsafe_load` if available.

    *Jean Boussier*

*   Support using replicas when using `rails dbconsole`.

    *Christopher Thornton*

*   Restore connection pools after transactional tests.

    *Eugene Kenny*

*   Change `upsert_all` to fails cleanly for MySQL when `:unique_by` is used.

    *Bastian Bartmann*

*   Fix user-defined `self.default_scope` to respect table alias.

    *Ryuta Kamizono*

*   Clear `@cache_keys` cache after `update_all`, `delete_all`, `destroy_all`.

    *Ryuta Kamizono*

*   Changed Arel predications `contains` and `overlaps` to use
    `quoted_node` so that PostgreSQL arrays are quoted properly.

    *Bradley Priest*

*   Fix `merge` when the `where` clauses have string contents.

    *Ryuta Kamizono*

*   Fix rollback of parent destruction with nested `dependent: :destroy`.

    *Jacopo Beschi*

*   Fix binds logging for `"WHERE ... IN ..."` statements.

    *Ricardo Díaz*

*   Handle `false` in relation strict loading checks.

    Previously when a model had strict loading set to true and then had a
    relation set `strict_loading` to false the false wasn't considered when
    deciding whether to raise/warn about strict loading.

    ```
    class Dog < ActiveRecord::Base
      self.strict_loading_by_default = true

      has_many :treats, strict_loading: false
    end
    ```

    In the example, `dog.treats` would still raise even though
    `strict_loading` was set to false. This is a bug affecting more than
    Active Storage which is why I made this PR superseding #41461. We need
    to fix this for all applications since the behavior is a little
    surprising. I took the test from #41461 and the code suggestion from #41453
    with some additions.

    *Eileen M. Uchitelle*, *Radamés Roriz*

*   Fix numericality validator without precision.

    *Ryuta Kamizono*

*   Fix aggregate attribute on Enum types.

    *Ryuta Kamizono*

*   Fix `CREATE INDEX` statement generation for PostgreSQL.

    *eltongo*

*   Fix where clause on enum attribute when providing array of strings.

    *Ryuta Kamizono*

*   Fix `unprepared_statement` to work it when nesting.

    *Ryuta Kamizono*


## Rails 6.1.3.2 (May 05, 2021) ##

*   No changes.


## Rails 6.1.3.1 (March 26, 2021) ##

*   No changes.


## Rails 6.1.3 (February 17, 2021) ##

*   Fix the MySQL adapter to always set the right collation and charset
    to the connection session.

    *Rafael Mendonça França*

*   Fix MySQL adapter handling of time objects when prepared statements
    are enabled.

    *Rafael Mendonça França*

*   Fix scoping in enum fields using conditions that would generate
    an `IN` clause.

    *Ryuta Kamizono*

*   Skip optimised #exist? query when #include? is called on a relation
    with a having clause

    Relations that have aliased select values AND a having clause that
    references an aliased select value would generate an error when
    #include? was called, due to an optimisation that would generate
    call #exists? on the relation instead, which effectively alters
    the select values of the query (and thus removes the aliased select
    values), but leaves the having clause intact. Because the having
    clause is then referencing an aliased column that is no longer
    present in the simplified query, an ActiveRecord::InvalidStatement
    error was raised.

    An sample query affected by this problem:

    ```ruby
    Author.select('COUNT(*) as total_posts', 'authors.*')
          .joins(:posts)
          .group(:id)
          .having('total_posts > 2')
          .include?(Author.first)
    ```

    This change adds an addition check to the condition that skips the
    simplified #exists? query, which simply checks for the presence of
    a having clause.

    Fixes #41417

    *Michael Smart*

*   Increment postgres prepared statement counter before making a prepared statement, so if the statement is aborted
    without Rails knowledge (e.g., if app gets kill -9d during long-running query or due to Rack::Timeout), app won't end
    up in perpetual crash state for being inconsistent with Postgres.

    *wbharding*, *Martin Tepper*


## Rails 6.1.2.1 (February 10, 2021) ##

*   Fix possible DoS vector in PostgreSQL money type

    Carefully crafted input can cause a DoS via the regular expressions used
    for validating the money format in the PostgreSQL adapter.  This patch
    fixes the regexp.

    Thanks to @dee-see from Hackerone for this patch!

    [CVE-2021-22880]

    *Aaron Patterson*


## Rails 6.1.2 (February 09, 2021) ##

*   Fix timestamp type for sqlite3.

    *Eileen M. Uchitelle*

*   Make destroy async transactional.

    An active record rollback could occur while enqueuing a job. In this
    case the job would enqueue even though the database deletion
    rolledback putting things in a funky state.

    Now the jobs are only enqueued until after the db transaction has been committed.

    *Cory Gwin*

*   Fix malformed packet error in MySQL statement for connection configuration.

    *robinroestenburg*

*   Connection specification now passes the "url" key as a configuration for the
    adapter if the "url" protocol is "jdbc", "http", or "https". Previously only
    urls with the "jdbc" prefix were passed to the Active Record Adapter, others
    are assumed to be adapter specification urls.

    Fixes #41137.

    *Jonathan Bracy*

*   Fix granular connection swapping when there are multiple abstract classes.

    *Eileen M. Uchitelle*

*   Fix `find_by` with custom primary key for belongs_to association.

    *Ryuta Kamizono*

*   Add support for `rails console --sandbox` for multiple database applications.

    *alpaca-tc*

*   Fix `where` on polymorphic association with empty array.

    *Ryuta Kamizono*

*   Fix preventing writes for `ApplicationRecord`.

    *Eileen M. Uchitelle*


## Rails 6.1.1 (January 07, 2021) ##

*   Fix fixtures loading when strict loading is enabled for the association.

    *Alex Ghiculescu*

*   Fix `where` with custom primary key for belongs_to association.

    *Ryuta Kamizono*

*   Fix `where` with aliased associations.

    *Ryuta Kamizono*

*   Fix `composed_of` with symbol mapping.

    *Ryuta Kamizono*

*   Don't skip money's type cast for pluck and calculations.

    *Ryuta Kamizono*

*   Fix `where` on polymorphic association with non Active Record object.

    *Ryuta Kamizono*

*   Make sure `db:prepare` works even the schema file doesn't exist.

    *Rafael Mendonça França*

*   Fix complicated `has_many :through` with nested where condition.

    *Ryuta Kamizono*

*   Handle STI models for `has_many dependent: :destroy_async`.

    *Muhammad Usman*

*   Restore possibility of passing `false` to :polymorphic option of `belongs_to`.

    Previously, passing `false` would trigger the option validation logic
    to throw an error saying :polymorphic would not be a valid option.

    *glaszig*

*   Allow adding nonnamed expression indexes to be revertible.

    Fixes #40732.

    Previously, the following code would raise an error, when executed while rolling back,
    and the index name should be specified explicitly. Now, the index name is inferred
    automatically.

    ```ruby
    add_index(:items, "to_tsvector('english', description)")
    ```

    *fatkodima*


## Rails 6.1.0 (December 09, 2020) ##

*   Only warn about negative enums if a positive form that would cause conflicts exists.

    Fixes #39065.

    *Alex Ghiculescu*

*   Change `attribute_for_inspect` to take `filter_attributes` in consideration.

    *Rafael Mendonça França*

*   Fix odd behavior of inverse_of with multiple belongs_to to same class.

    Fixes #35204.

    *Tomoyuki Kai*

*   Build predicate conditions with objects that delegate `#id` and primary key:

    ```ruby
    class AdminAuthor
      delegate_missing_to :@author

      def initialize(author)
        @author = author
      end
    end

    Post.where(author: AdminAuthor.new(author))
    ```

    *Sean Doyle*

*   Add `connected_to_many` API.

    This API allows applications to connect to multiple databases at once without switching all of them or implementing a deeply nested stack.

    Before:

        AnimalsRecord.connected_to(role: :reading) do
          MealsRecord.connected_to(role: :reading) do
            Dog.first # read from animals replica
            Dinner.first # read from meals replica
            Person.first # read from primary writer
          end
        end

    After:

        ActiveRecord::Base.connected_to_many([AnimalsRecord, MealsRecord], role: :reading) do
          Dog.first # read from animals replica
          Dinner.first # read from meals replica
          Person.first # read from primary writer
        end

    *Eileen M. Uchitelle*, *John Crepezzi*

*   Add option to raise or log for `ActiveRecord::StrictLoadingViolationError`.

    Some applications may not want to raise an error in production if using `strict_loading`. This would allow an application to set strict loading to log for the production environment while still raising in development and test environments.

    Set `config.active_record.action_on_strict_loading_violation` to `:log` errors instead of raising.

    *Eileen M. Uchitelle*

*   Allow the inverse of a `has_one` association that was previously autosaved to be loaded.

    Fixes #34255.

    *Steven Weber*

*   Optimise the length of index names for polymorphic references by using the reference name rather than the type and id column names.

    Because the default behaviour when adding an index with multiple columns is to use all column names in the index name, this could frequently lead to overly long index names for polymorphic references which would fail the migration if it exceeded the database limit.

    This change reduces the chance of that happening by using the reference name, e.g. `index_my_table_on_my_reference`.

    Fixes #38655.

    *Luke Redpath*

*   MySQL: Uniqueness validator now respects default database collation,
    no longer enforce case sensitive comparison by default.

    *Ryuta Kamizono*

*   Remove deprecated methods from `ActiveRecord::ConnectionAdapters::DatabaseLimits`.

    `column_name_length`
    `table_name_length`
    `columns_per_table`
    `indexes_per_table`
    `columns_per_multicolumn_index`
    `sql_query_length`
    `joins_per_query`

    *Rafael Mendonça França*

*   Remove deprecated `ActiveRecord::ConnectionAdapters::AbstractAdapter#supports_multi_insert?`.

    *Rafael Mendonça França*

*   Remove deprecated `ActiveRecord::ConnectionAdapters::AbstractAdapter#supports_foreign_keys_in_create?`.

    *Rafael Mendonça França*

*   Remove deprecated `ActiveRecord::ConnectionAdapters::PostgreSQLAdapter#supports_ranges?`.

    *Rafael Mendonça França*

*   Remove deprecated `ActiveRecord::Base#update_attributes` and `ActiveRecord::Base#update_attributes!`.

    *Rafael Mendonça França*

*   Remove deprecated `migrations_path` argument in `ActiveRecord::ConnectionAdapter::SchemaStatements#assume_migrated_upto_version`.

    *Rafael Mendonça França*

*   Remove deprecated `config.active_record.sqlite3.represent_boolean_as_integer`.

    *Rafael Mendonça França*

*   `relation.create` does no longer leak scope to class level querying methods
    in initialization block and callbacks.

    Before:

        User.where(name: "John").create do |john|
          User.find_by(name: "David") # => nil
        end

    After:

        User.where(name: "John").create do |john|
          User.find_by(name: "David") # => #<User name: "David", ...>
        end

    *Ryuta Kamizono*

*   Named scope chain does no longer leak scope to class level querying methods.

        class User < ActiveRecord::Base
          scope :david, -> { User.where(name: "David") }
        end

    Before:

        User.where(name: "John").david
        # SELECT * FROM users WHERE name = 'John' AND name = 'David'

    After:

        User.where(name: "John").david
        # SELECT * FROM users WHERE name = 'David'

    *Ryuta Kamizono*

*   Remove deprecated methods from `ActiveRecord::DatabaseConfigurations`.

    `fetch`
    `each`
    `first`
    `values`
    `[]=`

    *Rafael Mendonça França*

*   `where.not` now generates NAND predicates instead of NOR.

     Before:

        User.where.not(name: "Jon", role: "admin")
        # SELECT * FROM users WHERE name != 'Jon' AND role != 'admin'

     After:

        User.where.not(name: "Jon", role: "admin")
        # SELECT * FROM users WHERE NOT (name == 'Jon' AND role == 'admin')

    *Rafael Mendonça França*

*   Remove deprecated `ActiveRecord::Result#to_hash` method.

    *Rafael Mendonça França*

*   Deprecate `ActiveRecord::Base.allow_unsafe_raw_sql`.

    *Rafael Mendonça França*

*   Remove deprecated support for using unsafe raw SQL in `ActiveRecord::Relation` methods.

    *Rafael Mendonça França*

*   Allow users to silence the "Rails couldn't infer whether you are using multiple databases..."
    message using `config.active_record.suppress_multiple_database_warning`.

    *Omri Gabay*

*   Connections can be granularly switched for abstract classes when `connected_to` is called.

    This change allows `connected_to` to switch a `role` and/or `shard` for a single abstract class instead of all classes globally. Applications that want to use the new feature need to set `config.active_record.legacy_connection_handling` to `false` in their application configuration.

    Example usage:

    Given an application we have a `User` model that inherits from `ApplicationRecord` and a `Dog` model that inherits from `AnimalsRecord`. `AnimalsRecord` and `ApplicationRecord` have writing and reading connections as well as shard `default`, `one`, and `two`.

    ```ruby
    ActiveRecord::Base.connected_to(role: :reading) do
      User.first # reads from default replica
      Dog.first # reads from default replica

      AnimalsRecord.connected_to(role: :writing, shard: :one) do
        User.first # reads from default replica
        Dog.first # reads from shard one primary
      end

      User.first # reads from default replica
      Dog.first # reads from default replica

      ApplicationRecord.connected_to(role: :writing, shard: :two) do
        User.first # reads from shard two primary
        Dog.first # reads from default replica
      end
    end
    ```

    *Eileen M. Uchitelle*, *John Crepezzi*

*   Allow double-dash comment syntax when querying read-only databases

    *James Adam*

*   Add `values_at` method.

    Returns an array containing the values associated with the given methods.

    ```ruby
    topic = Topic.first
    topic.values_at(:title, :author_name)
    # => ["Budget", "Jason"]
    ```

    Similar to `Hash#values_at` but on an Active Record instance.

    *Guillaume Briday*

*   Fix `read_attribute_before_type_cast` to consider attribute aliases.

    *Marcelo Lauxen*

*   Support passing record to uniqueness validator `:conditions` callable:

    ```ruby
    class Article < ApplicationRecord
      validates_uniqueness_of :title, conditions: ->(article) {
        published_at = article.published_at
        where(published_at: published_at.beginning_of_year..published_at.end_of_year)
      }
    end
    ```

    *Eliot Sykes*

*   `BatchEnumerator#update_all` and `BatchEnumerator#delete_all` now return the
    total number of rows affected, just like their non-batched counterparts.

    ```ruby
    Person.in_batches.update_all("first_name = 'Eugene'") # => 42
    Person.in_batches.delete_all # => 42
    ```

    Fixes #40287.

    *Eugene Kenny*

*   Add support for PostgreSQL `interval` data type with conversion to
    `ActiveSupport::Duration` when loading records from database and
    serialization to ISO 8601 formatted duration string on save.
    Add support to define a column in migrations and get it in a schema dump.
    Optional column precision is supported.

    To use this in 6.1, you need to place the next string to your model file:

        attribute :duration, :interval

    To keep old behavior until 7.0 is released:

        attribute :duration, :string

    Example:

        create_table :events do |t|
          t.string   :name
          t.interval :duration
        end

        class Event < ApplicationRecord
          attribute :duration, :interval
        end

        Event.create!(name: 'Rock Fest', duration: 2.days)
        Event.last.duration # => 2 days
        Event.last.duration.iso8601 # => "P2D"
        Event.new(duration: 'P1DT12H3S').duration # => 1 day, 12 hours, and 3 seconds
        Event.new(duration: '1 day') # Unknown value will be ignored and NULL will be written to database

    *Andrey Novikov*

*   Allow associations supporting the `dependent:` key to take `dependent: :destroy_async`.

    ```ruby
    class Account < ActiveRecord::Base
        belongs_to :supplier, dependent: :destroy_async
    end
    ```

    `:destroy_async` will enqueue a job to destroy associated records in the background.

    *DHH*, *George Claghorn*, *Cory Gwin*, *Rafael Mendonça França*, *Adrianna Chang*

*   Add `SKIP_TEST_DATABASE` environment variable to disable modifying the test database when `rails db:create` and `rails db:drop` are called.

    *Jason Schweier*

*   `connects_to` can only be called on `ActiveRecord::Base` or abstract classes.

    Ensure that `connects_to` can only be called from `ActiveRecord::Base` or abstract classes. This protects the application from opening duplicate or too many connections.

    *Eileen M. Uchitelle*, *John Crepezzi*

*   All connection adapters `execute` now raises `ActiveRecord::ConnectionNotEstablished` rather than
    `ActiveRecord::StatementInvalid` when they encounter a connection error.

    *Jean Boussier*

*   `Mysql2Adapter#quote_string` now raises `ActiveRecord::ConnectionNotEstablished` rather than
    `ActiveRecord::StatementInvalid` when it can't connect to the MySQL server.

    *Jean Boussier*

*   Add support for check constraints that are `NOT VALID` via `validate: false` (PostgreSQL-only).

    *Alex Robbin*

*   Ensure the default configuration is considered primary or first for an environment

    If a multiple database application provides a configuration named primary, that will be treated as default. In applications that do not have a primary entry, the default database configuration will be the first configuration for an environment.

    *Eileen M. Uchitelle*

*   Allow `where` references association names as joined table name aliases.

    ```ruby
    class Comment < ActiveRecord::Base
      enum label: [:default, :child]
      has_many :children, class_name: "Comment", foreign_key: :parent_id
    end

    # ... FROM comments LEFT OUTER JOIN comments children ON ... WHERE children.label = 1
    Comment.includes(:children).where("children.label": "child")
    ```

    *Ryuta Kamizono*

*   Support storing demodulized class name for polymorphic type.

    Before Rails 6.1, storing demodulized class name is supported only for STI type
    by `store_full_sti_class` class attribute.

    Now `store_full_class_name` class attribute can handle both STI and polymorphic types.

    *Ryuta Kamizono*

*   Deprecate `rails db:structure:{load, dump}` tasks and extend
    `rails db:schema:{load, dump}` tasks to work with either `:ruby` or `:sql` format,
    depending on `config.active_record.schema_format` configuration value.

    *fatkodima*

*   Respect the `select` values for eager loading.

    ```ruby
    post = Post.select("UPPER(title) AS title").first
    post.title # => "WELCOME TO THE WEBLOG"
    post.body  # => ActiveModel::MissingAttributeError

    # Rails 6.0 (ignore the `select` values)
    post = Post.select("UPPER(title) AS title").eager_load(:comments).first
    post.title # => "Welcome to the weblog"
    post.body  # => "Such a lovely day"

    # Rails 6.1 (respect the `select` values)
    post = Post.select("UPPER(title) AS title").eager_load(:comments).first
    post.title # => "WELCOME TO THE WEBLOG"
    post.body  # => ActiveModel::MissingAttributeError
    ```

    *Ryuta Kamizono*

*   Allow attribute's default to be configured but keeping its own type.

    ```ruby
    class Post < ActiveRecord::Base
      attribute :written_at, default: -> { Time.now.utc }
    end

    # Rails 6.0
    Post.type_for_attribute(:written_at) # => #<Type::Value ... precision: nil, ...>

    # Rails 6.1
    Post.type_for_attribute(:written_at) # => #<Type::DateTime ... precision: 6, ...>
    ```

    *Ryuta Kamizono*

*   Allow default to be configured for Enum.

    ```ruby
    class Book < ActiveRecord::Base
      enum status: [:proposed, :written, :published], _default: :published
    end

    Book.new.status # => "published"
    ```

    *Ryuta Kamizono*

*   Deprecate YAML loading from legacy format older than Rails 5.0.

    *Ryuta Kamizono*

*   Added the setting `ActiveRecord::Base.immutable_strings_by_default`, which
    allows you to specify that all string columns should be frozen unless
    otherwise specified. This will reduce memory pressure for applications which
    do not generally mutate string properties of Active Record objects.

    *Sean Griffin*, *Ryuta Kamizono*

*   Deprecate `map!` and `collect!` on `ActiveRecord::Result`.

    *Ryuta Kamizono*

*   Support `relation.and` for intersection as Set theory.

    ```ruby
    david_and_mary = Author.where(id: [david, mary])
    mary_and_bob   = Author.where(id: [mary, bob])

    david_and_mary.merge(mary_and_bob) # => [mary, bob]

    david_and_mary.and(mary_and_bob) # => [mary]
    david_and_mary.or(mary_and_bob)  # => [david, mary, bob]
    ```

    *Ryuta Kamizono*

*   Merging conditions on the same column no longer maintain both conditions,
    and will be consistently replaced by the latter condition in Rails 7.0.
    To migrate to Rails 7.0's behavior, use `relation.merge(other, rewhere: true)`.

    ```ruby
    # Rails 6.1 (IN clause is replaced by merger side equality condition)
    Author.where(id: [david.id, mary.id]).merge(Author.where(id: bob)) # => [bob]

    # Rails 6.1 (both conflict conditions exists, deprecated)
    Author.where(id: david.id..mary.id).merge(Author.where(id: bob)) # => []

    # Rails 6.1 with rewhere to migrate to Rails 7.0's behavior
    Author.where(id: david.id..mary.id).merge(Author.where(id: bob), rewhere: true) # => [bob]

    # Rails 7.0 (same behavior with IN clause, mergee side condition is consistently replaced)
    Author.where(id: [david.id, mary.id]).merge(Author.where(id: bob)) # => [bob]
    Author.where(id: david.id..mary.id).merge(Author.where(id: bob)) # => [bob]
    ```

    *Ryuta Kamizono*

*   Do not mark Postgresql MAC address and UUID attributes as changed when the assigned value only varies by case.

    *Peter Fry*

*   Resolve issue with insert_all unique_by option when used with expression index.

    When the `:unique_by` option of `ActiveRecord::Persistence.insert_all` and
    `ActiveRecord::Persistence.upsert_all` was used with the name of an expression index, an error
    was raised. Adding a guard around the formatting behavior for the `:unique_by` corrects this.

    Usage:

    ```ruby
    create_table :books, id: :integer, force: true do |t|
      t.column :name, :string
      t.index "lower(name)", unique: true
    end

    Book.insert_all [{ name: "MyTest" }], unique_by: :index_books_on_lower_name
    ```

    Fixes #39516.

    *Austen Madden*

*   Add basic support for CHECK constraints to database migrations.

    Usage:

    ```ruby
    add_check_constraint :products, "price > 0", name: "price_check"
    remove_check_constraint :products, name: "price_check"
    ```

    *fatkodima*

*   Add `ActiveRecord::Base.strict_loading_by_default` and `ActiveRecord::Base.strict_loading_by_default=`
    to enable/disable strict_loading mode by default for a model. The configuration's value is
    inheritable by subclasses, but they can override that value and it will not impact parent class.

    Usage:

    ```ruby
    class Developer < ApplicationRecord
      self.strict_loading_by_default = true

      has_many :projects
    end

    dev = Developer.first
    dev.projects.first
    # => ActiveRecord::StrictLoadingViolationError Exception: Developer is marked as strict_loading and Project cannot be lazily loaded.
    ```

    *bogdanvlviv*

*   Deprecate passing an Active Record object to `quote`/`type_cast` directly.

    *Ryuta Kamizono*

*   Default engine `ENGINE=InnoDB` is no longer dumped to make schema more agnostic.

    Before:

    ```ruby
    create_table "accounts", options: "ENGINE=InnoDB DEFAULT CHARSET=utf8mb4 COLLATE=utf8mb4_0900_ai_ci", force: :cascade do |t|
    end
    ```

    After:

    ```ruby
    create_table "accounts", charset: "utf8mb4", collation: "utf8mb4_0900_ai_ci", force: :cascade do |t|
    end
    ```

    *Ryuta Kamizono*

*   Added delegated type as an alternative to single-table inheritance for representing class hierarchies.
    See ActiveRecord::DelegatedType for the full description.

    *DHH*

*   Deprecate aggregations with group by duplicated fields.

    To migrate to Rails 7.0's behavior, use `uniq!(:group)` to deduplicate group fields.

    ```ruby
    accounts = Account.group(:firm_id)

    # duplicated group fields, deprecated.
    accounts.merge(accounts.where.not(credit_limit: nil)).sum(:credit_limit)
    # => {
    #   [1, 1] => 50,
    #   [2, 2] => 60
    # }

    # use `uniq!(:group)` to deduplicate group fields.
    accounts.merge(accounts.where.not(credit_limit: nil)).uniq!(:group).sum(:credit_limit)
    # => {
    #   1 => 50,
    #   2 => 60
    # }
    ```

    *Ryuta Kamizono*

*   Deprecate duplicated query annotations.

    To migrate to Rails 7.0's behavior, use `uniq!(:annotate)` to deduplicate query annotations.

    ```ruby
    accounts = Account.where(id: [1, 2]).annotate("david and mary")

    # duplicated annotations, deprecated.
    accounts.merge(accounts.rewhere(id: 3))
    # SELECT accounts.* FROM accounts WHERE accounts.id = 3 /* david and mary */ /* david and mary */

    # use `uniq!(:annotate)` to deduplicate annotations.
    accounts.merge(accounts.rewhere(id: 3)).uniq!(:annotate)
    # SELECT accounts.* FROM accounts WHERE accounts.id = 3 /* david and mary */
    ```

    *Ryuta Kamizono*

*   Resolve conflict between counter cache and optimistic locking.

    Bump an Active Record instance's lock version after updating its counter
    cache. This avoids raising an unnecessary `ActiveRecord::StaleObjectError`
    upon subsequent transactions by maintaining parity with the corresponding
    database record's `lock_version` column.

    Fixes #16449.

    *Aaron Lipman*

*   Support merging option `:rewhere` to allow mergee side condition to be replaced exactly.

    ```ruby
    david_and_mary = Author.where(id: david.id..mary.id)

    # both conflict conditions exists
    david_and_mary.merge(Author.where(id: bob)) # => []

    # mergee side condition is replaced by rewhere
    david_and_mary.merge(Author.rewhere(id: bob)) # => [bob]

    # mergee side condition is replaced by rewhere option
    david_and_mary.merge(Author.where(id: bob), rewhere: true) # => [bob]
    ```

    *Ryuta Kamizono*

*   Add support for finding records based on signed ids, which are tamper-proof, verified ids that can be
    set to expire and scoped with a purpose. This is particularly useful for things like password reset
    or email verification, where you want the bearer of the signed id to be able to interact with the
    underlying record, but usually only within a certain time period.

    ```ruby
    signed_id = User.first.signed_id expires_in: 15.minutes, purpose: :password_reset

    User.find_signed signed_id # => nil, since the purpose does not match

    travel 16.minutes
    User.find_signed signed_id, purpose: :password_reset # => nil, since the signed id has expired

    travel_back
    User.find_signed signed_id, purpose: :password_reset # => User.first

    User.find_signed! "bad data" # => ActiveSupport::MessageVerifier::InvalidSignature
    ```

    *DHH*

*   Support `ALGORITHM = INSTANT` DDL option for index operations on MySQL.

    *Ryuta Kamizono*

*   Fix index creation to preserve index comment in bulk change table on MySQL.

    *Ryuta Kamizono*

*   Allow `unscope` to be aware of table name qualified values.

    It is possible to unscope only the column in the specified table.

    ```ruby
    posts = Post.joins(:comments).group(:"posts.hidden")
    posts = posts.where("posts.hidden": false, "comments.hidden": false)

    posts.count
    # => { false => 10 }

    # unscope both hidden columns
    posts.unscope(where: :hidden).count
    # => { false => 11, true => 1 }

    # unscope only comments.hidden column
    posts.unscope(where: :"comments.hidden").count
    # => { false => 11 }
    ```

    *Ryuta Kamizono*, *Slava Korolev*

*   Fix `rewhere` to truly overwrite collided where clause by new where clause.

    ```ruby
    steve = Person.find_by(name: "Steve")
    david = Author.find_by(name: "David")

    relation = Essay.where(writer: steve)

    # Before
    relation.rewhere(writer: david).to_a # => []

    # After
    relation.rewhere(writer: david).to_a # => [david]
    ```

    *Ryuta Kamizono*

*   Inspect time attributes with subsec and time zone offset.

    ```ruby
    p Knot.create
    => #<Knot id: 1, created_at: "2016-05-05 01:29:47.116928000 +0000">
    ```

    *akinomaeni*, *Jonathan Hefner*

*   Deprecate passing a column to `type_cast`.

    *Ryuta Kamizono*

*   Deprecate `in_clause_length` and `allowed_index_name_length` in `DatabaseLimits`.

    *Ryuta Kamizono*

*   Support bulk insert/upsert on relation to preserve scope values.

    *Josef Šimánek*, *Ryuta Kamizono*

*   Preserve column comment value on changing column name on MySQL.

    *Islam Taha*

*   Add support for `if_exists` option for removing an index.

    The `remove_index` method can take an `if_exists` option. If this is set to true an error won't be raised if the index doesn't exist.

    *Eileen M. Uchitelle*

*   Remove ibm_db, informix, mssql, oracle, and oracle12 Arel visitors which are not used in the code base.

    *Ryuta Kamizono*

*   Prevent `build_association` from `touching` a parent record if the record isn't persisted for `has_one` associations.

    Fixes #38219.

    *Josh Brody*

*   Add support for `if_not_exists` option for adding index.

    The `add_index` method respects `if_not_exists` option. If it is set to true
    index won't be added.

    Usage:

    ```ruby
      add_index :users, :account_id, if_not_exists: true
    ```

    The `if_not_exists` option passed to `create_table` also gets propagated to indexes
    created within that migration so that if table and its indexes exist then there is no
    attempt to create them again.

    *Prathamesh Sonpatki*

*   Add `ActiveRecord::Base#previously_new_record?` to show if a record was new before the last save.

    *Tom Ward*

*   Support descending order for `find_each`, `find_in_batches`, and `in_batches`.

    Batch processing methods allow you to work with the records in batches, greatly reducing memory consumption, but records are always batched from oldest id to newest.

    This change allows reversing the order, batching from newest to oldest. This is useful when you need to process newer batches of records first.

    Pass `order: :desc` to yield batches in descending order. The default remains `order: :asc`.

    ```ruby
    Person.find_each(order: :desc) do |person|
      person.party_all_night!
    end
    ```

    *Alexey Vasiliev*

*   Fix `insert_all` with enum values.

    Fixes #38716.

    *Joel Blum*

*   Add support for `db:rollback:name` for multiple database applications.

    Multiple database applications will now raise if `db:rollback` is call and recommend using the `db:rollback:[NAME]` to rollback migrations.

    *Eileen M. Uchitelle*

*   `Relation#pick` now uses already loaded results instead of making another query.

    *Eugene Kenny*

*   Deprecate using `return`, `break` or `throw` to exit a transaction block after writes.

    *Dylan Thacker-Smith*

*   Dump the schema or structure of a database when calling `db:migrate:name`.

    In previous versions of Rails, `rails db:migrate` would dump the schema of the database. In Rails 6, that holds true (`rails db:migrate` dumps all databases' schemas), but `rails db:migrate:name` does not share that behavior.

    Going forward, calls to `rails db:migrate:name` will dump the schema (or structure) of the database being migrated.

    *Kyle Thompson*

*   Reset the `ActiveRecord::Base` connection after `rails db:migrate:name`.

    When `rails db:migrate` has finished, it ensures the `ActiveRecord::Base` connection is reset to its original configuration. Going forward, `rails db:migrate:name` will have the same behavior.

    *Kyle Thompson*

*   Disallow calling `connected_to` on subclasses of `ActiveRecord::Base`.

    Behavior has not changed here but the previous API could be misleading to people who thought it would switch connections for only that class. `connected_to` switches the context from which we are getting connections, not the connections themselves.

    *Eileen M. Uchitelle*, *John Crepezzi*

*   Add support for horizontal sharding to `connects_to` and `connected_to`.

    Applications can now connect to multiple shards and switch between their shards in an application. Note that the shard swapping is still a manual process as this change does not include an API for automatic shard swapping.

    Usage:

    Given the following configuration:

    ```yaml
    # config/database.yml
    production:
      primary:
        database: my_database
      primary_shard_one:
        database: my_database_shard_one
    ```

    Connect to multiple shards:

    ```ruby
    class ApplicationRecord < ActiveRecord::Base
      self.abstract_class = true

      connects_to shards: {
        default: { writing: :primary },
        shard_one: { writing: :primary_shard_one }
      }
    ```

    Swap between shards in your controller / model code:

    ```ruby
    ActiveRecord::Base.connected_to(shard: :shard_one) do
      # Read from shard one
    end
    ```

    The horizontal sharding API also supports read replicas. See guides for more details.

    *Eileen M. Uchitelle*, *John Crepezzi*

*   Deprecate `spec_name` in favor of `name` on database configurations.

    The accessors for `spec_name` on `configs_for` and `DatabaseConfig` are deprecated. Please use `name` instead.

    Deprecated behavior:

    ```ruby
    db_config = ActiveRecord::Base.configurations.configs_for(env_name: "development", spec_name: "primary")
    db_config.spec_name
    ```

    New behavior:

    ```ruby
    db_config = ActiveRecord::Base.configurations.configs_for(env_name: "development", name: "primary")
    db_config.name
    ```

    *Eileen M. Uchitelle*

*   Add additional database-specific rake tasks for multi-database users.

    Previously, `rails db:create`, `rails db:drop`, and `rails db:migrate` were the only rails tasks that could operate on a single
    database. For example:

    ```
    rails db:create
    rails db:create:primary
    rails db:create:animals
    rails db:drop
    rails db:drop:primary
    rails db:drop:animals
    rails db:migrate
    rails db:migrate:primary
    rails db:migrate:animals
    ```

    With these changes, `rails db:schema:dump`, `rails db:schema:load`, `rails db:structure:dump`, `rails db:structure:load` and
    `rails db:test:prepare` can additionally operate on a single database. For example:

    ```
    rails db:schema:dump
    rails db:schema:dump:primary
    rails db:schema:dump:animals
    rails db:schema:load
    rails db:schema:load:primary
    rails db:schema:load:animals
    rails db:structure:dump
    rails db:structure:dump:primary
    rails db:structure:dump:animals
    rails db:structure:load
    rails db:structure:load:primary
    rails db:structure:load:animals
    rails db:test:prepare
    rails db:test:prepare:primary
    rails db:test:prepare:animals
    ```

    *Kyle Thompson*

*   Add support for `strict_loading` mode on association declarations.

    Raise an error if attempting to load a record from an association that has been marked as `strict_loading` unless it was explicitly eager loaded.

    Usage:

    ```ruby
    class Developer < ApplicationRecord
      has_many :projects, strict_loading: true
    end

    dev = Developer.first
    dev.projects.first
    # => ActiveRecord::StrictLoadingViolationError: The projects association is marked as strict_loading and cannot be lazily loaded.
    ```

    *Kevin Deisz*

*   Add support for `strict_loading` mode to prevent lazy loading of records.

    Raise an error if a parent record is marked as `strict_loading` and attempts to lazily load its associations. This is useful for finding places you may want to preload an association and avoid additional queries.

    Usage:

    ```ruby
    dev = Developer.strict_loading.first
    dev.audit_logs.to_a
    # => ActiveRecord::StrictLoadingViolationError: Developer is marked as strict_loading and AuditLog cannot be lazily loaded.
    ```

    *Eileen M. Uchitelle*, *Aaron Patterson*

*   Add support for PostgreSQL 11+ partitioned indexes when using `upsert_all`.

    *Sebastián Palma*

*   Adds support for `if_not_exists` to `add_column` and `if_exists` to `remove_column`.

    Applications can set their migrations to ignore exceptions raised when adding a column that already exists or when removing a column that does not exist.

    Example Usage:

    ```ruby
    class AddColumnTitle < ActiveRecord::Migration[6.1]
      def change
        add_column :posts, :title, :string, if_not_exists: true
      end
    end
    ```

    ```ruby
    class RemoveColumnTitle < ActiveRecord::Migration[6.1]
      def change
        remove_column :posts, :title, if_exists: true
      end
    end
    ```

    *Eileen M. Uchitelle*

*   Regexp-escape table name for MS SQL Server.

    Add `Regexp.escape` to one method in ActiveRecord, so that table names with regular expression characters in them work as expected. Since MS SQL Server uses "[" and "]" to quote table and column names, and those characters are regular expression characters, methods like `pluck` and `select` fail in certain cases when used with the MS SQL Server adapter.

    *Larry Reid*

*   Store advisory locks on their own named connection.

    Previously advisory locks were taken out against a connection when a migration started. This works fine in single database applications but doesn't work well when migrations need to open new connections which results in the lock getting dropped.

    In order to fix this we are storing the advisory lock on a new connection with the connection specification name `AdvisoryLockBase`. The caveat is that we need to maintain at least 2 connections to a database while migrations are running in order to do this.

    *Eileen M. Uchitelle*, *John Crepezzi*

*   Allow schema cache path to be defined in the database configuration file.

    For example:

    ```yaml
    development:
      adapter: postgresql
      database: blog_development
      pool: 5
      schema_cache_path: tmp/schema/main.yml
    ```

    *Katrina Owen*

*   Deprecate `#remove_connection` in favor of `#remove_connection_pool` when called on the handler.

    `#remove_connection` is deprecated in order to support returning a `DatabaseConfig` object instead of a `Hash`. Use `#remove_connection_pool`, `#remove_connection` will be removed in Rails 7.0.

    *Eileen M. Uchitelle*, *John Crepezzi*

*   Deprecate `#default_hash` and it's alias `#[]` on database configurations.

    Applications should use `configs_for`. `#default_hash` and `#[]` will be removed in Rails 7.0.

    *Eileen M. Uchitelle*, *John Crepezzi*

*   Add scale support to `ActiveRecord::Validations::NumericalityValidator`.

    *Gannon McGibbon*

*   Find orphans by looking for missing relations through chaining `where.missing`:

    Before:

    ```ruby
    Post.left_joins(:author).where(authors: { id: nil })
    ```

    After:

    ```ruby
    Post.where.missing(:author)
    ```

    *Tom Rossi*

*   Ensure `:reading` connections always raise if a write is attempted.

    Now Rails will raise an `ActiveRecord::ReadOnlyError` if any connection on the reading handler attempts to make a write. If your reading role needs to write you should name the role something other than `:reading`.

    *Eileen M. Uchitelle*

*   Deprecate `"primary"` as the `connection_specification_name` for `ActiveRecord::Base`.

    `"primary"` has been deprecated as the `connection_specification_name` for `ActiveRecord::Base` in favor of using `"ActiveRecord::Base"`. This change affects calls to `ActiveRecord::Base.connection_handler.retrieve_connection` and `ActiveRecord::Base.connection_handler.remove_connection`. If you're calling these methods with `"primary"`, please switch to `"ActiveRecord::Base"`.

    *Eileen M. Uchitelle*, *John Crepezzi*

*   Add `ActiveRecord::Validations::NumericalityValidator` with
    support for casting floats using a database columns' precision value.

    *Gannon McGibbon*

*   Enforce fresh ETag header after a collection's contents change by adding
    ActiveRecord::Relation#cache_key_with_version. This method will be used by
    ActionController::ConditionalGet to ensure that when collection cache versioning
    is enabled, requests using ConditionalGet don't return the same ETag header
    after a collection is modified.

    Fixes #38078.

    *Aaron Lipman*

*   Skip test database when running `db:create` or `db:drop` in development
    with `DATABASE_URL` set.

    *Brian Buchalter*

*   Don't allow mutations on the database configurations hash.

    Freeze the configurations hash to disallow directly changing it. If applications need to change the hash, for example to create databases for parallelization, they should use the `DatabaseConfig` object directly.

    Before:

    ```ruby
    @db_config = ActiveRecord::Base.configurations.configs_for(env_name: "test", spec_name: "primary")
    @db_config.configuration_hash.merge!(idle_timeout: "0.02")
    ```

    After:

    ```ruby
    @db_config = ActiveRecord::Base.configurations.configs_for(env_name: "test", spec_name: "primary")
    config = @db_config.configuration_hash.merge(idle_timeout: "0.02")
    db_config = ActiveRecord::DatabaseConfigurations::HashConfig.new(@db_config.env_name, @db_config.spec_name, config)
    ```

    *Eileen M. Uchitelle*, *John Crepezzi*

*   Remove `:connection_id` from the `sql.active_record` notification.

    *Aaron Patterson*, *Rafael Mendonça França*

*   The `:name` key will no longer be returned as part of `DatabaseConfig#configuration_hash`. Please use `DatabaseConfig#owner_name` instead.

    *Eileen M. Uchitelle*, *John Crepezzi*

*   ActiveRecord's `belongs_to_required_by_default` flag can now be set per model.

    You can now opt-out/opt-in specific models from having their associations required
    by default.

    This change is meant to ease the process of migrating all your models to have
    their association required.

    *Edouard Chin*

*   The `connection_config` method has been deprecated, please use `connection_db_config` instead which will return a `DatabaseConfigurations::DatabaseConfig` instead of a `Hash`.

    *Eileen M. Uchitelle*, *John Crepezzi*

*   Retain explicit selections on the base model after applying `includes` and `joins`.

    Resolves #34889.

    *Patrick Rebsch*

*   The `database` kwarg is deprecated without replacement because it can't be used for sharding and creates an issue if it's used during a request. Applications that need to create new connections should use `connects_to` instead.

    *Eileen M. Uchitelle*, *John Crepezzi*

*   Allow attributes to be fetched from Arel node groupings.

    *Jeff Emminger*, *Gannon McGibbon*

*   A database URL can now contain a querystring value that contains an equal sign. This is needed to support passing PostgreSQL `options`.

    *Joshua Flanagan*

*   Calling methods like `establish_connection` with a `Hash` which is invalid (eg: no `adapter`) will now raise an error the same way as connections defined in `config/database.yml`.

    *John Crepezzi*

*   Specifying `implicit_order_column` now subsorts the records by primary key if available to ensure deterministic results.

    *Paweł Urbanek*

*   `where(attr => [])` now loads an empty result without making a query.

    *John Hawthorn*

*   Fixed the performance regression for `primary_keys` introduced MySQL 8.0.

    *Hiroyuki Ishii*

*   Add support for `belongs_to` to `has_many` inversing.

    *Gannon McGibbon*

*   Allow length configuration for `has_secure_token` method. The minimum length
    is set at 24 characters.

    Before:

    ```ruby
    has_secure_token :auth_token
    ```

    After:

    ```ruby
    has_secure_token :default_token             # 24 characters
    has_secure_token :auth_token, length: 36    # 36 characters
    has_secure_token :invalid_token, length: 12 # => ActiveRecord::SecureToken::MinimumLengthError
    ```

    *Bernardo de Araujo*

*   Deprecate `DatabaseConfigurations#to_h`. These connection hashes are still available via `ActiveRecord::Base.configurations.configs_for`.

    *Eileen Uchitelle*, *John Crepezzi*

*   Add `DatabaseConfig#configuration_hash` to return database configuration hashes with symbol keys, and use all symbol-key configuration hashes internally. Deprecate `DatabaseConfig#config` which returns a String-keyed `Hash` with the same values.

    *John Crepezzi*, *Eileen Uchitelle*

*   Allow column names to be passed to `remove_index` positionally along with other options.

    Passing other options can be necessary to make `remove_index` correctly reversible.

    Before:

        add_index    :reports, :report_id               # => works
        add_index    :reports, :report_id, unique: true # => works
        remove_index :reports, :report_id               # => works
        remove_index :reports, :report_id, unique: true # => ArgumentError

    After:

        remove_index :reports, :report_id, unique: true # => works

    *Eugene Kenny*

*   Allow bulk `ALTER` statements to drop and recreate indexes with the same name.

    *Eugene Kenny*

*   `insert`, `insert_all`, `upsert`, and `upsert_all` now clear the query cache.

    *Eugene Kenny*

*   Call `while_preventing_writes` directly from `connected_to`.

    In some cases application authors want to use the database switching middleware and make explicit calls with `connected_to`. It's possible for an app to turn off writes and not turn them back on by the time we call `connected_to(role: :writing)`.

    This change allows apps to fix this by assuming if a role is writing we want to allow writes, except in the case it's explicitly turned off.

    *Eileen M. Uchitelle*

*   Improve detection of ActiveRecord::StatementTimeout with mysql2 adapter in the edge case when the query is terminated during filesort.

    *Kir Shatrov*

*   Stop trying to read yaml file fixtures when loading Active Record fixtures.

    *Gannon McGibbon*

*   Deprecate `.reorder(nil)` with `.first` / `.first!` taking non-deterministic result.

    To continue taking non-deterministic result, use `.take` / `.take!` instead.

    *Ryuta Kamizono*

*   Preserve user supplied joins order as much as possible.

    Fixes #36761, #34328, #24281, #12953.

    *Ryuta Kamizono*

*   Allow `matches_regex` and `does_not_match_regexp` on the MySQL Arel visitor.

    *James Pearson*

*   Allow specifying fixtures to be ignored by setting `ignore` in YAML file's '_fixture' section.

    *Tongfei Gao*

*   Make the DATABASE_URL env variable only affect the primary connection. Add new env variables for multiple databases.

    *John Crepezzi*, *Eileen Uchitelle*

*   Add a warning for enum elements with 'not_' prefix.

        class Foo
          enum status: [:sent, :not_sent]
        end

    *Edu Depetris*

*   Make currency symbols optional for money column type in PostgreSQL.

    *Joel Schneider*

*   Add support for beginless ranges, introduced in Ruby 2.7.

    *Josh Goodall*

*   Add `database_exists?` method to connection adapters to check if a database exists.

    *Guilherme Mansur*

*   Loading the schema for a model that has no `table_name` raises a `TableNotSpecified` error.

    *Guilherme Mansur*, *Eugene Kenny*

*   PostgreSQL: Fix GROUP BY with ORDER BY virtual count attribute.

    Fixes #36022.

    *Ryuta Kamizono*

*   Make ActiveRecord `ConnectionPool.connections` method thread-safe.

    Fixes #36465.

    *Jeff Doering*

*   Add support for multiple databases to `rails db:abort_if_pending_migrations`.

    *Mark Lee*

*   Fix sqlite3 collation parsing when using decimal columns.

    *Martin R. Schuster*

*   Fix invalid schema when primary key column has a comment.

    Fixes #29966.

    *Guilherme Goettems Schneider*

*   Fix table comment also being applied to the primary key column.

    *Guilherme Goettems Schneider*

*   Allow generated `create_table` migrations to include or skip timestamps.

    *Michael Duchemin*


Please check [6-0-stable](https://github.com/rails/rails/blob/6-0-stable/activerecord/CHANGELOG.md) for previous changes.<|MERGE_RESOLUTION|>--- conflicted
+++ resolved
@@ -1,4 +1,3 @@
-<<<<<<< HEAD
 * Better handle SQL queries with invalid encoding.
 
     ```ruby
@@ -41,12 +40,11 @@
     *Jean Boussier*
 
 *   `ActiveRecord::Base.logger` is now a `class_attribute`.
-=======
+
 ## Rails 6.1.4.3 (December 14, 2021) ##
 
 *   No changes.
 
->>>>>>> ac2e12a0
 
 ## Rails 6.1.4.2 (December 14, 2021) ##
 
