<<<<<<< HEAD
*   Allow escaping of literal colon characters in `sanitize_sql_*` methods when named bind variables are used

    *Justin Bull*
=======
*   Add support for `if_exists` option for removing an index.

    The `remove_index` method can take an `if_exists` option. If this is set to true an error won't be raised if the index doesn't exist.

    *Eileen M. Uchitelle*

*   Remove ibm_db, informix, mssql, oracle, and oracle12 Arel visitors which are not used in the code base.

    *Ryuta Kamizono*

*   Prevent `build_association` from `touching` a parent record if the record isn't persisted for `has_one` associations.

    Fixes #38219.

    *Josh Brody*

*   Add support for `if_not_exists` option for adding index.

    The `add_index` method respects `if_not_exists` option. If it is set to true
    index won't be added.

    Usage:

    ```ruby
      add_index :users, :account_id, if_not_exists: true
    ```

    The `if_not_exists` option passed to `create_table` also gets propagated to indexes
    created within that migration so that if table and its indexes exist then there is no
    attempt to create them again.

    *Prathamesh Sonpatki*

*   Add `ActiveRecord::Base#previously_new_record?` to show if a record was new before the last save.

    *Tom Ward*

*   Support descending order for `find_each`, `find_in_batches`, and `in_batches`.

    Batch processing methods allow you to work with the records in batches, greatly reducing memory consumption, but records are always batched from oldest id to newest.

    This change allows reversing the order, batching from newest to oldest. This is useful when you need to process newer batches of records first.

    Pass `order: :desc` to yield batches in descending order. The default remains `order: :asc`.

    ```ruby
    Person.find_each(order: :desc) do |person|
      person.party_all_night!
    end
    ```

    *Alexey Vasiliev*

*   Fix `insert_all` with enum values.

    Fixes #38716.

    *Joel Blum*

*   Add support for `db:rollback:name` for multiple database applications.

    Multiple database applications will now raise if `db:rollback` is call and recommend using the `db:rollback:[NAME]` to rollback migrations.

    *Eileen M. Uchitelle*

*   `Relation#pick` now uses already loaded results instead of making another query.

    *Eugene Kenny*

*   Deprecate using `return`, `break` or `throw` to exit a transaction block.

    *Dylan Thacker-Smith*

*   Dump the schema or structure of a database when calling `db:migrate:name`.

    In previous versions of Rails, `rails db:migrate` would dump the schema of the database. In Rails 6, that holds true (`rails db:migrate` dumps all databases' schemas), but `rails db:migrate:name` does not share that behavior.

    Going forward, calls to `rails db:migrate:name` will dump the schema (or structure) of the database being migrated.

    *Kyle Thompson*

*   Reset the `ActiveRecord::Base` connection after `rails db:migrate:name`.

    When `rails db:migrate` has finished, it ensures the `ActiveRecord::Base` connection is reset to its original configuration. Going forward, `rails db:migrate:name` will have the same behavior.

    *Kyle Thompson*

*   Disallow calling `connected_to` on subclasses of `ActiveRecord::Base`.

    Behavior has not changed here but the previous API could be misleading to people who thought it would switch connections for only that class. `connected_to` switches the context from which we are getting connections, not the connections themselves.

    *Eileen M. Uchitelle*, *John Crepezzi*

*   Add support for horizontal sharding to `connects_to` and `connected_to`.

    Applications can now connect to multiple shards and switch between their shards in an application. Note that the shard swapping is still a manual process as this change does not include an API for automatic shard swapping.

    Usage:

    Given the following configuration:

    ```yaml
    # config/database.yml
    production:
      primary:
        database: my_database
      primary_shard_one:
        database: my_database_shard_one
    ```

    Connect to multiple shards:

    ```ruby
    class ApplicationRecord < ActiveRecord::Base
      self.abstract_class = true

      connects_to shards: {
        default: { writing: :primary },
        shard_one: { writing: :primary_shard_one }
      }
    ```

    Swap between shards in your controller / model code:

    ```ruby
    ActiveRecord::Base.connected_to(shard: :shard_one) do
      # Read from shard one
    end
    ```

    The horizontal sharding API also supports read replicas. See guides for more details.

    *Eileen M. Uchitelle*, *John Crepezzi*

*   Deprecate `spec_name` in favor of `name` on database configurations.

    The accessors for `spec_name` on `configs_for` and `DatabaseConfig` are deprecated. Please use `name` instead.

    Deprecated behavior:

    ```ruby
    db_config = ActiveRecord::Base.configs_for(env_name: "development", spec_name: "primary")
    db_config.spec_name
    ```

    New behavior:

    ```ruby
    db_config = ActiveRecord::Base.configs_for(env_name: "development", name: "primary")
    db_config.name
    ```

    *Eileen M. Uchitelle*

*   Add additional database-specific rake tasks for multi-database users.

    Previously, `rails db:create`, `rails db:drop`, and `rails db:migrate` were the only rails tasks that could operate on a single
    database. For example:

    ```
    rails db:create
    rails db:create:primary
    rails db:create:animals
    rails db:drop
    rails db:drop:primary
    rails db:drop:animals
    rails db:migrate
    rails db:migrate:primary
    rails db:migrate:animals
    ```

    With these changes, `rails db:schema:dump`, `rails db:schema:load`, `rails db:structure:dump`, `rails db:structure:load` and
    `rails db:test:prepare` can additionally operate on a single database. For example:

    ```
    rails db:schema:dump
    rails db:schema:dump:primary
    rails db:schema:dump:animals
    rails db:schema:load
    rails db:schema:load:primary
    rails db:schema:load:animals
    rails db:structure:dump
    rails db:structure:dump:primary
    rails db:structure:dump:animals
    rails db:structure:load
    rails db:structure:load:primary
    rails db:structure:load:animals
    rails db:test:prepare
    rails db:test:prepare:primary
    rails db:test:prepare:animals
    ```

    *Kyle Thompson*
>>>>>>> cf1abb77

*   Add support for `strict_loading` mode on association declarations.

    Raise an error if attempting to load a record from an association that has been marked as `strict_loading` unless it was explicitly eager loaded.

    Usage:

    ```ruby
    class Developer < ApplicationRecord
      has_many :projects, strict_loading: true
    end

    dev = Developer.first
    dev.projects.first
    # => ActiveRecord::StrictLoadingViolationError: The projects association is marked as strict_loading and cannot be lazily loaded.
    ```

    *Kevin Deisz*

*   Add support for `strict_loading` mode to prevent lazy loading of records.

    Raise an error if a parent record is marked as `strict_loading` and attempts to lazily load its associations. This is useful for finding places you may want to preload an association and avoid additional queries.

    Usage:

    ```ruby
    dev = Developer.strict_loading.first
    dev.audit_logs.to_a
    # => ActiveRecord::StrictLoadingViolationError: Developer is marked as strict_loading and AuditLog cannot be lazily loaded.
    ```

    *Eileen M. Uchitelle*, *Aaron Patterson*

*   Add support for PostgreSQL 11+ partitioned indexes when using `upsert_all`.

    *Sebastián Palma*

*   Adds support for `if_not_exists` to `add_column` and `if_exists` to `remove_column`.

    Applications can set their migrations to ignore exceptions raised when adding a column that already exists or when removing a column that does not exist.

    Example Usage:

    ```ruby
    class AddColumnTitle < ActiveRecord::Migration[6.1]
      def change
        add_column :posts, :title, :string, if_not_exists: true
      end
    end
    ```

    ```ruby
    class RemoveColumnTitle < ActiveRecord::Migration[6.1]
      def change
        remove_column :posts, :title, if_exists: true
      end
    end
    ```

    *Eileen M. Uchitelle*

*   Regexp-escape table name for MS SQL Server.

    Add `Regexp.escape` to one method in ActiveRecord, so that table names with regular expression characters in them work as expected. Since MS SQL Server uses "[" and "]" to quote table and column names, and those characters are regular expression characters, methods like `pluck` and `select` fail in certain cases when used with the MS SQL Server adapter.

    *Larry Reid*

*   Store advisory locks on their own named connection.

    Previously advisory locks were taken out against a connection when a migration started. This works fine in single database applications but doesn't work well when migrations need to open new connections which results in the lock getting dropped.

    In order to fix this we are storing the advisory lock on a new connection with the connection specification name `AdvisoryLockBase`. The caveat is that we need to maintain at least 2 connections to a database while migrations are running in order to do this.

    *Eileen M. Uchitelle*, *John Crepezzi*

*   Allow schema cache path to be defined in the database configuration file.

    For example:

    ```yaml
    development:
      adapter: postgresql
      database: blog_development
      pool: 5
      schema_cache_path: tmp/schema/main.yml
    ```

    *Katrina Owen*

*   Deprecate `#remove_connection` in favor of `#remove_connection_pool` when called on the handler.

    `#remove_connection` is deprecated in order to support returning a `DatabaseConfig` object instead of a `Hash`. Use `#remove_connection_pool`, `#remove_connection` will be removed in 6.2.

    *Eileen M. Uchitelle*, *John Crepezzi*

*   Deprecate `#default_hash` and it's alias `#[]` on database configurations.

    Applications should use `configs_for`. `#default_hash` and `#[]` will be removed in 6.2.

    *Eileen M. Uchitelle*, *John Crepezzi*

*   Add scale support to `ActiveRecord::Validations::NumericalityValidator`.

    *Gannon McGibbon*

*   Find orphans by looking for missing relations through chaining `where.missing`:

    Before:

    ```ruby
    Post.left_joins(:author).where(authors: { id: nil })
    ```

    After:

    ```ruby
    Post.where.missing(:author)
    ```

    *Tom Rossi*

*   Ensure `:reading` connections always raise if a write is attempted.

    Now Rails will raise an `ActiveRecord::ReadOnlyError` if any connection on the reading handler attempts to make a write. If your reading role needs to write you should name the role something other than `:reading`.

    *Eileen M. Uchitelle*

*   Deprecate `"primary"` as the `connection_specification_name` for `ActiveRecord::Base`.

    `"primary"` has been deprecated as the `connection_specification_name` for `ActiveRecord::Base` in favor of using `"ActiveRecord::Base"`. This change affects calls to `ActiveRecord::Base.connection_handler.retrieve_connection` and `ActiveRecord::Base.connection_handler.remove_connection`. If you're calling these methods with `"primary"`, please switch to `"ActiveRecord::Base"`.

    *Eileen M. Uchitelle*, *John Crepezzi*

*   Add `ActiveRecord::Validations::NumericalityValidator` with
    support for casting floats using a database columns' precision value.

    *Gannon McGibbon*

*   Enforce fresh ETag header after a collection's contents change by adding
    ActiveRecord::Relation#cache_key_with_version. This method will be used by
    ActionController::ConditionalGet to ensure that when collection cache versioning
    is enabled, requests using ConditionalGet don't return the same ETag header
    after a collection is modified.

    Fixes #38078.

    *Aaron Lipman*

*   Skip test database when running `db:create` or `db:drop` in development
    with `DATABASE_URL` set.

    *Brian Buchalter*

*   Don't allow mutations on the database configurations hash.

    Freeze the configurations hash to disallow directly changing it. If applications need to change the hash, for example to create databases for parallelization, they should use the `DatabaseConfig` object directly.

    Before:

    ```ruby
    @db_config = ActiveRecord::Base.configurations.configs_for(env_name: "test", spec_name: "primary")
    @db_config.configuration_hash.merge!(idle_timeout: "0.02")
    ```

    After:

    ```ruby
    @db_config = ActiveRecord::Base.configurations.configs_for(env_name: "test", spec_name: "primary")
    config = @db_config.configuration_hash.merge(idle_timeout: "0.02")
    db_config = ActiveRecord::DatabaseConfigurations::HashConfig.new(@db_config.env_name, @db_config.spec_name, config)
    ```

    *Eileen M. Uchitelle*, *John Crepezzi*

*   Remove `:connection_id` from the `sql.active_record` notification.

    *Aaron Patterson*, *Rafael Mendonça França*

*   The `:name` key will no longer be returned as part of `DatabaseConfig#configuration_hash`. Please use `DatabaseConfig#owner_name` instead.

    *Eileen M. Uchitelle*, *John Crepezzi*

*   ActiveRecord's `belongs_to_required_by_default` flag can now be set per model.

    You can now opt-out/opt-in specific models from having their associations required
    by default.

    This change is meant to ease the process of migrating all your models to have
    their association required.

    *Edouard Chin*

*   The `connection_config` method has been deprecated, please use `connection_db_config` instead which will return a `DatabaseConfigurations::DatabaseConfig` instead of a `Hash`.

    *Eileen M. Uchitelle*, *John Crepezzi*

*   Retain explicit selections on the base model after applying `includes` and `joins`.

    Resolves #34889.

    *Patrick Rebsch*

*   The `database` kwarg is deprecated without replacement because it can't be used for sharding and creates an issue if it's used during a request. Applications that need to create new connections should use `connects_to` instead.

    *Eileen M. Uchitelle*, *John Crepezzi*

*   Allow attributes to be fetched from Arel node groupings.

    *Jeff Emminger*, *Gannon McGibbon*

*   A database URL can now contain a querystring value that contains an equal sign. This is needed to support passing PostgreSQL `options`.

    *Joshua Flanagan*

*   Calling methods like `establish_connection` with a `Hash` which is invalid (eg: no `adapter`) will now raise an error the same way as connections defined in `config/database.yml`.

    *John Crepezzi*

*   Specifying `implicit_order_column` now subsorts the records by primary key if available to ensure deterministic results.

    *Paweł Urbanek*

*   `where(attr => [])` now loads an empty result without making a query.

    *John Hawthorn*

*   Fixed the performance regression for `primary_keys` introduced MySQL 8.0.

    *Hiroyuki Ishii*

*   Add support for `belongs_to` to `has_many` inversing.

    *Gannon McGibbon*

*   Allow length configuration for `has_secure_token` method. The minimum length
    is set at 24 characters.

    Before:

    ```ruby
    has_secure_token :auth_token
    ```

    After:

    ```ruby
    has_secure_token :default_token             # 24 characters
    has_secure_token :auth_token, length: 36    # 36 characters
    has_secure_token :invalid_token, length: 12 # => ActiveRecord::SecureToken::MinimumLengthError
    ```

    *Bernardo de Araujo*

*   Deprecate `DatabaseConfigurations#to_h`. These connection hashes are still available via `ActiveRecord::Base.configurations.configs_for`.

    *Eileen Uchitelle*, *John Crepezzi*

*   Add `DatabaseConfig#configuration_hash` to return database configuration hashes with symbol keys, and use all symbol-key configuration hashes internally. Deprecate `DatabaseConfig#config` which returns a String-keyed `Hash` with the same values.

    *John Crepezzi*, *Eileen Uchitelle*

*   Allow column names to be passed to `remove_index` positionally along with other options.

    Passing other options can be necessary to make `remove_index` correctly reversible.

    Before:

        add_index    :reports, :report_id               # => works
        add_index    :reports, :report_id, unique: true # => works
        remove_index :reports, :report_id               # => works
        remove_index :reports, :report_id, unique: true # => ArgumentError

    After:

        remove_index :reports, :report_id, unique: true # => works

    *Eugene Kenny*

*   Allow bulk `ALTER` statements to drop and recreate indexes with the same name.

    *Eugene Kenny*

*   `insert`, `insert_all`, `upsert`, and `upsert_all` now clear the query cache.

    *Eugene Kenny*

*   Call `while_preventing_writes` directly from `connected_to`.

    In some cases application authors want to use the database switching middleware and make explicit calls with `connected_to`. It's possible for an app to turn off writes and not turn them back on by the time we call `connected_to(role: :writing)`.

    This change allows apps to fix this by assuming if a role is writing we want to allow writes, except in the case it's explicitly turned off.

    *Eileen M. Uchitelle*

*   Improve detection of ActiveRecord::StatementTimeout with mysql2 adapter in the edge case when the query is terminated during filesort.

    *Kir Shatrov*

*   Stop trying to read yaml file fixtures when loading Active Record fixtures.

    *Gannon McGibbon*

*   Deprecate `.reorder(nil)` with `.first` / `.first!` taking non-deterministic result.

    To continue taking non-deterministic result, use `.take` / `.take!` instead.

    *Ryuta Kamizono*

*   Ensure custom PK types are casted in through reflection queries.

    *Gannon McGibbon*

*   Preserve user supplied joins order as much as possible.

    Fixes #36761, #34328, #24281, #12953.

    *Ryuta Kamizono*

*   Allow `matches_regex` and `does_not_match_regexp` on the MySQL Arel visitor.

    *James Pearson*

*   Allow specifying fixtures to be ignored by setting `ignore` in YAML file's '_fixture' section.

    *Tongfei Gao*

*   Make the DATABASE_URL env variable only affect the primary connection. Add new env variables for multiple databases.

    *John Crepezzi*, *Eileen Uchitelle*

*   Add a warning for enum elements with 'not_' prefix.

        class Foo
          enum status: [:sent, :not_sent]
        end

    *Edu Depetris*

*   Make currency symbols optional for money column type in PostgreSQL.

    *Joel Schneider*

*   Add support for beginless ranges, introduced in Ruby 2.7.

    *Josh Goodall*

*   Add `database_exists?` method to connection adapters to check if a database exists.

    *Guilherme Mansur*

*   Loading the schema for a model that has no `table_name` raises a `TableNotSpecified` error.

    *Guilherme Mansur*, *Eugene Kenny*

*   PostgreSQL: Fix GROUP BY with ORDER BY virtual count attribute.

    Fixes #36022.

    *Ryuta Kamizono*

*   Make ActiveRecord `ConnectionPool.connections` method thread-safe.

    Fixes #36465.

    *Jeff Doering*

*   Add support for multiple databases to `rails db:abort_if_pending_migrations`.

    *Mark Lee*

*   Fix sqlite3 collation parsing when using decimal columns.

    *Martin R. Schuster*

*   Fix invalid schema when primary key column has a comment.

    Fixes #29966.

    *Guilherme Goettems Schneider*

*   Fix table comment also being applied to the primary key column.

    *Guilherme Goettems Schneider*

*   Allow generated `create_table` migrations to include or skip timestamps.

    *Michael Duchemin*


Please check [6-0-stable](https://github.com/rails/rails/blob/6-0-stable/activerecord/CHANGELOG.md) for previous changes.<|MERGE_RESOLUTION|>--- conflicted
+++ resolved
@@ -1,8 +1,7 @@
-<<<<<<< HEAD
 *   Allow escaping of literal colon characters in `sanitize_sql_*` methods when named bind variables are used
 
     *Justin Bull*
-=======
+
 *   Add support for `if_exists` option for removing an index.
 
     The `remove_index` method can take an `if_exists` option. If this is set to true an error won't be raised if the index doesn't exist.
@@ -196,7 +195,6 @@
     ```
 
     *Kyle Thompson*
->>>>>>> cf1abb77
 
 *   Add support for `strict_loading` mode on association declarations.
 
