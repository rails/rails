--- conflicted
+++ resolved
@@ -1,10 +1,9 @@
-<<<<<<< HEAD
 *   If an associated record fails validation on auto-save, always add the error to
     the base object using NestedError with an attribute name formatted as
     “relation_name.attribute_name" instead of just “relation_name".
 
     *Christian Schmidt*
-=======
+
 *   Support MySQL's ssl-mode option for MySQLDatabaseTasks.
 
     Verifying the identity of the database server requires setting the ssl-mode
@@ -127,7 +126,6 @@
     ```
 
     *Iliana Hadzhiatanasova*
->>>>>>> e5288b27
 
 *   Add `drop_enum` migration command for PostgreSQL
 
