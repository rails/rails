require "cases/helper"
require 'models/company'
require "models/contract"
require 'models/topic'
require 'models/edge'
require 'models/club'
require 'models/organization'

Company.has_many :accounts

class NumericData < ActiveRecord::Base
  self.table_name = 'numeric_data'
end

class CalculationsTest < ActiveRecord::TestCase
  fixtures :companies, :accounts, :topics

  def test_should_sum_field
    assert_equal 318, Account.sum(:credit_limit)
  end

  def test_should_average_field
    value = Account.average(:credit_limit)
    assert_equal 53.0, value
  end

  def test_should_return_decimal_average_of_integer_field
    value = Account.average(:id)
    assert_equal 3.5, value
  end

  def test_should_return_integer_average_if_db_returns_such
    Account.connection.stubs :select_value => 3
    value = Account.average(:id)
    assert_equal 3, value
  end

  def test_should_return_nil_as_average
    assert_nil NumericData.average(:bank_balance)
  end

  def test_type_cast_calculated_value_should_convert_db_averages_of_fixnum_class_to_decimal
    assert_equal 0, NumericData.all.send(:type_cast_calculated_value, 0, nil, 'avg')
    assert_equal 53.0, NumericData.all.send(:type_cast_calculated_value, 53, nil, 'avg')
  end

  def test_should_get_maximum_of_field
    assert_equal 60, Account.maximum(:credit_limit)
  end

  def test_should_get_maximum_of_field_with_include
    assert_equal 55, Account.where("companies.name != 'Summit'").references(:companies).includes(:firm).maximum(:credit_limit)
  end

  def test_should_get_minimum_of_field
    assert_equal 50, Account.minimum(:credit_limit)
  end

  def test_should_group_by_field
    c = Account.group(:firm_id).sum(:credit_limit)
    [1,6,2].each do |firm_id|
      assert c.keys.include?(firm_id), "Group #{c.inspect} does not contain firm_id #{firm_id}"
    end
  end

  def test_should_group_by_arel_attribute
    c = Account.group(Account.arel_table[:firm_id]).sum(:credit_limit)
    [1,6,2].each do |firm_id|
      assert c.keys.include?(firm_id), "Group #{c.inspect} does not contain firm_id #{firm_id}"
    end
  end

  def test_should_group_by_multiple_fields
    c = Account.group('firm_id', :credit_limit).count(:all)
    [ [nil, 50], [1, 50], [6, 50], [6, 55], [9, 53], [2, 60] ].each { |firm_and_limit| assert c.keys.include?(firm_and_limit) }
  end

  def test_should_group_by_multiple_fields_having_functions
    c = Topic.group(:author_name, 'COALESCE(type, title)').count(:all)
    assert_equal 1, c[["Carl", "The Third Topic of the day"]]
    assert_equal 1, c[["Mary", "Reply"]]
    assert_equal 1, c[["David", "The First Topic"]]
    assert_equal 1, c[["Carl", "Reply"]]
  end

  def test_should_group_by_summed_field
    c = Account.group(:firm_id).sum(:credit_limit)
    assert_equal 50,   c[1]
    assert_equal 105,  c[6]
    assert_equal 60,   c[2]
  end

  def test_should_order_by_grouped_field
    c = Account.all.merge!(:group => :firm_id, :order => "firm_id").sum(:credit_limit)
    assert_equal [1, 2, 6, 9], c.keys.compact
  end

  def test_should_order_by_calculation
    c = Account.all.merge!(:group => :firm_id, :order => "sum_credit_limit desc, firm_id").sum(:credit_limit)
    assert_equal [105, 60, 53, 50, 50], c.keys.collect { |k| c[k] }
    assert_equal [6, 2, 9, 1], c.keys.compact
  end

  def test_should_limit_calculation
    c = Account.all.merge!(:where => "firm_id IS NOT NULL",
                       :group => :firm_id, :order => "firm_id", :limit => 2).sum(:credit_limit)
    assert_equal [1, 2], c.keys.compact
  end

  def test_should_limit_calculation_with_offset
    c = Account.all.merge!(:where => "firm_id IS NOT NULL", :group => :firm_id,
                       :order => "firm_id", :limit => 2, :offset => 1).sum(:credit_limit)
    assert_equal [2, 6], c.keys.compact
  end

  def test_limit_should_apply_before_count
    accounts = Account.limit(3).where('firm_id IS NOT NULL')

    assert_equal 3, accounts.count(:firm_id)
    assert_equal 3, accounts.select(:firm_id).count
  end

  def test_count_should_shortcut_with_limit_zero
    accounts = Account.limit(0)

    assert_no_queries { assert_equal 0, accounts.count }
  end

  def test_limit_is_kept
    return if current_adapter?(:OracleAdapter)

    queries = assert_sql { Account.limit(1).count }
    assert_equal 1, queries.length
    assert_match(/LIMIT/, queries.first)
  end

  def test_offset_is_kept
    return if current_adapter?(:OracleAdapter)

    queries = assert_sql { Account.offset(1).count }
    assert_equal 1, queries.length
    assert_match(/OFFSET/, queries.first)
  end

  def test_limit_with_offset_is_kept
    return if current_adapter?(:OracleAdapter)

    queries = assert_sql { Account.limit(1).offset(1).count }
    assert_equal 1, queries.length
    assert_match(/LIMIT/, queries.first)
    assert_match(/OFFSET/, queries.first)
  end

  def test_no_limit_no_offset
    queries = assert_sql { Account.count }
    assert_equal 1, queries.length
    assert_no_match(/LIMIT/, queries.first)
    assert_no_match(/OFFSET/, queries.first)
  end

  def test_should_group_by_summed_field_having_condition
    c = Account.all.merge!(:group => :firm_id,
                       :having => 'sum(credit_limit) > 50').sum(:credit_limit)
    assert_nil        c[1]
    assert_equal 105, c[6]
    assert_equal 60,  c[2]
  end

  def test_should_group_by_summed_field_having_condition_from_select
    c = Account.select("MIN(credit_limit) AS min_credit_limit").group(:firm_id).having("MIN(credit_limit) > 50").sum(:credit_limit)
    assert_nil       c[1]
    assert_equal 60, c[2]
    assert_equal 53, c[9]
  end

  def test_should_group_by_summed_association
    c = Account.group(:firm).sum(:credit_limit)
    assert_equal 50,   c[companies(:first_firm)]
    assert_equal 105,  c[companies(:rails_core)]
    assert_equal 60,   c[companies(:first_client)]
  end

  def test_should_sum_field_with_conditions
    assert_equal 105, Account.where('firm_id = 6').sum(:credit_limit)
  end

  def test_should_return_zero_if_sum_conditions_return_nothing
    assert_equal 0, Account.where('1 = 2').sum(:credit_limit)
    assert_equal 0, companies(:rails_core).companies.where('1 = 2').sum(:id)
  end

  def test_sum_should_return_valid_values_for_decimals
    NumericData.create(:bank_balance => 19.83)
    assert_equal 19.83, NumericData.sum(:bank_balance)
  end

  def test_should_group_by_summed_field_with_conditions
    c = Account.all.merge!(:where => 'firm_id > 1',
                       :group => :firm_id).sum(:credit_limit)
    assert_nil        c[1]
    assert_equal 105, c[6]
    assert_equal 60,  c[2]
  end

  def test_should_group_by_summed_field_with_conditions_and_having
    c = Account.all.merge!(:where => 'firm_id > 1',
                       :group => :firm_id,
                       :having => 'sum(credit_limit) > 60').sum(:credit_limit)
    assert_nil        c[1]
    assert_equal 105, c[6]
    assert_nil        c[2]
  end

  def test_should_group_by_fields_with_table_alias
    c = Account.group('accounts.firm_id').sum(:credit_limit)
    assert_equal 50,  c[1]
    assert_equal 105, c[6]
    assert_equal 60,  c[2]
  end

  def test_should_calculate_with_invalid_field
    assert_equal 6, Account.calculate(:count, '*')
    assert_equal 6, Account.calculate(:count, :all)
  end

  def test_should_calculate_grouped_with_invalid_field
    c = Account.group('accounts.firm_id').count(:all)
    assert_equal 1, c[1]
    assert_equal 2, c[6]
    assert_equal 1, c[2]
  end

  def test_should_calculate_grouped_association_with_invalid_field
    c = Account.group(:firm).count(:all)
    assert_equal 1, c[companies(:first_firm)]
    assert_equal 2, c[companies(:rails_core)]
    assert_equal 1, c[companies(:first_client)]
  end

  def test_should_group_by_association_with_non_numeric_foreign_key
    ActiveRecord::Base.connection.expects(:select_all).returns([{"count_all" => 1, "firm_id" => "ABC"}])

    firm = mock()
    firm.expects(:id).returns("ABC")
    firm.expects(:class).returns(Firm)
    Company.expects(:find).with(["ABC"]).returns([firm])

    column = mock()
    column.expects(:name).at_least_once.returns(:firm_id)
    column.expects(:type_cast).with("ABC").returns("ABC")
    Account.expects(:columns).at_least_once.returns([column])

    c = Account.group(:firm).count(:all)
    first_key = c.keys.first
    assert_equal Firm, first_key.class
    assert_equal 1, c[first_key]
  end

  def test_should_calculate_grouped_association_with_foreign_key_option
    Account.belongs_to :another_firm, :class_name => 'Firm', :foreign_key => 'firm_id'
    c = Account.group(:another_firm).count(:all)
    assert_equal 1, c[companies(:first_firm)]
    assert_equal 2, c[companies(:rails_core)]
    assert_equal 1, c[companies(:first_client)]
  end

  def test_should_calculate_grouped_by_function
    c = Company.group("UPPER(#{QUOTED_TYPE})").count(:all)
    assert_equal 2, c[nil]
    assert_equal 1, c['DEPENDENTFIRM']
    assert_equal 4, c['CLIENT']
    assert_equal 2, c['FIRM']
  end

  def test_should_calculate_grouped_by_function_with_table_alias
    c = Company.group("UPPER(companies.#{QUOTED_TYPE})").count(:all)
    assert_equal 2, c[nil]
    assert_equal 1, c['DEPENDENTFIRM']
    assert_equal 4, c['CLIENT']
    assert_equal 2, c['FIRM']
  end

  def test_should_not_overshadow_enumerable_sum
    assert_equal 6, [1, 2, 3].sum(&:abs)
  end

  def test_should_sum_scoped_field
    assert_equal 15, companies(:rails_core).companies.sum(:id)
  end

  def test_should_sum_scoped_field_with_from
    assert_equal Club.count, Organization.clubs.count
  end

  def test_should_sum_scoped_field_with_conditions
    assert_equal 8,  companies(:rails_core).companies.where('id > 7').sum(:id)
  end

  def test_should_group_by_scoped_field
    c = companies(:rails_core).companies.group(:name).sum(:id)
    assert_equal 7, c['Leetsoft']
    assert_equal 8, c['Jadedpixel']
  end

  def test_should_group_by_summed_field_through_association_and_having
    c = companies(:rails_core).companies.group(:name).having('sum(id) > 7').sum(:id)
    assert_nil      c['Leetsoft']
    assert_equal 8, c['Jadedpixel']
  end

  def test_should_count_selected_field_with_include
    assert_equal 6, Account.includes(:firm).count(:distinct => true)
    assert_equal 4, Account.includes(:firm).select(:credit_limit).count(:distinct => true)
  end

  def test_should_not_perform_joined_include_by_default
    assert_equal Account.count, Account.includes(:firm).count
    queries = assert_sql { Account.includes(:firm).count }
    assert_no_match(/join/i, queries.last)
  end

  def test_should_perform_joined_include_when_referencing_included_tables
    joined_count = Account.includes(:firm).where(:companies => {:name => '37signals'}).count
    assert_equal 1, joined_count
  end

  def test_should_count_scoped_select
    Account.update_all("credit_limit = NULL")
    assert_equal 0, Account.all.merge!(:select => "credit_limit").count
  end

  def test_should_count_scoped_select_with_options
    Account.update_all("credit_limit = NULL")
    Account.last.update_columns('credit_limit' => 49)
    Account.first.update_columns('credit_limit' => 51)

    assert_equal 1, Account.all.merge!(:select => "credit_limit").where('credit_limit >= 50').count
  end

  def test_should_count_manual_select_with_include
    assert_equal 6, Account.all.merge!(:select => "DISTINCT accounts.id", :includes => :firm).count
  end

  def test_count_with_column_parameter
    assert_equal 5, Account.count(:firm_id)
  end

  def test_count_with_column_and_options_parameter
    assert_equal 2, Account.where("credit_limit = 50 AND firm_id IS NOT NULL").count(:firm_id)
  end

  def test_should_count_field_in_joined_table
    assert_equal 5, Account.joins(:firm).count('companies.id')
    assert_equal 4, Account.joins(:firm).count('companies.id', :distinct => true)
  end

  def test_should_count_field_in_joined_table_with_group_by
    c = Account.all.merge!(:group => 'accounts.firm_id', :joins => :firm).count('companies.id')

    [1,6,2,9].each { |firm_id| assert c.keys.include?(firm_id) }
  end

  def test_count_with_no_parameters_isnt_deprecated
    assert_not_deprecated { Account.count }
  end

  def test_count_with_too_many_parameters_raises
    assert_raise(ArgumentError) { Account.count(1, 2, 3) }
  end

  def test_should_sum_expression
    # Oracle adapter returns floating point value 636.0 after SUM
    if current_adapter?(:OracleAdapter)
      assert_equal 636, Account.sum("2 * credit_limit")
    else
      assert_equal 636, Account.sum("2 * credit_limit").to_i
    end
  end

  def test_count_with_from_option
    assert_equal Company.count(:all), Company.from('companies').count(:all)
    assert_equal Account.where("credit_limit = 50").count(:all),
        Account.from('accounts').where("credit_limit = 50").count(:all)
    assert_equal Company.where(:type => "Firm").count(:type),
        Company.where(:type => "Firm").from('companies').count(:type)
  end

  def test_count_with_block_acts_as_array
    accounts = Account.where('id > 0')
    assert_equal Account.count, accounts.count { true }
    assert_equal 0, accounts.count { false }
    assert_equal Account.where('credit_limit > 50').size, accounts.count { |account| account.credit_limit > 50 }
    assert_equal Account.count, Account.count { true }
    assert_equal 0, Account.count { false }
  end

  def test_sum_with_block_acts_as_array
    accounts = Account.where('id > 0')
    assert_equal Account.sum(:credit_limit), accounts.sum { |account| account.credit_limit }
    assert_equal Account.sum(:credit_limit) + Account.count, accounts.sum{ |account| account.credit_limit + 1 }
    assert_equal 0, accounts.sum { |account| 0 }
  end

  def test_sum_with_from_option
    assert_equal Account.sum(:credit_limit), Account.from('accounts').sum(:credit_limit)
    assert_equal Account.where("credit_limit > 50").sum(:credit_limit),
        Account.where("credit_limit > 50").from('accounts').sum(:credit_limit)
  end

  def test_sum_array_compatibility
    assert_equal Account.sum(:credit_limit), Account.sum(&:credit_limit)
  end

  def test_average_with_from_option
    assert_equal Account.average(:credit_limit), Account.from('accounts').average(:credit_limit)
    assert_equal Account.where("credit_limit > 50").average(:credit_limit),
        Account.where("credit_limit > 50").from('accounts').average(:credit_limit)
  end

  def test_minimum_with_from_option
    assert_equal Account.minimum(:credit_limit), Account.from('accounts').minimum(:credit_limit)
    assert_equal Account.where("credit_limit > 50").minimum(:credit_limit),
        Account.where("credit_limit > 50").from('accounts').minimum(:credit_limit)
  end

  def test_maximum_with_from_option
    assert_equal Account.maximum(:credit_limit), Account.from('accounts').maximum(:credit_limit)
    assert_equal Account.where("credit_limit > 50").maximum(:credit_limit),
        Account.where("credit_limit > 50").from('accounts').maximum(:credit_limit)
  end

  def test_maximum_with_not_auto_table_name_prefix_if_column_included
    Company.create!(:name => "test", :contracts => [Contract.new(:developer_id => 7)])

    # TODO: Investigate why PG isn't being typecast
    if current_adapter?(:PostgreSQLAdapter) || current_adapter?(:MysqlAdapter)
      assert_equal "7", Company.includes(:contracts).maximum(:developer_id)
    else
      assert_equal 7, Company.includes(:contracts).maximum(:developer_id)
    end
  end

  def test_minimum_with_not_auto_table_name_prefix_if_column_included
    Company.create!(:name => "test", :contracts => [Contract.new(:developer_id => 7)])

    # TODO: Investigate why PG isn't being typecast
    if current_adapter?(:PostgreSQLAdapter) || current_adapter?(:MysqlAdapter)
      assert_equal "7", Company.includes(:contracts).minimum(:developer_id)
    else
      assert_equal 7, Company.includes(:contracts).minimum(:developer_id)
    end
  end

  def test_sum_with_not_auto_table_name_prefix_if_column_included
    Company.create!(:name => "test", :contracts => [Contract.new(:developer_id => 7)])

    # TODO: Investigate why PG isn't being typecast
    if current_adapter?(:MysqlAdapter) || current_adapter?(:PostgreSQLAdapter)
      assert_equal "7", Company.includes(:contracts).sum(:developer_id)
    else
      assert_equal 7, Company.includes(:contracts).sum(:developer_id)
    end
  end


  def test_from_option_with_specified_index
    if Edge.connection.adapter_name == 'MySQL' or Edge.connection.adapter_name == 'Mysql2'
      assert_equal Edge.count(:all), Edge.from('edges USE INDEX(unique_edge_index)').count(:all)
      assert_equal Edge.where('sink_id < 5').count(:all),
          Edge.from('edges USE INDEX(unique_edge_index)').where('sink_id < 5').count(:all)
    end
  end

  def test_from_option_with_table_different_than_class
    assert_equal Account.count(:all), Company.from('accounts').count(:all)
  end

  def test_distinct_is_honored_when_used_with_count_operation_after_group
    # Count the number of authors for approved topics
    approved_topics_count = Topic.group(:approved).count(:author_name)[true]
    assert_equal approved_topics_count, 3
    # Count the number of distinct authors for approved Topics
    distinct_authors_for_approved_count = Topic.group(:approved).count(:author_name, :distinct => true)[true]
    assert_equal distinct_authors_for_approved_count, 2
  end

  def test_pluck
    assert_equal [1,2,3,4], Topic.order(:id).pluck(:id)
  end

  def test_pluck_type_cast
    topic = topics(:first)
    relation = Topic.where(:id => topic.id)
    assert_equal [ topic.approved ], relation.pluck(:approved)
    assert_equal [ topic.last_read ], relation.pluck(:last_read)
    assert_equal [ topic.written_on ], relation.pluck(:written_on)
  end

  def test_pluck_and_uniq
    assert_equal [50, 53, 55, 60], Account.order(:credit_limit).uniq.pluck(:credit_limit)
  end

  def test_pluck_in_relation
    company = Company.first
    contract = company.contracts.create!
    assert_equal [contract.id], company.contracts.pluck(:id)
  end

  def test_pluck_with_serialization
    t = Topic.create!(:content => { :foo => :bar })
    assert_equal [{:foo => :bar}], Topic.where(:id => t.id).pluck(:content)
  end

  def test_pluck_with_qualified_column_name
    assert_equal [1,2,3,4], Topic.order(:id).pluck("topics.id")
  end

  def test_pluck_auto_table_name_prefix
    c = Company.create!(:name => "test", :contracts => [Contract.new])
    assert_equal [c.id], Company.joins(:contracts).pluck(:id)
  end

  def test_pluck_if_table_included
    c = Company.create!(:name => "test", :contracts => [Contract.new(:developer_id => 7)])
    assert_equal [c.id], Company.includes(:contracts).where("contracts.id" => c.contracts.first).pluck(:id)
  end

  def test_pluck_not_auto_table_name_prefix_if_column_joined
    Company.create!(:name => "test", :contracts => [Contract.new(:developer_id => 7)])
    assert_equal [7], Company.joins(:contracts).pluck(:developer_id)
  end

  def test_pluck_with_selection_clause
    assert_equal [50, 53, 55, 60], Account.pluck('DISTINCT credit_limit').sort
    assert_equal [50, 53, 55, 60], Account.pluck('DISTINCT accounts.credit_limit').sort
    assert_equal [50, 53, 55, 60], Account.pluck('DISTINCT(credit_limit)').sort

    # MySQL returns "SUM(DISTINCT(credit_limit))" as the column name unless
    # an alias is provided.  Without the alias, the column cannot be found
    # and properly typecast.
    assert_equal [50 + 53 + 55 + 60], Account.pluck('SUM(DISTINCT(credit_limit)) as credit_limit')
  end

<<<<<<< HEAD
  def test_pluck_expects_a_multiple_selection_as_array
    assert_raise(ArgumentError) { Account.pluck 'id, credit_limit' }
  end

  def test_plucks_with_ids
    assert_equal Company.all.map(&:id).sort, Company.ids.sort
  end
  
  def test_pluck_multiple_columns
    assert_equal [
      [1, "The First Topic"], [2, "The Second Topic of the day"], 
      [3, "The Third Topic of the day"], [4, "The Fourth Topic of the day"]
    ], Topic.order(:id).pluck([:id, :title])
    assert_equal [
      [1, "The First Topic", "David"], [2, "The Second Topic of the day", "Mary"], 
      [3, "The Third Topic of the day", "Carl"], [4, "The Fourth Topic of the day", "Carl"]
    ], Topic.order(:id).pluck([:id, :title, :author_name])
    assert_equal [
      [1, "The First Topic"], [2, "The Second Topic of the day"], 
      [3, "The Third Topic of the day"], [4, "The Fourth Topic of the day"]
    ], Topic.order(:id).pluck(:id, :title)
=======
  def test_plucks_with_ids
    assert_equal Company.all.map(&:id).sort, Company.ids.sort
  end

  def test_pluck_not_auto_table_name_prefix_if_column_included
    Company.create!(:name => "test", :contracts => [Contract.new(:developer_id => 7)])
    ids = Company.includes(:contracts).pluck(:developer_id)
    assert_equal Company.count, ids.length
    assert_equal [7], ids.compact
  end

  def test_pluck_multiple_columns
    assert_equal [
      [1, "The First Topic"], [2, "The Second Topic of the day"],
      [3, "The Third Topic of the day"], [4, "The Fourth Topic of the day"]
    ], Topic.order(:id).pluck(:id, :title)
    assert_equal [
      [1, "The First Topic", "David"], [2, "The Second Topic of the day", "Mary"],
      [3, "The Third Topic of the day", "Carl"], [4, "The Fourth Topic of the day", "Carl"]
    ], Topic.order(:id).pluck(:id, :title, :author_name)
  end

  def test_pluck_with_multiple_columns_and_selection_clause
    assert_equal [[1, 50], [2, 50], [3, 50], [4, 60], [5, 55], [6, 53]],
      Account.pluck('id, credit_limit')
  end

  def test_pluck_with_multiple_columns_and_includes
    Company.create!(:name => "test", :contracts => [Contract.new(:developer_id => 7)])
    companies_and_developers = Company.order('companies.id').includes(:contracts).pluck(:name, :developer_id)

    assert_equal Company.count, companies_and_developers.length
    assert_equal ["37signals", nil], companies_and_developers.first
    assert_equal ["test", 7], companies_and_developers.last
>>>>>>> f2557112
  end
end<|MERGE_RESOLUTION|>--- conflicted
+++ resolved
@@ -541,29 +541,6 @@
     assert_equal [50 + 53 + 55 + 60], Account.pluck('SUM(DISTINCT(credit_limit)) as credit_limit')
   end
 
-<<<<<<< HEAD
-  def test_pluck_expects_a_multiple_selection_as_array
-    assert_raise(ArgumentError) { Account.pluck 'id, credit_limit' }
-  end
-
-  def test_plucks_with_ids
-    assert_equal Company.all.map(&:id).sort, Company.ids.sort
-  end
-  
-  def test_pluck_multiple_columns
-    assert_equal [
-      [1, "The First Topic"], [2, "The Second Topic of the day"], 
-      [3, "The Third Topic of the day"], [4, "The Fourth Topic of the day"]
-    ], Topic.order(:id).pluck([:id, :title])
-    assert_equal [
-      [1, "The First Topic", "David"], [2, "The Second Topic of the day", "Mary"], 
-      [3, "The Third Topic of the day", "Carl"], [4, "The Fourth Topic of the day", "Carl"]
-    ], Topic.order(:id).pluck([:id, :title, :author_name])
-    assert_equal [
-      [1, "The First Topic"], [2, "The Second Topic of the day"], 
-      [3, "The Third Topic of the day"], [4, "The Fourth Topic of the day"]
-    ], Topic.order(:id).pluck(:id, :title)
-=======
   def test_plucks_with_ids
     assert_equal Company.all.map(&:id).sort, Company.ids.sort
   end
@@ -598,6 +575,5 @@
     assert_equal Company.count, companies_and_developers.length
     assert_equal ["37signals", nil], companies_and_developers.first
     assert_equal ["test", 7], companies_and_developers.last
->>>>>>> f2557112
   end
 end