--- conflicted
+++ resolved
@@ -1258,7 +1258,6 @@
     TenantMembership.current_member = nil
   end
 
-<<<<<<< HEAD
   def test_has_many_through_with_scope_that_has_joined_same_table_with_parent_relation
     assert_equal authors(:david), Author.joins(:comments_for_first_author).take
   end
@@ -1309,6 +1308,25 @@
     end
   end
 
+  def test_has_many_through_update_ids_with_conditions
+    author = Author.create!(name: "Bill")
+    category = categories(:general)
+
+    author.update(
+      special_categories_with_condition_ids: [category.id],
+      nonspecial_categories_with_condition_ids: [category.id]
+    )
+
+    assert_equal [category.id], author.special_categories_with_condition_ids
+    assert_equal [category.id], author.nonspecial_categories_with_condition_ids
+
+    author.update(nonspecial_categories_with_condition_ids: [])
+    author.reload
+
+    assert_equal [category.id], author.special_categories_with_condition_ids
+    assert_equal [], author.nonspecial_categories_with_condition_ids
+  end
+
   def test_single_has_many_through_association_with_unpersisted_parent_instance
     post_with_single_has_many_through = Class.new(Post) do
       def self.name; "PostWithSingleHasManyThrough"; end
@@ -1372,21 +1390,4 @@
       lesson.has_many :students, through: :lesson_students, anonymous_class: student
       [lesson, lesson_student, student]
     end
-=======
-  def test_has_many_through_update_ids_with_conditions
-    author = Author.create :name => "Bill"
-    category = categories(:general)
-    author.update(special_categories_with_condition_ids: [category.id],
-                  nonspecial_categories_with_condition_ids: [category.id])
-
-    assert_equal [category.id], author.special_categories_with_condition_ids
-    assert_equal [category.id], author.nonspecial_categories_with_condition_ids
-
-    author.update(nonspecial_categories_with_condition_ids: [])
-    author.reload
-
-    assert_equal [category.id], author.special_categories_with_condition_ids
-    assert_equal [], author.nonspecial_categories_with_condition_ids
-  end
->>>>>>> eebcebde
 end