--- conflicted
+++ resolved
@@ -1348,14 +1348,6 @@
   end
 end
 
-<<<<<<< HEAD
-class HmtAutoTimestampTest < ActiveRecord::TestCase
-  fixtures :hmt_students, :hmt_courses
-
-  test "timestamps are set on hm:t tables when the YAML file is absent" do
-    # NOT NULL constraint exception should not be raised
-    assert_not_nil hmt_students(:alice).hmt_enrollments.first.created_at
-=======
 class NilFixturePathTest < ActiveRecord::TestCase
   test "raises an error when all fixtures loaded" do
     error = assert_raises(StandardError) do
@@ -1369,6 +1361,15 @@
       No fixture path found.
       Please set `NilFixturePathTest::TestCase.fixture_path`.
     MSG
->>>>>>> 251b9d4b
+  end
+end
+
+
+class HmtAutoTimestampTest < ActiveRecord::TestCase
+  fixtures :hmt_students, :hmt_courses
+
+  test "timestamps are set on hm:t tables when the YAML file is absent" do
+    # NOT NULL constraint exception should not be raised
+    assert_not_nil hmt_students(:alice).hmt_enrollments.first.created_at
   end
 end