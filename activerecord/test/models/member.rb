class Member < ActiveRecord::Base
  has_one :current_membership
  has_one :selected_membership
  has_one :membership
  has_one :club, through: :current_membership
  has_one :selected_club, through: :selected_membership, source: :club
  has_one :favourite_club, -> { where "memberships.favourite = ?", true }, through: :membership, source: :club
  has_one :hairy_club, -> { where clubs: { name: "Moustache and Eyebrow Fancier Club" } }, through: :membership, source: :club
  has_one :sponsor, as: :sponsorable
  has_one :sponsor_club, through: :sponsor
  has_one :member_detail, inverse_of: false
  has_one :organization, through: :member_detail
  belongs_to :member_type

  has_many :nested_member_types, through: :member_detail, source: :member_type
  has_one :nested_member_type, through: :member_detail, source: :member_type

  has_many :nested_sponsors, through: :sponsor_club, source: :sponsor
  has_one :nested_sponsor, through: :sponsor_club, source: :sponsor

  has_many :organization_member_details, through: :member_detail
  has_many :organization_member_details_2, through: :organization, source: :member_details

  has_one :club_category, through: :club, source: :category

  has_many :current_memberships, -> { where favourite: true }
  has_many :clubs, through: :current_memberships

  has_many :tenant_memberships
  has_many :tenant_clubs, through: :tenant_memberships, class_name: "Club", source: :club

  has_one :club_through_many, through: :current_memberships, source: :club

  belongs_to :admittable, polymorphic: true
  has_one :premium_club, through: :admittable
end

class SelfMember < ActiveRecord::Base
  self.table_name = "members"
<<<<<<< HEAD
  has_and_belongs_to_many :friends, class_name: "SelfMember", join_table: "member_friends"
end
=======
  has_and_belongs_to_many :friends, :class_name => "SelfMember", :join_table => "member_friends"
end

class InheritanceMember < Member; end
>>>>>>> 959a49b9
<|MERGE_RESOLUTION|>--- conflicted
+++ resolved
@@ -37,12 +37,7 @@
 
 class SelfMember < ActiveRecord::Base
   self.table_name = "members"
-<<<<<<< HEAD
   has_and_belongs_to_many :friends, class_name: "SelfMember", join_table: "member_friends"
 end
-=======
-  has_and_belongs_to_many :friends, :class_name => "SelfMember", :join_table => "member_friends"
-end
 
-class InheritanceMember < Member; end
->>>>>>> 959a49b9
+class InheritanceMember < Member; end