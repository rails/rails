<<<<<<< HEAD
*   Change `model_name.route_key` to return a symbol instead of a string.

    *Andrew Kaspick*

*   Add `:except_on` option for validations. Grants the ability to _skip_ validations in specified contexts.
=======
*   Changes `ActiveModel::Validations#read_attribute_for_validation` to return `nil` if the record doesn't
    respond to the attribute instead of raising an error.

    This change allows adding errors to custom attributes with symbol messages.
>>>>>>> 8aebd0b5

    ```ruby
    user = User.new # User model has no `address` attribute

    user.errors.add(:address, :invalid)

    user.errors.messages
    ```

    Previously, calling `messages` would raise an error because `address` attribute can't be read.
    Now it returns the localized error message.

    *Lovro Bikić*

*   Add built-in Argon2 support for `has_secure_password`.

    `has_secure_password` now supports Argon2 as a built-in algorithm:

    ```ruby
    class User < ActiveRecord::Base
      has_secure_password algorithm: :argon2
    end
    ```

    To use Argon2, add `gem "argon2", "~> 2.3"` to your Gemfile.

    Argon2 has no password length limit, unlike BCrypt's 72-byte restriction.

    *Justin Bull*, *Guillermo Iguaran*

*   Add ActiveModel::SecurePassword.register_algorithm to register new algorithms for `has_secure_password` by symbol:

    `ActiveModel::SecurePassword.register_algorithm` can be used to register new algorithms:

    ```ruby
    ActiveModel::SecurePassword.register_algorithm :custom_password, CustomPassword
    ```

    ```ruby
    class User < ActiveRecord::Base
      has_secure_password algorithm: :custom_password
    end
    ```

    BCrypt is pre-registered as `:bcrypt` in the algorithms registry.

    *Justin Bull*, *Guillermo Iguaran*

*   `has_secure_password` can support different password hashing algorithms (if defined) using the `:algorithm` option:

    ```ruby
    class CustomPassword
      def hash_password(unencrypted_password)
        CustomHashingLibrary.create(unencrypted_password)
      end

      def verify_password(password, digest)
        CustomHashingLibrary.verify(password, digest)
      end

      def password_salt(digest)
        CustomHashingLibrary.salt(digest)
      end

      def validate(record, attribute)
        # ...
      end

      def algorithm_name
        :custom
      end
    end
    ```

    ```ruby
    class User < ActiveRecord::Base
      has_secure_password algorithm: CustomPassword.new
    end
    ```

    *Justin Bull*, *Lucas Mazza*

*   Allow passing method name or proc to `allow_nil` and `allow_blank`

    ```ruby
    class EnrollmentForm
      include ActiveModel::Validations

      attr_accessor :course

      validates :course,
                inclusion: { in: :open_courses },
                allow_nil: :saving_progress?
    end
    ```

    *Richard Lynch*

*   Add error type support arguments to `ActiveModel::Errors#messages_for` and `ActiveModel::Errors#full_messages_for`

    ```ruby
    person = Person.create()
    person.errors.full_messages_for(:name, :invalid)
    # => ["Name is invalid"]

    person.errors.messages_for(:name, :invalid)
    # => ["is invalid"]
    ```

    *Eugene Bezludny*

*   Make `ActiveModel::Serializers::JSON#from_json` compatible with `#assign_attributes`

    *Sean Doyle*

Please check [8-1-stable](https://github.com/rails/rails/blob/8-1-stable/activemodel/CHANGELOG.md) for previous changes.<|MERGE_RESOLUTION|>--- conflicted
+++ resolved
@@ -1,15 +1,11 @@
-<<<<<<< HEAD
 *   Change `model_name.route_key` to return a symbol instead of a string.
 
     *Andrew Kaspick*
 
-*   Add `:except_on` option for validations. Grants the ability to _skip_ validations in specified contexts.
-=======
 *   Changes `ActiveModel::Validations#read_attribute_for_validation` to return `nil` if the record doesn't
     respond to the attribute instead of raising an error.
 
     This change allows adding errors to custom attributes with symbol messages.
->>>>>>> 8aebd0b5
 
     ```ruby
     user = User.new # User model has no `address` attribute
@@ -123,6 +119,4 @@
 
 *   Make `ActiveModel::Serializers::JSON#from_json` compatible with `#assign_attributes`
 
-    *Sean Doyle*
-
-Please check [8-1-stable](https://github.com/rails/rails/blob/8-1-stable/activemodel/CHANGELOG.md) for previous changes.+    *Sean Doyle*