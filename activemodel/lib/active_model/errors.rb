--- conflicted
+++ resolved
@@ -145,12 +145,8 @@
     # ==== Examples
     #
     #   person.errors.merge!(other)
-<<<<<<< HEAD
+    #
     def merge!(other, **options)
-=======
-    #
-    def merge!(other)
->>>>>>> cd2949d2
       return errors if equal?(other)
 
       base_attribute = options[:base_attribute]
