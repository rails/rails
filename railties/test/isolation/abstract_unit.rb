# frozen_string_literal: true

# Note:
# It is important to keep this file as light as possible
# the goal for tests that require this is to test booting up
# Rails from an empty state, so anything added here could
# hide potential failures
#
# It is also good to know what is the bare minimum to get
# Rails booted up.
require "fileutils"

require "bundler/setup" unless defined?(Bundler)
require "active_support"
require "active_support/testing/autorun"
require "active_support/testing/stream"
require "active_support/testing/method_call_assertions"
require "active_support/test_case"
require "minitest/retry"

if ENV["BUILDKITE"]
  Minitest::Retry.use!(verbose: false, retry_count: 1)
end

RAILS_FRAMEWORK_ROOT = File.expand_path("../../..", __dir__)

# These files do not require any others and are needed
# to run the tests
require "active_support/core_ext/object/blank"
require "active_support/testing/isolation"
require "active_support/core_ext/kernel/reporting"
require "tmpdir"
require "rails/secrets"

module TestHelpers
  module Paths
    def app_template_path
      File.join RAILS_FRAMEWORK_ROOT, "tmp/templates/app_template"
    end

    def tmp_path(*args)
      @tmp_path ||= File.realpath(Dir.mktmpdir(nil, File.join(RAILS_FRAMEWORK_ROOT, "tmp")))
      File.join(@tmp_path, *args)
    end

    def app_path(*args)
      path = tmp_path(*%w[app] + args)
      if block_given?
        yield path
      else
        path
      end
    end

    def framework_path
      RAILS_FRAMEWORK_ROOT
    end

    def rails_root
      app_path
    end
  end

  module Rack
    def app(env = "production")
      old_env = ENV["RAILS_ENV"]
      @app ||= begin
        ENV["RAILS_ENV"] = env

        require "#{app_path}/config/environment"

        Rails.application
      end
    ensure
      ENV["RAILS_ENV"] = old_env
    end

    def extract_body(response)
      (+"").tap do |body|
        response[2].each { |chunk| body << chunk }
      end
    end

    def get(path)
      @app.call(::Rack::MockRequest.env_for(path))
    end

    def assert_welcome(resp)
      resp = Array(resp)

      assert_equal 200, resp[0]
      assert_match "text/html", resp[1]["Content-Type"]
      assert_match "charset=utf-8", resp[1]["Content-Type"]
      assert extract_body(resp).match(/Yay! You.*re on Rails!/)
    end
  end

  module Generation
    # Build an application by invoking the generator and going through the whole stack.
    def build_app(options = {})
      @prev_rails_env = ENV["RAILS_ENV"]
      ENV["RAILS_ENV"] = "development"

      FileUtils.rm_rf(app_path)
      FileUtils.cp_r(app_template_path, app_path)

      # Delete the initializers unless requested
      unless options[:initializers]
        Dir["#{app_path}/config/initializers/**/*.rb"].each do |initializer|
          File.delete(initializer)
        end
      end

      routes = File.read("#{app_path}/config/routes.rb")
      if routes =~ /(\n\s*end\s*)\z/
        File.open("#{app_path}/config/routes.rb", "w") do |f|
          f.puts $` + "\nActiveSupport::Deprecation.silence { match ':controller(/:action(/:id))(.:format)', via: :all }\n" + $1
        end
      end

      if options[:multi_db]
        File.open("#{app_path}/config/database.yml", "w") do |f|
          f.puts <<-YAML
          default: &default
            adapter: sqlite3
            pool: 5
            timeout: 5000
            variables:
              statement_timeout: 1000
          development:
            primary:
              <<: *default
              database: db/development.sqlite3
            primary_readonly:
              <<: *default
              database: db/development.sqlite3
              replica: true
            animals:
              <<: *default
              database: db/development_animals.sqlite3
              migrations_paths: db/animals_migrate
            animals_readonly:
              <<: *default
              database: db/development_animals.sqlite3
              migrations_paths: db/animals_migrate
              replica: true
          test:
            primary:
              <<: *default
              database: db/test.sqlite3
            primary_readonly:
              <<: *default
              database: db/test.sqlite3
              replica: true
            animals:
              <<: *default
              database: db/test_animals.sqlite3
              migrations_paths: db/animals_migrate
            animals_readonly:
              <<: *default
              database: db/test_animals.sqlite3
              migrations_paths: db/animals_migrate
              replica: true
          production:
            primary:
              <<: *default
              database: db/production.sqlite3
            primary_readonly:
              <<: *default
              database: db/production.sqlite3
              replica: true
            animals:
              <<: *default
              database: db/production_animals.sqlite3
              migrations_paths: db/animals_migrate
            animals_readonly:
              <<: *default
              database: db/production_animals.sqlite3
              migrations_paths: db/animals_migrate
              readonly: true
          YAML
        end
      else
        File.open("#{app_path}/config/database.yml", "w") do |f|
          f.puts <<-YAML
          default: &default
            adapter: sqlite3
            pool: 5
            timeout: 5000
          development:
            <<: *default
            database: db/development.sqlite3
          test:
            <<: *default
            database: db/test.sqlite3
          production:
            <<: *default
            database: db/production.sqlite3
          YAML
        end
      end

      add_to_config <<-RUBY
        config.hosts << proc { true }
        config.eager_load = false
        config.session_store :cookie_store, key: "_myapp_session"
        config.active_support.deprecation = :log
        config.action_controller.allow_forgery_protection = false
        config.log_level = :info
      RUBY
    end

    def teardown_app
      ENV["RAILS_ENV"] = @prev_rails_env if @prev_rails_env
      FileUtils.rm_rf(tmp_path)
    end

    # Make a very basic app, without creating the whole directory structure.
    # This is faster and simpler than the method above.
    def make_basic_app
      require "rails"
      require "action_controller/railtie"
      require "action_view/railtie"

      @app = Class.new(Rails::Application) do
        def self.name; "RailtiesTestApp"; end
      end
      @app.config.hosts << proc { true }
      @app.config.eager_load = false
      @app.config.session_store :cookie_store, key: "_myapp_session"
      @app.config.active_support.deprecation = :log
      @app.config.log_level = :info
      @app.secrets.secret_key_base = "b3c631c314c0bbca50c1b2843150fe33"

      yield @app if block_given?
      @app.initialize!

      @app.routes.draw do
        get "/" => "omg#index"
      end

      require "rack/test"
      extend ::Rack::Test::Methods
    end

    def simple_controller
      controller :foo, <<-RUBY
        class FooController < ApplicationController
          def index
            render plain: "foo"
          end
        end
      RUBY

      app_file "config/routes.rb", <<-RUBY
        Rails.application.routes.draw do
          get ':controller(/:action)'
        end
      RUBY
    end

    class Bukkit
      attr_reader :path

      def initialize(path)
        @path = path
      end

      def write(file, string)
        path = "#{@path}/#{file}"
        FileUtils.mkdir_p(File.dirname(path))
        File.open(path, "w") { |f| f.puts string }
      end

      def delete(file)
        File.delete("#{@path}/#{file}")
      end
    end

    def engine(name)
      dir = "#{app_path}/random/#{name}"
      FileUtils.mkdir_p(dir)

      app = File.readlines("#{app_path}/config/application.rb")
      app.insert(4, "$:.unshift(\"#{dir}/lib\")")
      app.insert(5, "require #{name.inspect}")

      File.open("#{app_path}/config/application.rb", "r+") do |f|
        f.puts app
      end

      Bukkit.new(dir).tap do |bukkit|
        yield bukkit if block_given?
      end
    end

    # Invoke a bin/rails command inside the app
    #
    # allow_failure:: true to return normally if the command exits with
    #   a non-zero status. By default, this method will raise.
    # stderr:: true to pass STDERR output straight to the "real" STDERR.
    #   By default, the STDERR and STDOUT of the process will be
    #   combined in the returned string.
    def rails(*args, allow_failure: false, stderr: false)
      args = args.flatten
      fork = true

      command = "bin/rails #{Shellwords.join args}#{' 2>&1' unless stderr}"

      # Don't fork if the environment has disabled it
      fork = false if ENV["NO_FORK"]

      # Don't fork if the runtime isn't able to
      fork = false if !Process.respond_to?(:fork)

      # Don't fork if we're re-invoking minitest
      fork = false if args.first == "t" || args.grep(/\Atest(:|\z)/).any?

      if fork
        out_read, out_write = IO.pipe
        if stderr
          err_read, err_write = IO.pipe
        else
          err_write = out_write
        end

        pid = fork do
          out_read.close
          err_read.close if err_read

          $stdin.reopen(File::NULL, "r")
          $stdout.reopen(out_write)
          $stderr.reopen(err_write)

          at_exit do
            case $!
            when SystemExit
              exit! $!.status
            when nil
              exit! 0
            else
              err_write.puts "#{$!.class}: #{$!}"
              exit! 1
            end
          end

          Rails.instance_variable_set :@_env, nil

          $-v = $-w = false
          Dir.chdir app_path unless Dir.pwd == app_path

          ARGV.replace(args)
          load "./bin/rails"

          exit! 0
        end

        out_write.close

        if err_read
          err_write.close

          $stderr.write err_read.read
        end

        output = out_read.read

        Process.waitpid pid

      else
        output = `cd #{app_path}; #{command}`
      end

      raise "rails command failed (#{$?.exitstatus}): #{command}\n#{output}" unless allow_failure || $?.success?

      output
    end

    def add_to_top_of_config(str)
      environment = File.read("#{app_path}/config/application.rb")
      if environment =~ /(Rails::Application\s*)/
        File.open("#{app_path}/config/application.rb", "w") do |f|
          f.puts $` + $1 + "\n#{str}\n" + $'
        end
      end
    end

    def add_to_config(str)
      environment = File.read("#{app_path}/config/application.rb")
      if environment =~ /(\n\s*end\s*end\s*)\z/
        File.open("#{app_path}/config/application.rb", "w") do |f|
          f.puts $` + "\n#{str}\n" + $1
        end
      end
    end

    def add_to_env_config(env, str)
      environment = File.read("#{app_path}/config/environments/#{env}.rb")
      if environment =~ /(\n\s*end\s*)\z/
        File.open("#{app_path}/config/environments/#{env}.rb", "w") do |f|
          f.puts $` + "\n#{str}\n" + $1
        end
      end
    end

    def remove_from_config(str)
      remove_from_file("#{app_path}/config/application.rb", str)
    end

    def remove_from_env_config(env, str)
      remove_from_file("#{app_path}/config/environments/#{env}.rb", str)
    end

    def remove_from_file(file, str)
      contents = File.read(file)
      contents.sub!(/#{str}/, "")
      File.write(file, contents)
    end

    def app_file(path, contents, mode = "w")
      file_name = "#{app_path}/#{path}"
      FileUtils.mkdir_p File.dirname(file_name)
      File.open(file_name, mode) do |f|
        f.puts contents
      end
      file_name
    end

    def app_dir(path)
      FileUtils.mkdir_p("#{app_path}/#{path}")
    end

    def remove_file(path)
      FileUtils.rm_rf "#{app_path}/#{path}"
    end

    def controller(name, contents)
      app_file("app/controllers/#{name}_controller.rb", contents)
    end

    def use_frameworks(arr)
      to_remove = [:actionmailer, :activerecord, :activestorage, :activejob, :actionmailbox] - arr

      if to_remove.include?(:activerecord)
        remove_from_config "config.active_record.*"
      end

      $:.reject! { |path| path =~ %r'/(#{to_remove.join('|')})/' }
    end

    def use_postgresql(multi_db: false)
      if multi_db
        File.open("#{app_path}/config/database.yml", "w") do |f|
          f.puts <<-YAML
          default: &default
            adapter: postgresql
            pool: 5
          development:
            primary:
              <<: *default
              database: railties_test
            animals:
              <<: *default
              database: railties_animals_test
              migrations_paths: db/animals_migrate
          YAML
        end
      else
        File.open("#{app_path}/config/database.yml", "w") do |f|
          f.puts <<-YAML
          default: &default
            adapter: postgresql
            pool: 5
            database: railties_test
          development:
            <<: *default
          test:
            <<: *default
          YAML
        end
      end
    end
  end

  module Reload
    def reload
      ActiveSupport::Dependencies.clear
    end
  end
end

class ActiveSupport::TestCase
  include TestHelpers::Paths
  include TestHelpers::Rack
  include TestHelpers::Generation
  include TestHelpers::Reload
  include ActiveSupport::Testing::Stream
  include ActiveSupport::Testing::MethodCallAssertions
end

# Create a scope and build a fixture rails app
Module.new do
  extend TestHelpers::Paths

  def self.sh(cmd)
    output = `#{cmd}`
    raise "Command #{cmd.inspect} failed. Output:\n#{output}" unless $?.success?
  end

  # Build a rails app
  FileUtils.rm_rf(app_template_path)
  FileUtils.mkdir_p(app_template_path)

  sh "#{Gem.ruby} #{RAILS_FRAMEWORK_ROOT}/railties/exe/rails new #{app_template_path} --skip-bundle --skip-listen --no-rc --skip-webpack-install --quiet"
  File.open("#{app_template_path}/config/boot.rb", "w") do |f|
    f.puts "require 'rails/all'"
  end

<<<<<<< HEAD
  unless File.exist?("#{RAILS_FRAMEWORK_ROOT}/actionview/lib/compiled/rails-ujs.js")
    Dir.chdir("#{RAILS_FRAMEWORK_ROOT}/actionview") { `yarn build` }
=======
  unless File.exist?("#{RAILS_FRAMEWORK_ROOT}/actionview/lib/assets/compiled/rails-ujs.js")
    Dir.chdir("#{RAILS_FRAMEWORK_ROOT}/actionview") do
      sh "yarn build"
    end
>>>>>>> d2ae2c31
  end

  assets_path = "#{RAILS_FRAMEWORK_ROOT}/railties/test/isolation/assets"
  unless Dir.exist?("#{assets_path}/node_modules")
    Dir.chdir(assets_path) do
      sh "yarn install"
    end
  end

  # Fix relative file paths
  package_json = File.read("#{assets_path}/package.json")
  package_json.gsub!(%r{"file:(\.\./[^"]+)"}) do
    path = Pathname.new($1).expand_path(assets_path).relative_path_from(Pathname.new(app_template_path))
    "\"file:#{path}\""
  end
  File.write("#{app_template_path}/package.json", package_json)

  FileUtils.cp("#{assets_path}/config/webpacker.yml", "#{app_template_path}/config/webpacker.yml")
  FileUtils.cp_r("#{assets_path}/config/webpack", "#{app_template_path}/config/webpack")
  FileUtils.ln_s("#{assets_path}/node_modules", "#{app_template_path}/node_modules")
  FileUtils.chdir(app_template_path) do
    sh "yarn install"
    sh "bin/rails webpacker:binstubs"
  end

  # Fake 'Bundler.require' -- we run using the repo's Gemfile, not an
  # app-specific one: we don't want to require every gem that lists.
  contents = File.read("#{app_template_path}/config/application.rb")
  contents.sub!(/^Bundler\.require.*/, "%w(turbolinks webpacker).each { |r| require r }")
  File.write("#{app_template_path}/config/application.rb", contents)

  require "rails"

  require "active_model"
  require "active_job"
  require "active_record"
  require "action_controller"
  require "action_mailer"
  require "action_view"
  require "active_storage"
  require "action_cable"
  require "action_mailbox"
  require "action_text"
  require "sprockets"

  require "action_view/helpers"
  require "action_dispatch/routing/route_set"
end unless defined?(RAILS_ISOLATED_ENGINE)<|MERGE_RESOLUTION|>--- conflicted
+++ resolved
@@ -516,15 +516,10 @@
     f.puts "require 'rails/all'"
   end
 
-<<<<<<< HEAD
   unless File.exist?("#{RAILS_FRAMEWORK_ROOT}/actionview/lib/compiled/rails-ujs.js")
-    Dir.chdir("#{RAILS_FRAMEWORK_ROOT}/actionview") { `yarn build` }
-=======
-  unless File.exist?("#{RAILS_FRAMEWORK_ROOT}/actionview/lib/assets/compiled/rails-ujs.js")
     Dir.chdir("#{RAILS_FRAMEWORK_ROOT}/actionview") do
       sh "yarn build"
     end
->>>>>>> d2ae2c31
   end
 
   assets_path = "#{RAILS_FRAMEWORK_ROOT}/railties/test/isolation/assets"
