# frozen_string_literal: true

require "isolation/abstract_unit"
require "rack/test"
require "env_helpers"
require "set"
require "active_support/core_ext/string/starts_ends_with"

class ::MyMailInterceptor
  def self.delivering_email(email); email; end
end

class ::MyOtherMailInterceptor < ::MyMailInterceptor; end

class ::MyPreviewMailInterceptor
  def self.previewing_email(email); email; end
end

class ::MyOtherPreviewMailInterceptor < ::MyPreviewMailInterceptor; end

class ::MyMailObserver
  def self.delivered_email(email); email; end
end

class ::MyOtherMailObserver < ::MyMailObserver; end

module ApplicationTests
  class ConfigurationTest < ActiveSupport::TestCase
    include ActiveSupport::Testing::Isolation
    include Rack::Test::Methods
    include EnvHelpers

    def new_app
      File.expand_path("#{app_path}/../new_app")
    end

    def copy_app
      FileUtils.cp_r(app_path, new_app)
    end

    def app(env = "development")
      @app ||= begin
        ENV["RAILS_ENV"] = env

        require "#{app_path}/config/environment"

        Rails.application
      ensure
        ENV.delete "RAILS_ENV"
      end
    end

    def setup
      build_app
      suppress_default_config
    end

    def teardown
      teardown_app
      FileUtils.rm_rf(new_app) if File.directory?(new_app)
    end

    def suppress_default_config
      FileUtils.mv("#{app_path}/config/environments", "#{app_path}/config/__environments__")
    end

    def restore_default_config
      FileUtils.rm_rf("#{app_path}/config/environments")
      FileUtils.mv("#{app_path}/config/__environments__", "#{app_path}/config/environments")
    end

    test "Rails.env does not set the RAILS_ENV environment variable which would leak out into rake tasks" do
      require "rails"

      switch_env "RAILS_ENV", nil do
        Rails.env = "development"
        assert_equal "development", Rails.env
        assert_nil ENV["RAILS_ENV"]
      end
    end

    test "Rails.env falls back to development if RAILS_ENV is blank and RACK_ENV is nil" do
      with_rails_env("") do
        assert_equal "development", Rails.env
      end
    end

    test "Rails.env falls back to development if RACK_ENV is blank and RAILS_ENV is nil" do
      with_rack_env("") do
        assert_equal "development", Rails.env
      end
    end

    test "By default logs tags are not set in development" do
      restore_default_config

      with_rails_env "development" do
        app "development"
        assert_predicate Rails.application.config.log_tags, :blank?
      end
    end

    test "By default logs are tagged with :request_id in production" do
      restore_default_config

      with_rails_env "production" do
        app "production"
        assert_equal [:request_id], Rails.application.config.log_tags
      end
    end

    test "lib dir is on LOAD_PATH during config" do
      app_file "lib/my_logger.rb", <<-RUBY
        require "logger"
        class MyLogger < ::Logger
        end
      RUBY
      add_to_top_of_config <<-RUBY
        require 'my_logger'
        config.logger = MyLogger.new STDOUT
      RUBY

      app "development"

      assert_equal "MyLogger", Rails.application.config.logger.class.name
    end

    test "raises an error if cache does not support recyclable cache keys" do
      build_app(initializers: true)
      add_to_env_config "production", "config.cache_store = Class.new {}.new"
      add_to_env_config "production", "config.active_record.cache_versioning = true"

      error = assert_raise(RuntimeError) do
        app "production"
      end

      assert_match(/You're using a cache/, error.message)
    end

    test "a renders exception on pending migration" do
      add_to_config <<-RUBY
        config.active_record.migration_error    = :page_load
        config.consider_all_requests_local      = true
        config.action_dispatch.show_exceptions  = true
      RUBY

      app_file "db/migrate/20140708012246_create_user.rb", <<-RUBY
        class CreateUser < ActiveRecord::Migration::Current
          def change
            create_table :users
          end
        end
      RUBY

      app "development"

      ActiveRecord::Migrator.migrations_paths = ["#{app_path}/db/migrate"]

      begin
        get "/foo"
        assert_equal 500, last_response.status
        assert_match "ActiveRecord::PendingMigrationError", last_response.body
      ensure
        ActiveRecord::Migrator.migrations_paths = nil
      end
    end

    test "Rails.groups returns available groups" do
      require "rails"

      Rails.env = "development"
      assert_equal [:default, "development"], Rails.groups
      assert_equal [:default, "development", :assets], Rails.groups(assets: [:development])
      assert_equal [:default, "development", :another, :assets], Rails.groups(:another, assets: %w(development))

      Rails.env = "test"
      assert_equal [:default, "test"], Rails.groups(assets: [:development])

      ENV["RAILS_GROUPS"] = "javascripts,stylesheets"
      assert_equal [:default, "test", "javascripts", "stylesheets"], Rails.groups
    end

    test "Rails.application is nil until app is initialized" do
      require "rails"
      assert_nil Rails.application
      app "development"
      assert_equal AppTemplate::Application.instance, Rails.application
    end

    test "Rails.application responds to all instance methods" do
      app "development"
      assert_equal Rails.application.routes_reloader, AppTemplate::Application.routes_reloader
    end

    test "Rails::Application responds to paths" do
      app "development"
      assert_equal ["#{app_path}/app/views"], AppTemplate::Application.paths["app/views"].expanded
    end

    test "the application root is set correctly" do
      app "development"
      assert_equal Pathname.new(app_path), Rails.application.root
    end

    test "the application root can be seen from the application singleton" do
      app "development"
      assert_equal Pathname.new(app_path), AppTemplate::Application.root
    end

    test "the application root can be set" do
      copy_app
      add_to_config <<-RUBY
        config.root = '#{new_app}'
      RUBY

      use_frameworks []

      app "development"

      assert_equal Pathname.new(new_app), Rails.application.root
    end

    test "the application root is Dir.pwd if there is no config.ru" do
      File.delete("#{app_path}/config.ru")

      use_frameworks []

      Dir.chdir("#{app_path}") do
        app "development"
        assert_equal Pathname.new("#{app_path}"), Rails.application.root
      end
    end

    test "Rails.root should be a Pathname" do
      add_to_config <<-RUBY
        config.root = "#{app_path}"
      RUBY

      app "development"

      assert_instance_of Pathname, Rails.root
    end

    test "Rails.public_path should be a Pathname" do
      add_to_config <<-RUBY
        config.paths["public"] = "somewhere"
      RUBY

      app "development"

      assert_instance_of Pathname, Rails.public_path
    end

    test "does not eager load controller actions in development" do
      app_file "app/controllers/posts_controller.rb", <<-RUBY
        class PostsController < ActionController::Base
          def index;end
          def show;end
        end
      RUBY

      app "development"

      assert_nil PostsController.instance_variable_get(:@action_methods)
    end

    test "eager loads controller actions in production" do
      app_file "app/controllers/posts_controller.rb", <<-RUBY
        class PostsController < ActionController::Base
          def index;end
          def show;end
        end
      RUBY

      add_to_config <<-RUBY
        config.eager_load = true
        config.cache_classes = true
      RUBY

      app "production"

      assert_equal %w(index show).to_set, PostsController.instance_variable_get(:@action_methods)
    end

    test "does not eager load mailer actions in development" do
      app_file "app/mailers/posts_mailer.rb", <<-RUBY
        class PostsMailer < ActionMailer::Base
          def noop_email;end
        end
      RUBY

      app "development"

      assert_nil PostsMailer.instance_variable_get(:@action_methods)
    end

    test "eager loads mailer actions in production" do
      app_file "app/mailers/posts_mailer.rb", <<-RUBY
        class PostsMailer < ActionMailer::Base
          def noop_email;end
        end
      RUBY

      add_to_config <<-RUBY
        config.eager_load = true
        config.cache_classes = true
      RUBY

      app "production"

      assert_equal %w(noop_email).to_set, PostsMailer.instance_variable_get(:@action_methods)
    end

    test "does not eager load attribute methods in development" do
      app_file "app/models/post.rb", <<-RUBY
        class Post < ActiveRecord::Base
        end
      RUBY

      app_file "config/initializers/active_record.rb", <<-RUBY
        ActiveRecord::Base.establish_connection(adapter: "sqlite3", database: ":memory:")
        ActiveRecord::Migration.verbose = false
        ActiveRecord::Schema.define(version: 1) do
          create_table :posts do |t|
            t.string :title
          end
        end
      RUBY

      app "development"

      assert_not_includes Post.instance_methods, :title
    end

    test "does not eager load attribute methods in production when the schema cache is empty" do
      app_file "app/models/post.rb", <<-RUBY
        class Post < ActiveRecord::Base
        end
      RUBY

      app_file "config/initializers/active_record.rb", <<-RUBY
        ActiveRecord::Base.establish_connection(adapter: "sqlite3", database: ":memory:")
        ActiveRecord::Migration.verbose = false
        ActiveRecord::Schema.define(version: 1) do
          create_table :posts do |t|
            t.string :title
          end
        end
      RUBY

      add_to_config <<-RUBY
        config.eager_load = true
        config.cache_classes = true
      RUBY

      app "production"

      assert_not_includes Post.instance_methods, :title
    end

    test "eager loads attribute methods in production when the schema cache is populated" do
      app_file "app/models/post.rb", <<-RUBY
        class Post < ActiveRecord::Base
        end
      RUBY

      app_file "config/initializers/active_record.rb", <<-RUBY
        ActiveRecord::Base.establish_connection(adapter: "sqlite3", database: ":memory:")
        ActiveRecord::Migration.verbose = false
        ActiveRecord::Schema.define(version: 1) do
          create_table :posts do |t|
            t.string :title
          end
        end
      RUBY

      add_to_config <<-RUBY
        config.eager_load = true
        config.cache_classes = true
      RUBY

      app_file "config/initializers/schema_cache.rb", <<-RUBY
        ActiveRecord::Base.connection.schema_cache.add("posts")
      RUBY

      app "production"

      assert_includes Post.instance_methods, :title
    end

    test "does not attempt to eager load attribute methods for models that aren't connected" do
      app_file "app/models/post.rb", <<-RUBY
        class Post < ActiveRecord::Base
        end
      RUBY

      app_file "config/initializers/active_record.rb", <<-RUBY
        ActiveRecord::Base.establish_connection(adapter: "sqlite3", database: ":memory:")
        ActiveRecord::Migration.verbose = false
        ActiveRecord::Schema.define(version: 1) do
          create_table :posts do |t|
            t.string :title
          end
        end
      RUBY

      add_to_config <<-RUBY
        config.eager_load = true
        config.cache_classes = true
      RUBY

      app_file "app/models/comment.rb", <<-RUBY
        class Comment < ActiveRecord::Base
          establish_connection(adapter: "mysql2", database: "does_not_exist")
        end
      RUBY

      assert_nothing_raised do
        app "production"
      end
    end

    test "initialize an eager loaded, cache classes app" do
      add_to_config <<-RUBY
        config.eager_load = true
        config.cache_classes = true
      RUBY

      app "development"

      assert_equal :require, ActiveSupport::Dependencies.mechanism
    end

    test "application is always added to eager_load namespaces" do
      app "development"
      assert_includes Rails.application.config.eager_load_namespaces, AppTemplate::Application
    end

    test "the application can be eager loaded even when there are no frameworks" do
      FileUtils.rm_rf("#{app_path}/app/jobs/application_job.rb")
      FileUtils.rm_rf("#{app_path}/app/models/application_record.rb")
      FileUtils.rm_rf("#{app_path}/app/mailers/application_mailer.rb")
      FileUtils.rm_rf("#{app_path}/config/environments")
      add_to_config <<-RUBY
        config.eager_load = true
        config.cache_classes = true
      RUBY

      use_frameworks []

      assert_nothing_raised do
        app "development"
      end
    end

    test "filter_parameters should be able to set via config.filter_parameters" do
      add_to_config <<-RUBY
        config.filter_parameters += [ :foo, 'bar', lambda { |key, value|
          value = value.reverse if /baz/.match?(key)
        }]
      RUBY

      assert_nothing_raised do
        app "development"
      end
    end

    test "filter_parameters should be able to set via config.filter_parameters in an initializer" do
      app_file "config/initializers/filter_parameters_logging.rb", <<-RUBY
        Rails.application.config.filter_parameters += [ :password, :foo, 'bar' ]
      RUBY

      app "development"

      assert_equal [:password, :foo, "bar"], Rails.application.env_config["action_dispatch.parameter_filter"]
    end

    test "config.to_prepare is forwarded to ActionDispatch" do
      $prepared = false

      add_to_config <<-RUBY
        config.to_prepare do
          $prepared = true
        end
      RUBY

      assert_not $prepared

      app "development"

      get "/"
      assert $prepared
    end

    def assert_utf8
      assert_equal Encoding::UTF_8, Encoding.default_external
      assert_equal Encoding::UTF_8, Encoding.default_internal
    end

    test "skipping config.encoding still results in 'utf-8' as the default" do
      app "development"
      assert_utf8
    end

    test "config.encoding sets the default encoding" do
      add_to_config <<-RUBY
        config.encoding = "utf-8"
      RUBY

      app "development"
      assert_utf8
    end

    test "config.paths.public sets Rails.public_path" do
      add_to_config <<-RUBY
        config.paths["public"] = "somewhere"
      RUBY

      app "development"
      assert_equal Pathname.new(app_path).join("somewhere"), Rails.public_path
    end

    test "In production mode, config.public_file_server.enabled is off by default" do
      restore_default_config

      with_rails_env "production" do
        app "production"
        assert_not app.config.public_file_server.enabled
      end
    end

    test "In production mode, config.public_file_server.enabled is enabled when RAILS_SERVE_STATIC_FILES is set" do
      restore_default_config

      with_rails_env "production" do
        switch_env "RAILS_SERVE_STATIC_FILES", "1" do
          app "production"
          assert app.config.public_file_server.enabled
        end
      end
    end

    test "In production mode, STDOUT logging is enabled when RAILS_LOG_TO_STDOUT is set" do
      restore_default_config

      with_rails_env "production" do
        switch_env "RAILS_LOG_TO_STDOUT", "1" do
          app "production"
          assert ActiveSupport::Logger.logger_outputs_to?(app.config.logger, STDOUT)
        end
      end
    end

    test "In production mode, config.public_file_server.enabled is disabled when RAILS_SERVE_STATIC_FILES is blank" do
      restore_default_config

      with_rails_env "production" do
        switch_env "RAILS_SERVE_STATIC_FILES", " " do
          app "production"
          assert_not app.config.public_file_server.enabled
        end
      end
    end

    test "Use key_generator when secret_key_base is set" do
      make_basic_app do |application|
        application.secrets.secret_key_base = "b3c631c314c0bbca50c1b2843150fe33"
        application.config.session_store :disabled
      end

      class ::OmgController < ActionController::Base
        def index
          cookies.signed[:some_key] = "some_value"
          render plain: cookies[:some_key]
        end
      end

      get "/"

      secret = app.key_generator.generate_key("signed cookie")
      verifier = ActiveSupport::MessageVerifier.new(secret)
      assert_equal "some_value", verifier.verify(last_response.body)
    end

    test "application verifier can be used in the entire application" do
      make_basic_app do |application|
        application.secrets.secret_key_base = "b3c631c314c0bbca50c1b2843150fe33"
        application.config.session_store :disabled
      end

      message = app.message_verifier(:sensitive_value).generate("some_value")

      assert_equal "some_value", Rails.application.message_verifier(:sensitive_value).verify(message)

      secret = app.key_generator.generate_key("sensitive_value")
      verifier = ActiveSupport::MessageVerifier.new(secret)
      assert_equal "some_value", verifier.verify(message)
    end

    test "application will generate secret_key_base in tmp file if blank in development" do
      app_file "config/initializers/secret_token.rb", <<-RUBY
        Rails.application.credentials.secret_key_base = nil
      RUBY

      # For test that works even if tmp dir does not exist.
      Dir.chdir(app_path) { FileUtils.remove_dir("tmp") }

      app "development"

      assert_not_nil app.secrets.secret_key_base
      assert File.exist?(app_path("tmp/development_secret.txt"))
    end

    test "application will not generate secret_key_base in tmp file if blank in production" do
      app_file "config/initializers/secret_token.rb", <<-RUBY
        Rails.application.credentials.secret_key_base = nil
      RUBY

      assert_raises ArgumentError do
        app "production"
      end
    end

    test "raises when secret_key_base is blank" do
      app_file "config/initializers/secret_token.rb", <<-RUBY
        Rails.application.credentials.secret_key_base = nil
      RUBY

      error = assert_raise(ArgumentError) do
        app "production"
      end
      assert_match(/Missing `secret_key_base`./, error.message)
    end

    test "raise when secret_key_base is not a type of string" do
      add_to_config <<-RUBY
        Rails.application.credentials.secret_key_base = 123
      RUBY

      assert_raise(ArgumentError) do
        app "production"
      end
    end

    test "application verifier can build different verifiers" do
      make_basic_app do |application|
        application.config.session_store :disabled
      end

      default_verifier = app.message_verifier(:sensitive_value)
      text_verifier = app.message_verifier(:text)

      message = text_verifier.generate("some_value")

      assert_equal "some_value", text_verifier.verify(message)
      assert_raises ActiveSupport::MessageVerifier::InvalidSignature do
        default_verifier.verify(message)
      end

      assert_equal default_verifier.object_id, app.message_verifier(:sensitive_value).object_id
      assert_not_equal default_verifier.object_id, text_verifier.object_id
    end

    test "secrets.secret_key_base is used when config/secrets.yml is present" do
      app_file "config/secrets.yml", <<-YAML
        development:
          secret_key_base: 3b7cd727ee24e8444053437c36cc66c3
      YAML

      app "development"
      assert_equal "3b7cd727ee24e8444053437c36cc66c3", app.secrets.secret_key_base
      assert_equal "3b7cd727ee24e8444053437c36cc66c3", app.secret_key_base
    end

    test "secret_key_base is copied from config to secrets when not set" do
      remove_file "config/secrets.yml"
      app_file "config/initializers/secret_token.rb", <<-RUBY
        Rails.application.config.secret_key_base = "3b7cd727ee24e8444053437c36cc66c3"
      RUBY

      app "development"
      assert_equal "3b7cd727ee24e8444053437c36cc66c3", app.secrets.secret_key_base
    end

    test "custom secrets saved in config/secrets.yml are loaded in app secrets" do
      app_file "config/secrets.yml", <<-YAML
        development:
          secret_key_base: 3b7cd727ee24e8444053437c36cc66c3
          aws_access_key_id: myamazonaccesskeyid
          aws_secret_access_key: myamazonsecretaccesskey
      YAML

      app "development"

      assert_equal "myamazonaccesskeyid", app.secrets.aws_access_key_id
      assert_equal "myamazonsecretaccesskey", app.secrets.aws_secret_access_key
    end

    test "shared secrets saved in config/secrets.yml are loaded in app secrets" do
      app_file "config/secrets.yml", <<-YAML
        shared:
          api_key: 3b7cd727
      YAML

      app "development"

      assert_equal "3b7cd727", app.secrets.api_key
    end

    test "shared secrets will yield to environment specific secrets" do
      app_file "config/secrets.yml", <<-YAML
        shared:
          api_key: 3b7cd727

        development:
          api_key: abc12345
      YAML

      app "development"

      assert_equal "abc12345", app.secrets.api_key
    end

    test "blank config/secrets.yml does not crash the loading process" do
      app_file "config/secrets.yml", <<-YAML
      YAML

      app "development"

      assert_nil app.secrets.not_defined
    end

    test "config.secret_key_base over-writes a blank secrets.secret_key_base" do
      app_file "config/initializers/secret_token.rb", <<-RUBY
        Rails.application.config.secret_key_base = "iaminallyoursecretkeybase"
      RUBY
      app_file "config/secrets.yml", <<-YAML
        development:
          secret_key_base:
      YAML

      app "development"

      assert_equal "iaminallyoursecretkeybase", app.secrets.secret_key_base
    end

    test "that nested keys are symbolized the same as parents for hashes more than one level deep" do
      app_file "config/secrets.yml", <<-YAML
        development:
          smtp_settings:
            address: "smtp.example.com"
            user_name: "postmaster@example.com"
            password: "697361616320736c6f616e2028656c6f7265737429"
      YAML

      app "development"

      assert_equal "697361616320736c6f616e2028656c6f7265737429", app.secrets.smtp_settings[:password]
    end

    test "require_master_key aborts app boot when missing key" do
      skip "can't run without fork" unless Process.respond_to?(:fork)

      remove_file "config/master.key"
      add_to_config "config.require_master_key = true"

      error = capture(:stderr) do
        Process.wait(Process.fork { app "development" })
      end

      assert_equal 1, $?.exitstatus
      assert_match(/Missing.*RAILS_MASTER_KEY/, error)
    end

    test "credentials does not raise error when require_master_key is false and master key does not exist" do
      remove_file "config/master.key"
      add_to_config "config.require_master_key = false"
      app "development"

      assert_not app.credentials.secret_key_base
    end

    test "protect from forgery is the default in a new app" do
      make_basic_app

      class ::OmgController < ActionController::Base
        def index
          render inline: "<%= csrf_meta_tags %>"
        end
      end

      get "/"
      assert_match(/csrf\-param/, last_response.body)
    end

    test "default form builder specified as a string" do
      app_file "config/initializers/form_builder.rb", <<-RUBY
      class CustomFormBuilder < ActionView::Helpers::FormBuilder
        def text_field(attribute, *args)
          label(attribute) + super(attribute, *args)
        end
      end
      Rails.configuration.action_view.default_form_builder = "CustomFormBuilder"
      RUBY

      app_file "app/models/post.rb", <<-RUBY
      class Post
        include ActiveModel::Model
        attr_accessor :name
      end
      RUBY

      app_file "app/controllers/posts_controller.rb", <<-RUBY
      class PostsController < ApplicationController
        def index
          render inline: "<%= begin; form_for(Post.new) {|f| f.text_field(:name)}; rescue => e; e.to_s; end %>"
        end
      end
      RUBY

      add_to_config <<-RUBY
        routes.prepend do
          resources :posts
        end
      RUBY

      app "development"

      get "/posts"
      assert_match(/label/, last_response.body)
    end

    test "form_with can be configured with form_with_generates_ids" do
      app_file "config/initializers/form_builder.rb", <<-RUBY
      Rails.configuration.action_view.form_with_generates_ids = false
      RUBY

      app_file "app/models/post.rb", <<-RUBY
      class Post
        include ActiveModel::Model
        attr_accessor :name
      end
      RUBY

      app_file "app/controllers/posts_controller.rb", <<-RUBY
      class PostsController < ApplicationController
        def index
          render inline: "<%= begin; form_with(model: Post.new) {|f| f.text_field(:name)}; rescue => e; e.to_s; end %>"
        end
      end
      RUBY

      add_to_config <<-RUBY
        routes.prepend do
          resources :posts
        end
      RUBY

      app "development"

      get "/posts"

      assert_no_match(/id=('|")post_name('|")/, last_response.body)
    end

    test "form_with outputs ids by default" do
      app_file "app/models/post.rb", <<-RUBY
      class Post
        include ActiveModel::Model
        attr_accessor :name
      end
      RUBY

      app_file "app/controllers/posts_controller.rb", <<-RUBY
      class PostsController < ApplicationController
        def index
          render inline: "<%= begin; form_with(model: Post.new) {|f| f.text_field(:name)}; rescue => e; e.to_s; end %>"
        end
      end
      RUBY

      add_to_config <<-RUBY
        routes.prepend do
          resources :posts
        end
      RUBY

      app "development"

      get "/posts"

      assert_match(/id=('|")post_name('|")/, last_response.body)
    end

    test "form_with can be configured with form_with_generates_remote_forms" do
      app_file "config/initializers/form_builder.rb", <<-RUBY
      Rails.configuration.action_view.form_with_generates_remote_forms = false
      RUBY

      app_file "app/models/post.rb", <<-RUBY
      class Post
        include ActiveModel::Model
        attr_accessor :name
      end
      RUBY

      app_file "app/controllers/posts_controller.rb", <<-RUBY
      class PostsController < ApplicationController
        def index
          render inline: "<%= begin; form_with(model: Post.new) {|f| f.text_field(:name)}; rescue => e; e.to_s; end %>"
        end
      end
      RUBY

      add_to_config <<-RUBY
        routes.prepend do
          resources :posts
        end
      RUBY

      app "development"

      get "/posts"
      assert_no_match(/data-remote/, last_response.body)
    end

    test "form_with generates remote forms by default" do
      app_file "app/models/post.rb", <<-RUBY
      class Post
        include ActiveModel::Model
        attr_accessor :name
      end
      RUBY

      app_file "app/controllers/posts_controller.rb", <<-RUBY
      class PostsController < ApplicationController
        def index
          render inline: "<%= begin; form_with(model: Post.new) {|f| f.text_field(:name)}; rescue => e; e.to_s; end %>"
        end
      end
      RUBY

      add_to_config <<-RUBY
        routes.prepend do
          resources :posts
        end
      RUBY

      app "development"

      get "/posts"
      assert_match(/data-remote/, last_response.body)
    end

    test "default method for update can be changed" do
      app_file "app/models/post.rb", <<-RUBY
      class Post
        include ActiveModel::Model
        def to_key; [1]; end
        def persisted?; true; end
      end
      RUBY

      token = "cf50faa3fe97702ca1ae"

      app_file "app/controllers/posts_controller.rb", <<-RUBY
      class PostsController < ApplicationController
        def show
          render inline: "<%= begin; form_for(Post.new) {}; rescue => e; e.to_s; end %>"
        end

        def update
          render plain: "update"
        end

        private

        def form_authenticity_token(**); token; end # stub the authenticity token
      end
      RUBY

      add_to_config <<-RUBY
        routes.prepend do
          resources :posts
        end
      RUBY

      app "development"

      params = { authenticity_token: token }

      get "/posts/1"
      assert_match(/patch/, last_response.body)

      patch "/posts/1", params
      assert_match(/update/, last_response.body)

      patch "/posts/1", params
      assert_equal 200, last_response.status

      put "/posts/1", params
      assert_match(/update/, last_response.body)

      put "/posts/1", params
      assert_equal 200, last_response.status
    end

    test "request forgery token param can be changed" do
      make_basic_app do |application|
        application.config.action_controller.request_forgery_protection_token = "_xsrf_token_here"
      end

      class ::OmgController < ActionController::Base
        def index
          render inline: "<%= csrf_meta_tags %>"
        end
      end

      get "/"
      assert_match "_xsrf_token_here", last_response.body
    end

    test "sets ActionDispatch.test_app" do
      make_basic_app
      assert_equal Rails.application, ActionDispatch.test_app
    end

    test "sets ActionDispatch::Response.default_charset" do
      make_basic_app do |application|
        application.config.action_dispatch.default_charset = "utf-16"
      end

      assert_equal "utf-16", ActionDispatch::Response.default_charset
    end

    test "registers interceptors with ActionMailer" do
      add_to_config <<-RUBY
        config.action_mailer.interceptors = MyMailInterceptor
      RUBY

      app "development"

      require "mail"
      _ = ActionMailer::Base

      assert_equal [::MyMailInterceptor], ::Mail.class_variable_get(:@@delivery_interceptors)
    end

    test "registers multiple interceptors with ActionMailer" do
      add_to_config <<-RUBY
        config.action_mailer.interceptors = [MyMailInterceptor, "MyOtherMailInterceptor"]
      RUBY

      app "development"

      require "mail"
      _ = ActionMailer::Base

      assert_equal [::MyMailInterceptor, ::MyOtherMailInterceptor], ::Mail.class_variable_get(:@@delivery_interceptors)
    end

    test "registers preview interceptors with ActionMailer" do
      add_to_config <<-RUBY
        config.action_mailer.preview_interceptors = MyPreviewMailInterceptor
      RUBY

      app "development"

      require "mail"
      _ = ActionMailer::Base

      assert_equal [ActionMailer::InlinePreviewInterceptor, ::MyPreviewMailInterceptor], ActionMailer::Base.preview_interceptors
    end

    test "registers multiple preview interceptors with ActionMailer" do
      add_to_config <<-RUBY
        config.action_mailer.preview_interceptors = [MyPreviewMailInterceptor, "MyOtherPreviewMailInterceptor"]
      RUBY

      app "development"

      require "mail"
      _ = ActionMailer::Base

      assert_equal [ActionMailer::InlinePreviewInterceptor, MyPreviewMailInterceptor, MyOtherPreviewMailInterceptor], ActionMailer::Base.preview_interceptors
    end

    test "default preview interceptor can be removed" do
      app_file "config/initializers/preview_interceptors.rb", <<-RUBY
        ActionMailer::Base.preview_interceptors.delete(ActionMailer::InlinePreviewInterceptor)
      RUBY

      app "development"

      require "mail"
      _ = ActionMailer::Base

      assert_equal [], ActionMailer::Base.preview_interceptors
    end

    test "registers observers with ActionMailer" do
      add_to_config <<-RUBY
        config.action_mailer.observers = MyMailObserver
      RUBY

      app "development"

      require "mail"
      _ = ActionMailer::Base

      assert_equal [::MyMailObserver], ::Mail.class_variable_get(:@@delivery_notification_observers)
    end

    test "registers multiple observers with ActionMailer" do
      add_to_config <<-RUBY
        config.action_mailer.observers = [MyMailObserver, "MyOtherMailObserver"]
      RUBY

      app "development"

      require "mail"
      _ = ActionMailer::Base

      assert_equal [::MyMailObserver, ::MyOtherMailObserver], ::Mail.class_variable_get(:@@delivery_notification_observers)
    end

    test "allows setting the queue name for the ActionMailer::DeliveryJob" do
      add_to_config <<-RUBY
        config.action_mailer.deliver_later_queue_name = 'test_default'
      RUBY

      app "development"

      require "mail"
      _ = ActionMailer::Base

      assert_equal "test_default", ActionMailer::Base.class_variable_get(:@@deliver_later_queue_name)
    end

    test "valid timezone is setup correctly" do
      add_to_config <<-RUBY
        config.root = "#{app_path}"
        config.time_zone = "Wellington"
      RUBY

      app "development"

      assert_equal "Wellington", Rails.application.config.time_zone
    end

    test "raises when an invalid timezone is defined in the config" do
      add_to_config <<-RUBY
        config.root = "#{app_path}"
        config.time_zone = "That big hill over yonder hill"
      RUBY

      assert_raise(ArgumentError) do
        app "development"
      end
    end

    test "valid beginning of week is setup correctly" do
      add_to_config <<-RUBY
        config.root = "#{app_path}"
        config.beginning_of_week = :wednesday
      RUBY

      app "development"

      assert_equal :wednesday, Rails.application.config.beginning_of_week
    end

    test "raises when an invalid beginning of week is defined in the config" do
      add_to_config <<-RUBY
        config.root = "#{app_path}"
        config.beginning_of_week = :invalid
      RUBY

      assert_raise(ArgumentError) do
        app "development"
      end
    end

    test "autoloaders" do
      app "development"

      config = Rails.application.config
      assert Rails.autoloaders.zeitwerk_enabled?
      assert_instance_of Zeitwerk::Loader, Rails.autoloaders.main
      assert_equal "rails.main", Rails.autoloaders.main.tag
      assert_instance_of Zeitwerk::Loader, Rails.autoloaders.once
      assert_equal "rails.once", Rails.autoloaders.once.tag
      assert_equal [Rails.autoloaders.main, Rails.autoloaders.once], Rails.autoloaders.to_a
      assert_equal ActiveSupport::Dependencies::ZeitwerkIntegration::Inflector, Rails.autoloaders.main.inflector
      assert_equal ActiveSupport::Dependencies::ZeitwerkIntegration::Inflector, Rails.autoloaders.once.inflector

      config.autoloader = :classic
      assert_not Rails.autoloaders.zeitwerk_enabled?
      assert_nil Rails.autoloaders.main
      assert_nil Rails.autoloaders.once
      assert_equal 0, Rails.autoloaders.count

      config.autoloader = :zeitwerk
      assert Rails.autoloaders.zeitwerk_enabled?
      assert_instance_of Zeitwerk::Loader, Rails.autoloaders.main
      assert_equal "rails.main", Rails.autoloaders.main.tag
      assert_instance_of Zeitwerk::Loader, Rails.autoloaders.once
      assert_equal "rails.once", Rails.autoloaders.once.tag
      assert_equal [Rails.autoloaders.main, Rails.autoloaders.once], Rails.autoloaders.to_a
      assert_equal ActiveSupport::Dependencies::ZeitwerkIntegration::Inflector, Rails.autoloaders.main.inflector
      assert_equal ActiveSupport::Dependencies::ZeitwerkIntegration::Inflector, Rails.autoloaders.once.inflector

      assert_raises(ArgumentError) { config.autoloader = :unknown }
    end

    test "config.action_view.cache_template_loading with cache_classes default" do
      add_to_config "config.cache_classes = true"

      app "development"
      require "action_view/base"

      assert_equal true, ActionView::Resolver.caching?
    end

    test "config.action_view.cache_template_loading without cache_classes default" do
      add_to_config "config.cache_classes = false"

      app "development"
      require "action_view/base"

      assert_equal false, ActionView::Resolver.caching?
    end

    test "config.action_view.cache_template_loading = false" do
      add_to_config <<-RUBY
        config.cache_classes = true
        config.action_view.cache_template_loading = false
      RUBY

      app "development"
      require "action_view/base"

      assert_equal false, ActionView::Resolver.caching?
    end

    test "config.action_view.cache_template_loading = true" do
      add_to_config <<-RUBY
        config.cache_classes = false
        config.action_view.cache_template_loading = true
      RUBY

      app "development"
      require "action_view/base"

      assert_equal true, ActionView::Resolver.caching?
    end

    test "config.action_view.cache_template_loading with cache_classes in an environment" do
      build_app(initializers: true)
      add_to_env_config "development", "config.cache_classes = false"

      # These requires are to emulate an engine loading Action View before the application
      require "action_view"
      require "action_view/railtie"
      require "action_view/base"

      app "development"

      assert_equal false, ActionView::Resolver.caching?
    end

    test "config.action_dispatch.show_exceptions is sent in env" do
      make_basic_app do |application|
        application.config.action_dispatch.show_exceptions = true
      end

      class ::OmgController < ActionController::Base
        def index
          render plain: request.env["action_dispatch.show_exceptions"]
        end
      end

      get "/"
      assert_equal "true", last_response.body
    end

    test "config.action_controller.wrap_parameters is set in ActionController::Base" do
      app_file "config/initializers/wrap_parameters.rb", <<-RUBY
        ActionController::Base.wrap_parameters format: [:json]
      RUBY

      app_file "app/models/post.rb", <<-RUBY
      class Post
        def self.attribute_names
          %w(title)
        end
      end
      RUBY

      app_file "app/controllers/application_controller.rb", <<-RUBY
      class ApplicationController < ActionController::Base
        protect_from_forgery with: :reset_session # as we are testing API here
      end
      RUBY

      app_file "app/controllers/posts_controller.rb", <<-RUBY
      class PostsController < ApplicationController
        def create
          render plain: params[:post].inspect
        end
      end
      RUBY

      add_to_config <<-RUBY
        routes.prepend do
          resources :posts
        end
      RUBY

      app "development"

      post "/posts.json", '{ "title": "foo", "name": "bar" }', "CONTENT_TYPE" => "application/json"
      assert_equal '<ActionController::Parameters {"title"=>"foo"} permitted: false>', last_response.body
    end

    test "config.action_controller.permit_all_parameters = true" do
      app_file "app/controllers/posts_controller.rb", <<-RUBY
      class PostsController < ActionController::Base
        def create
          render plain: params[:post].permitted? ? "permitted" : "forbidden"
        end
      end
      RUBY

      add_to_config <<-RUBY
        routes.prepend do
          resources :posts
        end
        config.action_controller.permit_all_parameters = true
      RUBY

      app "development"

      post "/posts", post: { "title" => "zomg" }
      assert_equal "permitted", last_response.body
    end

    test "config.action_controller.action_on_unpermitted_parameters = :raise" do
      app_file "app/controllers/posts_controller.rb", <<-RUBY
      class PostsController < ActionController::Base
        def create
          render plain: params.require(:post).permit(:name)
        end
      end
      RUBY

      add_to_config <<-RUBY
        routes.prepend do
          resources :posts
        end
        config.action_controller.action_on_unpermitted_parameters = :raise
      RUBY

      app "development"

      force_lazy_load_hooks { ActionController::Base }
      force_lazy_load_hooks { ActionController::API }

      assert_equal :raise, ActionController::Parameters.action_on_unpermitted_parameters

      post "/posts", post: { "title" => "zomg" }
      assert_match "We're sorry, but something went wrong", last_response.body
    end

    test "config.action_controller.always_permitted_parameters are: controller, action by default" do
      app "development"

      force_lazy_load_hooks { ActionController::Base }
      force_lazy_load_hooks { ActionController::API }

      assert_equal %w(controller action), ActionController::Parameters.always_permitted_parameters
    end

    test "config.action_controller.always_permitted_parameters = ['controller', 'action', 'format']" do
      add_to_config <<-RUBY
        config.action_controller.always_permitted_parameters = %w( controller action format )
      RUBY

      app "development"

      force_lazy_load_hooks { ActionController::Base }
      force_lazy_load_hooks { ActionController::API }

      assert_equal %w( controller action format ), ActionController::Parameters.always_permitted_parameters
    end

    test "config.action_controller.always_permitted_parameters = ['controller','action','format'] does not raise exception" do
      app_file "app/controllers/posts_controller.rb", <<-RUBY
      class PostsController < ActionController::Base
        def create
          render plain: params.permit(post: [:title])
        end
      end
      RUBY

      add_to_config <<-RUBY
        routes.prepend do
          resources :posts
        end
        config.action_controller.always_permitted_parameters = %w( controller action format )
        config.action_controller.action_on_unpermitted_parameters = :raise
      RUBY

      app "development"

      force_lazy_load_hooks { ActionController::Base }
      force_lazy_load_hooks { ActionController::API }

      assert_equal :raise, ActionController::Parameters.action_on_unpermitted_parameters

      post "/posts", post: { "title" => "zomg" }, format: "json"
      assert_equal 200, last_response.status
    end

    test "config.action_controller.action_on_unpermitted_parameters is :log by default in development" do
      app "development"

      force_lazy_load_hooks { ActionController::Base }
      force_lazy_load_hooks { ActionController::API }

      assert_equal :log, ActionController::Parameters.action_on_unpermitted_parameters
    end

    test "config.action_controller.action_on_unpermitted_parameters is :log by default in test" do
      app "test"

      force_lazy_load_hooks { ActionController::Base }
      force_lazy_load_hooks { ActionController::API }

      assert_equal :log, ActionController::Parameters.action_on_unpermitted_parameters
    end

    test "config.action_controller.action_on_unpermitted_parameters is false by default in production" do
      app "production"

      force_lazy_load_hooks { ActionController::Base }
      force_lazy_load_hooks { ActionController::API }

      assert_equal false, ActionController::Parameters.action_on_unpermitted_parameters
    end

    test "config.action_controller.default_protect_from_forgery is true by default" do
      app "development"

      assert_equal true, ActionController::Base.default_protect_from_forgery
      assert_includes ActionController::Base.__callbacks[:process_action].map(&:filter), :verify_authenticity_token
    end

    test "config.action_controller.permit_all_parameters can be configured in an initializer" do
      app_file "config/initializers/permit_all_parameters.rb", <<-RUBY
        Rails.application.config.action_controller.permit_all_parameters = true
      RUBY

      app "development"

      force_lazy_load_hooks { ActionController::Base }
      force_lazy_load_hooks { ActionController::API }
      assert_equal true, ActionController::Parameters.permit_all_parameters
    end

    test "config.action_controller.always_permitted_parameters can be configured in an initializer" do
      app_file "config/initializers/always_permitted_parameters.rb", <<-RUBY
        Rails.application.config.action_controller.always_permitted_parameters = []
      RUBY

      app "development"

      force_lazy_load_hooks { ActionController::Base }
      force_lazy_load_hooks { ActionController::API }
      assert_equal [], ActionController::Parameters.always_permitted_parameters
    end

    test "config.action_controller.action_on_unpermitted_parameters can be configured in an initializer" do
      app_file "config/initializers/action_on_unpermitted_parameters.rb", <<-RUBY
        Rails.application.config.action_controller.action_on_unpermitted_parameters = :raise
      RUBY

      app "development"

      force_lazy_load_hooks { ActionController::Base }
      force_lazy_load_hooks { ActionController::API }
      assert_equal :raise, ActionController::Parameters.action_on_unpermitted_parameters
    end

    test "config.action_dispatch.ignore_accept_header" do
      make_basic_app do |application|
        application.config.action_dispatch.ignore_accept_header = true
      end

      class ::OmgController < ActionController::Base
        def index
          respond_to do |format|
            format.html { render plain: "HTML" }
            format.xml { render plain: "XML" }
          end
        end
      end

      get "/", {}, { "HTTP_ACCEPT" => "application/xml" }
      assert_equal "HTML", last_response.body

      get "/", { format: :xml }, { "HTTP_ACCEPT" => "application/xml" }
      assert_equal "XML", last_response.body
    end

    test "Rails.application#env_config exists and includes some existing parameters" do
      make_basic_app

      assert_equal app.env_config["action_dispatch.parameter_filter"],  app.config.filter_parameters
      assert_equal app.env_config["action_dispatch.show_exceptions"],   app.config.action_dispatch.show_exceptions
      assert_equal app.env_config["action_dispatch.logger"],            Rails.logger
      assert_equal app.env_config["action_dispatch.backtrace_cleaner"], Rails.backtrace_cleaner
      assert_equal app.env_config["action_dispatch.key_generator"],     Rails.application.key_generator
    end

    test "config.colorize_logging default is true" do
      make_basic_app
      assert app.config.colorize_logging
    end

    test "config.session_store with :active_record_store with activerecord-session_store gem" do
      make_basic_app do |application|
        ActionDispatch::Session::ActiveRecordStore = Class.new(ActionDispatch::Session::CookieStore)
        application.config.session_store :active_record_store
      end
    ensure
      ActionDispatch::Session.send :remove_const, :ActiveRecordStore
    end

    test "config.session_store with :active_record_store without activerecord-session_store gem" do
      e = assert_raise RuntimeError do
        make_basic_app do |application|
          application.config.session_store :active_record_store
        end
      end
      assert_match(/activerecord-session_store/, e.message)
    end

    test "default session store initializer does not overwrite the user defined session store even if it is disabled" do
      make_basic_app do |application|
        application.config.session_store :disabled
      end

      assert_nil app.config.session_store
    end

    test "default session store initializer sets session store to cookie store" do
      session_options = { key: "_myapp_session", cookie_only: true }
      make_basic_app

      assert_equal ActionDispatch::Session::CookieStore, app.config.session_store
      assert_equal session_options, app.config.session_options
    end

    test "config.log_level with custom logger" do
      make_basic_app do |application|
        application.config.logger = Logger.new(STDOUT)
        application.config.log_level = :info
      end
      assert_equal Logger::INFO, Rails.logger.level
    end

    test "respond_to? accepts include_private" do
      make_basic_app

      assert_not_respond_to Rails.configuration, :method_missing
      assert Rails.configuration.respond_to?(:method_missing, true)
    end

    test "config.active_record.dump_schema_after_migration is false on production" do
      build_app

      app "production"

      assert_not ActiveRecord::Base.dump_schema_after_migration
    end

    test "config.active_record.dump_schema_after_migration is true by default in development" do
      app "development"

      assert ActiveRecord::Base.dump_schema_after_migration
    end

    test "config.active_record.verbose_query_logs is false by default in development" do
      app "development"

      assert_not ActiveRecord::Base.verbose_query_logs
    end

    test "config.annotations wrapping SourceAnnotationExtractor::Annotation class" do
      make_basic_app do |application|
        application.config.annotations.register_extensions("coffee") do |tag|
          /#\s*(#{tag}):?\s*(.*)$/
        end
      end

      assert_not_nil Rails::SourceAnnotationExtractor::Annotation.extensions[/\.(coffee)$/]
    end

    test "config.default_log_file returns a File instance" do
      app "development"

      assert_instance_of File, app.config.default_log_file
      assert_equal Rails.application.config.paths["log"].first, app.config.default_log_file.path
    end

    test "rake_tasks block works at instance level" do
      app_file "config/environments/development.rb", <<-RUBY
        Rails.application.configure do
          config.ran_block = false

          rake_tasks do
            config.ran_block = true
          end
        end
      RUBY

      app "development"
      assert_not Rails.configuration.ran_block

      require "rake"
      require "rake/testtask"
      require "rdoc/task"

      Rails.application.load_tasks
      assert Rails.configuration.ran_block
    end

    test "generators block works at instance level" do
      app_file "config/environments/development.rb", <<-RUBY
        Rails.application.configure do
          config.ran_block = false

          generators do
            config.ran_block = true
          end
        end
      RUBY

      app "development"
      assert_not Rails.configuration.ran_block

      Rails.application.load_generators
      assert Rails.configuration.ran_block
    end

    test "console block works at instance level" do
      app_file "config/environments/development.rb", <<-RUBY
        Rails.application.configure do
          config.ran_block = false

          console do
            config.ran_block = true
          end
        end
      RUBY

      app "development"
      assert_not Rails.configuration.ran_block

      Rails.application.load_console
      assert Rails.configuration.ran_block
    end

    test "runner block works at instance level" do
      app_file "config/environments/development.rb", <<-RUBY
        Rails.application.configure do
          config.ran_block = false

          runner do
            config.ran_block = true
          end
        end
      RUBY

      app "development"
      assert_not Rails.configuration.ran_block

      Rails.application.load_runner
      assert Rails.configuration.ran_block
    end

    test "loading the first existing database configuration available" do
      app_file "config/environments/development.rb", <<-RUBY

      Rails.application.configure do
        config.paths.add 'config/database', with: 'config/nonexistent.yml'
        config.paths['config/database'] << 'config/database.yml'
        end
      RUBY

      app "development"

      assert_kind_of Hash, Rails.application.config.database_configuration
    end

    test "autoload paths do not include asset paths" do
      app "development"
      ActiveSupport::Dependencies.autoload_paths.each do |path|
        assert_not_operator path, :ends_with?, "app/assets"
        assert_not_operator path, :ends_with?, "app/javascript"
      end
    end

    test "autoload paths will exclude the configured javascript_path" do
      add_to_config "config.javascript_path = 'webpack'"
      app_dir("app/webpack")

      app "development"

      ActiveSupport::Dependencies.autoload_paths.each do |path|
        assert_not_operator path, :ends_with?, "app/assets"
        assert_not_operator path, :ends_with?, "app/webpack"
      end
    end

    test "autoload paths are added to $LOAD_PATH by default" do
      app "development"

      # Action Mailer modifies AS::Dependencies.autoload_paths in-place.
      autoload_paths = ActiveSupport::Dependencies.autoload_paths
      autoload_paths_from_app_and_engines = autoload_paths.reject do |path|
        path.ends_with?("mailers/previews")
      end
      assert_equal true, Rails.configuration.add_autoload_paths_to_load_path
      assert_empty autoload_paths_from_app_and_engines - $LOAD_PATH

      # Precondition, ensure we are testing something next.
      assert_not_empty Rails.configuration.paths.load_paths
      assert_empty Rails.configuration.paths.load_paths - $LOAD_PATH
    end

    test "autoload paths are not added to $LOAD_PATH if opted-out" do
      add_to_config "config.add_autoload_paths_to_load_path = false"
      app "development"

      assert_empty ActiveSupport::Dependencies.autoload_paths & $LOAD_PATH

      # Precondition, ensure we are testing something next.
      assert_not_empty Rails.configuration.paths.load_paths
      assert_empty Rails.configuration.paths.load_paths - $LOAD_PATH
    end

    test "autoload paths can be set in the config file of the environment" do
      app_dir "custom_autoload_path"
      app_dir "custom_autoload_once_path"
      app_dir "custom_eager_load_path"

      restore_default_config
      add_to_env_config "development", <<-RUBY
        config.autoload_paths      << "#{app_path}/custom_autoload_path"
        config.autoload_once_paths << "#{app_path}/custom_autoload_once_path"
        config.eager_load_paths    << "#{app_path}/custom_eager_load_path"
      RUBY

      app "development"

      Rails.application.config.tap do |config|
        assert_includes config.autoload_paths, "#{app_path}/custom_autoload_path"
        assert_includes config.autoload_once_paths, "#{app_path}/custom_autoload_once_path"
        assert_includes config.eager_load_paths, "#{app_path}/custom_eager_load_path"
      end

      assert_includes $LOAD_PATH, "#{app_path}/custom_autoload_path"
      assert_includes $LOAD_PATH, "#{app_path}/custom_autoload_once_path"
      assert_includes $LOAD_PATH, "#{app_path}/custom_eager_load_path"
    end

    test "autoloading during initialization gets deprecation message and clearing if config.cache_classes is false" do
      app_file "lib/c.rb", <<~EOS
        class C
          extend ActiveSupport::DescendantsTracker
        end

        class X < C
        end
      EOS

      app_file "app/models/d.rb", <<~EOS
        require "c"

        class D < C
        end
      EOS

      app_file "config/initializers/autoload.rb", "D.class"

      app "development"

      # TODO: Test deprecation message, assert_depcrecated { app "development" }
      # does not collect it.

      assert_equal [X], C.descendants
      assert_empty ActiveSupport::Dependencies.autoloaded_constants
    end

    test "autoloading during initialization triggers nothing if config.cache_classes is true" do
      app_file "lib/c.rb", <<~EOS
        class C
          extend ActiveSupport::DescendantsTracker
        end

        class X < C
        end
      EOS

      app_file "app/models/d.rb", <<~EOS
        require "c"

        class D < C
        end
      EOS

      app_file "config/initializers/autoload.rb", "D.class"

      app "production"

      # TODO: Test no deprecation message is issued.

      assert_equal [X, D], C.descendants
    end

    test "load_database_yaml returns blank hash if configuration file is blank" do
      app_file "config/database.yml", ""
      app "development"
      assert_equal({}, Rails.application.config.load_database_yaml)
    end

    test "raises with proper error message if no database configuration found" do
      FileUtils.rm("#{app_path}/config/database.yml")
      err = assert_raises RuntimeError do
        app "development"
        Rails.application.config.database_configuration
      end
      assert_match "config/database", err.message
    end

    test "loads database.yml using shared keys" do
      app_file "config/database.yml", <<-YAML
        shared:
          username: bobby
          adapter: sqlite3

        development:
          database: 'dev_db'
      YAML

      app "development"

      ar_config = Rails.application.config.database_configuration
      assert_equal "sqlite3", ar_config["development"]["adapter"]
      assert_equal "bobby",   ar_config["development"]["username"]
      assert_equal "dev_db",  ar_config["development"]["database"]
    end

    test "loads database.yml using shared keys for undefined environments" do
      app_file "config/database.yml", <<-YAML
        shared:
          username: bobby
          adapter: sqlite3
          database: 'dev_db'
      YAML

      app "development"

      ar_config = Rails.application.config.database_configuration
      assert_equal "sqlite3", ar_config["development"]["adapter"]
      assert_equal "bobby",   ar_config["development"]["username"]
      assert_equal "dev_db",  ar_config["development"]["database"]
    end

    test "config.action_mailer.show_previews defaults to true in development" do
      app "development"

      assert Rails.application.config.action_mailer.show_previews
    end

    test "config.action_mailer.show_previews defaults to false in production" do
      app "production"

      assert_equal false, Rails.application.config.action_mailer.show_previews
    end

    test "config.action_mailer.show_previews can be set in the configuration file" do
      add_to_config <<-RUBY
        config.action_mailer.show_previews = true
      RUBY

      app "production"

      assert_equal true, Rails.application.config.action_mailer.show_previews
    end

    test "config_for loads custom configuration from yaml accessible as symbol or string" do
      set_custom_config <<~RUBY
        development:
          foo: "bar"
      RUBY

      app "development"

      assert_equal "bar", Rails.application.config.my_custom_config[:foo]
      assert_equal "bar", Rails.application.config.my_custom_config["foo"]
    end

    test "config_for loads nested custom configuration from yaml as symbol keys" do
      set_custom_config <<~RUBY
        development:
          foo:
            bar:
              baz: 1
      RUBY

      app "development"

      assert_equal 1, Rails.application.config.my_custom_config[:foo][:bar][:baz]
    end

    test "config_for makes all hash methods available" do
      set_custom_config <<~RUBY
        development:
          foo: 0
          bar:
            baz: 1
      RUBY

      app "development"

      actual = Rails.application.config.my_custom_config
      assert_equal({ foo: 0, bar: { baz: 1 } }, actual)
      assert_equal([ :foo, :bar ], actual.keys)
      assert_equal([ 0, baz: 1], actual.values)
      assert_equal({ foo: 0, bar: { baz: 1 } }, actual.to_h)
      assert_equal(0, actual[:foo])
      assert_equal({ baz: 1 }, actual[:bar])
    end

    test "config_for does not assume config is a hash" do
      set_custom_config <<~RUBY
        development:
          - foo
          - bar
      RUBY

      app "development"

      assert_equal %w( foo bar ), Rails.application.config.my_custom_config
    end

    test "config_for uses the Pathname object if it is provided" do
      set_custom_config <<~RUBY, "Pathname.new(Rails.root.join('config/custom.yml'))"
        development:
          key: 'custom key'
      RUBY

      app "development"

      assert_equal "custom key", Rails.application.config.my_custom_config[:key]
    end

    test "config_for raises an exception if the file does not exist" do
      add_to_config <<-RUBY
        config.my_custom_config = config_for('custom')
      RUBY

      exception = assert_raises(RuntimeError) do
        app "development"
      end

      assert_equal "Could not load configuration. No such file - #{app_path}/config/custom.yml", exception.message
    end

    test "config_for without the environment configured returns nil" do
      set_custom_config <<~RUBY
        test:
          key: 'custom key'
      RUBY

      app "development"

      assert_nil Rails.application.config.my_custom_config
    end

    test "config_for shared config is overridden" do
      set_custom_config <<~RUBY
        shared:
          foo: :from_shared
        test:
          foo: :from_env
      RUBY

      app "test"

      assert_equal :from_env, Rails.application.config.my_custom_config[:foo]
    end

    test "config_for shared config is returned when environment is missing" do
      set_custom_config <<~RUBY
        shared:
          foo: :from_shared
        test:
          foo: :from_env
      RUBY

      app "development"

      assert_equal :from_shared, Rails.application.config.my_custom_config[:foo]
    end

    test "config_for merges shared configuration deeply" do
      set_custom_config <<~RUBY
        shared:
          foo:
            bar:
              baz: 1
        development:
          foo:
            bar:
              qux: 2
      RUBY

      app "development"

      assert_equal({ baz: 1, qux: 2 }, Rails.application.config.my_custom_config[:foo][:bar])
    end

    test "config_for with empty file returns nil" do
      set_custom_config ""

      app "development"

      assert_nil Rails.application.config.my_custom_config
    end

    test "config_for containing ERB tags should evaluate" do
      set_custom_config <<~RUBY
        development:
          key: <%= 'custom key' %>
      RUBY

      app "development"

      assert_equal "custom key", Rails.application.config.my_custom_config[:key]
    end

    test "config_for with syntax error show a more descriptive exception" do
      set_custom_config <<~RUBY
        development:
          key: foo:
      RUBY

      error = assert_raises RuntimeError do
        app "development"
      end
      assert_match "YAML syntax error occurred while parsing", error.message
    end

    test "config_for allows overriding the environment" do
      set_custom_config <<~RUBY, "'custom', env: 'production'"
        test:
          key: 'walrus'
        production:
          key: 'unicorn'
      RUBY

      require "#{app_path}/config/environment"

      assert_equal "unicorn", Rails.application.config.my_custom_config[:key]
    end

    test "api_only is false by default" do
      app "development"
      assert_not Rails.application.config.api_only
    end

    test "api_only generator config is set when api_only is set" do
      add_to_config <<-RUBY
        config.api_only = true
      RUBY
      app "development"

      Rails.application.load_generators
      assert Rails.configuration.api_only
    end

    test "debug_exception_response_format is :api by default if api_only is enabled" do
      add_to_config <<-RUBY
        config.api_only = true
      RUBY
      app "development"

      assert_equal :api, Rails.configuration.debug_exception_response_format
    end

    test "debug_exception_response_format can be overridden" do
      add_to_config <<-RUBY
        config.api_only = true
      RUBY

      app_file "config/environments/development.rb", <<-RUBY
      Rails.application.configure do
        config.debug_exception_response_format = :default
      end
      RUBY

      app "development"

      assert_equal :default, Rails.configuration.debug_exception_response_format
    end

    test "controller force_ssl declaration can be used even if session_store is disabled" do
      make_basic_app do |application|
        application.config.session_store :disabled
      end

      class ::OmgController < ActionController::Base
        force_ssl

        def index
          render plain: "Yay! You're on Rails!"
        end
      end

      get "/"

      assert_equal 301, last_response.status
      assert_equal "https://example.org/", last_response.location
    end

    test "ActiveSupport::MessageEncryptor.use_authenticated_message_encryption can be configured via config.active_support.use_authenticated_message_encryption" do
      remove_from_config '.*config\.load_defaults.*\n'

      app_file "config/initializers/new_framework_defaults_6_1.rb", <<-RUBY
        Rails.application.config.active_record.has_many_inversing = true
      RUBY

      app "development"

      assert_equal true, ActiveRecord::Base.has_many_inversing
    end

    test "ActiveSupport::MessageEncryptor.use_authenticated_message_encryption is true by default for new apps" do
      app "development"

      assert_equal true, ActiveSupport::MessageEncryptor.use_authenticated_message_encryption
    end

    test "ActiveSupport::MessageEncryptor.use_authenticated_message_encryption is false by default for upgraded apps" do
      remove_from_config '.*config\.load_defaults.*\n'

      app "development"

      assert_equal false, ActiveSupport::MessageEncryptor.use_authenticated_message_encryption
    end

    test "ActiveSupport::Digest.hash_digest_class is Digest::SHA1 by default for new apps" do
      app "development"

      assert_equal Digest::SHA1, ActiveSupport::Digest.hash_digest_class
    end

    test "ActiveSupport::Digest.hash_digest_class is Digest::MD5 by default for upgraded apps" do
      remove_from_config '.*config\.load_defaults.*\n'

      app "development"

      assert_equal Digest::MD5, ActiveSupport::Digest.hash_digest_class
    end

    test "custom serializers should be able to set via config.active_job.custom_serializers in an initializer" do
      class ::DummySerializer < ActiveJob::Serializers::ObjectSerializer; end

      app_file "config/initializers/custom_serializers.rb", <<-RUBY
      Rails.application.config.active_job.custom_serializers << DummySerializer
      RUBY

      app "development"

      assert_includes ActiveJob::Serializers.serializers, DummySerializer
    end

    test "ActionView::Helpers::FormTagHelper.default_enforce_utf8 is false by default" do
      app "development"
      assert_equal false, ActionView::Helpers::FormTagHelper.default_enforce_utf8
    end

    test "ActionView::Helpers::FormTagHelper.default_enforce_utf8 is true in an upgraded app" do
      remove_from_config '.*config\.load_defaults.*\n'
      add_to_config 'config.load_defaults "5.2"'

      app "development"

      assert_equal true, ActionView::Helpers::FormTagHelper.default_enforce_utf8
    end

    test "ActionView::Template.finalize_compiled_template_methods is true by default" do
      app "test"
      assert_deprecated do
        ActionView::Template.finalize_compiled_template_methods
      end
    end

    test "ActionView::Template.finalize_compiled_template_methods can be configured via config.action_view.finalize_compiled_template_methods" do
      app_file "config/environments/test.rb", <<-RUBY
      Rails.application.configure do
        config.action_view.finalize_compiled_template_methods = false
      end
      RUBY

      app "test"

      assert_deprecated do
        ActionView::Template.finalize_compiled_template_methods
      end
    end

    test "ActiveJob::Base.retry_jitter is 0.15 by default" do
      app "development"

      assert_equal 0.15, ActiveJob::Base.retry_jitter
    end

    test "ActiveJob::Base.retry_jitter can be set by config" do
      app "development"

      Rails.application.config.active_job.retry_jitter = 0.22

      assert_equal 0.22, ActiveJob::Base.retry_jitter
    end

    test "ActiveJob::Base.return_false_on_aborted_enqueue is true by default" do
      app "development"

      assert_equal true, ActiveJob::Base.return_false_on_aborted_enqueue
    end

    test "ActiveJob::Base.return_false_on_aborted_enqueue is false in the 5.x defaults" do
      remove_from_config '.*config\.load_defaults.*\n'
      add_to_config 'config.load_defaults "5.2"'

      app "development"

      assert_equal false, ActiveJob::Base.return_false_on_aborted_enqueue
    end

    test "ActiveJob::Base.skip_after_callbacks_if_terminated is true by default" do
      app "development"

      assert_equal true, ActiveJob::Base.skip_after_callbacks_if_terminated
    end

    test "ActiveJob::Base.skip_after_callbacks_if_terminated is false in the 6.0 defaults" do
      remove_from_config '.*config\.load_defaults.*\n'
      add_to_config 'config.load_defaults "6.0"'

      app "development"

      assert_equal false, ActiveJob::Base.skip_after_callbacks_if_terminated
    end

    test "Rails.application.config.action_dispatch.cookies_same_site_protection is :lax by default" do
      app "production"

      assert_equal :lax, Rails.application.config.action_dispatch.cookies_same_site_protection
    end

    test "Rails.application.config.action_dispatch.cookies_same_site_protection is :lax can be overridden" do
      app_file "config/environments/production.rb", <<~RUBY
        Rails.application.configure do
          config.action_dispatch.cookies_same_site_protection = :strict
        end
      RUBY

      app "production"

      assert_equal :strict, Rails.application.config.action_dispatch.cookies_same_site_protection
    end

    test "Rails.application.config.action_dispatch.cookies_same_site_protection is :lax in 6.1 defaults" do
      remove_from_config '.*config\.load_defaults.*\n'
      add_to_config 'config.load_defaults "6.1"'

      app "development"

      assert_equal :lax, Rails.application.config.action_dispatch.cookies_same_site_protection
    end

    test "ActiveStorage.queues[:analysis] is :active_storage_analysis by default" do
      app "development"

      assert_equal :active_storage_analysis, ActiveStorage.queues[:analysis]
    end

    test "ActiveStorage.queues[:analysis] is nil without Rails 6 defaults" do
      remove_from_config '.*config\.load_defaults.*\n'

      app "development"

      assert_nil ActiveStorage.queues[:analysis]
    end

    test "ActiveStorage.queues[:purge] is :active_storage_purge by default" do
      app "development"

      assert_equal :active_storage_purge, ActiveStorage.queues[:purge]
    end

    test "ActiveStorage.queues[:purge] is nil without Rails 6 defaults" do
      remove_from_config '.*config\.load_defaults.*\n'

      app "development"

      assert_nil ActiveStorage.queues[:purge]
    end

    test "ActionDispatch::Response.return_only_media_type_on_content_type is false by default" do
      app "development"

      assert_equal false, ActionDispatch::Response.return_only_media_type_on_content_type
    end

    test "ActionDispatch::Response.return_only_media_type_on_content_type is true in the 5.x defaults" do
      remove_from_config '.*config\.load_defaults.*\n'
      add_to_config 'config.load_defaults "5.2"'

      app "development"

      assert_equal true, ActionDispatch::Response.return_only_media_type_on_content_type
    end

    test "ActionMailbox.logger is Rails.logger by default" do
      app "development"

      assert_equal Rails.logger, ActionMailbox.logger
    end

    test "ActionMailbox.logger can be configured" do
      app_file "lib/my_logger.rb", <<-RUBY
        require "logger"
        class MyLogger < ::Logger
        end
      RUBY

      add_to_config <<-RUBY
        require "my_logger"
        config.action_mailbox.logger = MyLogger.new(STDOUT)
      RUBY

      app "development"

      assert_equal "MyLogger", ActionMailbox.logger.class.name
    end

    test "ActionMailbox.incinerate_after is 30.days by default" do
      app "development"

      assert_equal 30.days, ActionMailbox.incinerate_after
    end

    test "ActionMailbox.incinerate_after can be configured" do
      add_to_config <<-RUBY
        config.action_mailbox.incinerate_after = 14.days
      RUBY

      app "development"

      assert_equal 14.days, ActionMailbox.incinerate_after
    end

    test "ActionMailbox.queues[:incineration] is :action_mailbox_incineration by default" do
      app "development"

      assert_equal :action_mailbox_incineration, ActionMailbox.queues[:incineration]
    end

    test "ActionMailbox.queues[:incineration] can be configured" do
      add_to_config <<-RUBY
        config.action_mailbox.queues.incineration = :another_queue
      RUBY

      app "development"

      assert_equal :another_queue, ActionMailbox.queues[:incineration]
    end

    test "ActionMailbox.queues[:routing] is :action_mailbox_routing by default" do
      app "development"

      assert_equal :action_mailbox_routing, ActionMailbox.queues[:routing]
    end

    test "ActionMailbox.queues[:routing] can be configured" do
      add_to_config <<-RUBY
        config.action_mailbox.queues.routing = :another_queue
      RUBY

      app "development"

      assert_equal :another_queue, ActionMailbox.queues[:routing]
    end

    test "ActionMailer::Base.delivery_job is ActionMailer::MailDeliveryJob by default" do
      app "development"

      assert_equal ActionMailer::MailDeliveryJob, ActionMailer::Base.delivery_job
    end

    test "ActionMailer::Base.delivery_job is ActionMailer::DeliveryJob in the 5.x defaults" do
      remove_from_config '.*config\.load_defaults.*\n'
      add_to_config 'config.load_defaults "5.2"'

      app "development"

      assert_equal ActionMailer::DeliveryJob, ActionMailer::Base.delivery_job
    end

    test "ActiveRecord::Base.filter_attributes should equal to filter_parameters" do
      app_file "config/initializers/filter_parameters_logging.rb", <<-RUBY
        Rails.application.config.filter_parameters += [ :password, :credit_card_number ]
      RUBY
      app "development"
      assert_equal [ :password, :credit_card_number ], Rails.application.config.filter_parameters
      assert_equal [ :password, :credit_card_number ], ActiveRecord::Base.filter_attributes
    end

    test "ActiveStorage.routes_prefix can be configured via config.active_storage.routes_prefix" do
      app_file "config/environments/development.rb", <<-RUBY
        Rails.application.configure do
          config.active_storage.routes_prefix = '/files'
        end
      RUBY

      output = rails("routes", "-g", "active_storage")
      assert_equal <<~MESSAGE, output
<<<<<<< HEAD
                               Prefix Verb URI Pattern                                                                     Controller#Action
                   rails_service_blob GET  /files/blobs/:signed_id/*filename(.:format)                                     active_storage/blobs#show
                     rails_blob_proxy GET  /files/blobs_proxy/:signed_id/*filename(.:format)                               active_storage/blobs#proxy
            rails_blob_representation GET  /files/representations/:signed_blob_id/:variation_key/*filename(.:format)       active_storage/representations#show
      rails_blob_representation_proxy GET  /files/representations_proxy/:signed_blob_id/:variation_key/*filename(.:format) active_storage/representations#proxy
                   rails_disk_service GET  /files/disk/:encoded_key/*filename(.:format)                                    active_storage/disk#show
            update_rails_disk_service PUT  /files/disk/:encoded_token(.:format)                                            active_storage/disk#update
                 rails_direct_uploads POST /files/direct_uploads(.:format)                                                 active_storage/direct_uploads#create
=======
                           Prefix Verb URI Pattern                                                               Controller#Action
               rails_service_blob GET  /files/blobs/:signed_id/*filename(.:format)                               active_storage/blobs#show
        rails_blob_representation GET  /files/representations/:signed_blob_id/:variation_key/*filename(.:format) active_storage/representations#show
               rails_disk_service GET  /files/disk/:encoded_key/*filename(.:format)                              active_storage/disk#show
        update_rails_disk_service PUT  /files/disk/:encoded_token(.:format)                                      active_storage/disk#update
             rails_direct_uploads POST /files/direct_uploads(.:format)                                           active_storage/direct_uploads#create
>>>>>>> 2f1fefe4
      MESSAGE
    end

    test "ActiveStorage.draw_routes can be configured via config.active_storage.draw_routes" do
      app_file "config/environments/development.rb", <<-RUBY
        Rails.application.configure do
          config.active_storage.draw_routes = false
        end
      RUBY

      output = rails("routes")
      assert_not_includes(output, "rails_service_blob")
      assert_not_includes(output, "rails_blob_representation")
      assert_not_includes(output, "rails_disk_service")
      assert_not_includes(output, "update_rails_disk_service")
      assert_not_includes(output, "rails_direct_uploads")
    end

    test "hosts include .localhost in development" do
      app "development"
      assert_includes Rails.application.config.hosts, ".localhost"
    end

    test "disable_sandbox is false by default" do
      app "development"

      assert_equal false, Rails.configuration.disable_sandbox
    end

    test "disable_sandbox can be overridden" do
      add_to_config <<-RUBY
        config.disable_sandbox = true
      RUBY

      app "development"

      assert Rails.configuration.disable_sandbox
    end

    test "rake_eager_load is false by default" do
      app "development"
      assert_equal false,  Rails.application.config.rake_eager_load
    end

    test "rake_eager_load is set correctly" do
      add_to_config <<-RUBY
        config.root = "#{app_path}"
        config.rake_eager_load = true
      RUBY

      app "development"

      assert_equal true, Rails.application.config.rake_eager_load
    end

    private
      def force_lazy_load_hooks
        yield # Tasty clarifying sugar, homie! We only need to reference a constant to load it.
      end

      def set_custom_config(contents, config_source = "custom".inspect)
        app_file "config/custom.yml", contents

        add_to_config <<~RUBY
          config.my_custom_config = config_for(#{config_source})
        RUBY
      end
  end
end<|MERGE_RESOLUTION|>--- conflicted
+++ resolved
@@ -2442,7 +2442,6 @@
 
       output = rails("routes", "-g", "active_storage")
       assert_equal <<~MESSAGE, output
-<<<<<<< HEAD
                                Prefix Verb URI Pattern                                                                     Controller#Action
                    rails_service_blob GET  /files/blobs/:signed_id/*filename(.:format)                                     active_storage/blobs#show
                      rails_blob_proxy GET  /files/blobs_proxy/:signed_id/*filename(.:format)                               active_storage/blobs#proxy
@@ -2451,14 +2450,6 @@
                    rails_disk_service GET  /files/disk/:encoded_key/*filename(.:format)                                    active_storage/disk#show
             update_rails_disk_service PUT  /files/disk/:encoded_token(.:format)                                            active_storage/disk#update
                  rails_direct_uploads POST /files/direct_uploads(.:format)                                                 active_storage/direct_uploads#create
-=======
-                           Prefix Verb URI Pattern                                                               Controller#Action
-               rails_service_blob GET  /files/blobs/:signed_id/*filename(.:format)                               active_storage/blobs#show
-        rails_blob_representation GET  /files/representations/:signed_blob_id/:variation_key/*filename(.:format) active_storage/representations#show
-               rails_disk_service GET  /files/disk/:encoded_key/*filename(.:format)                              active_storage/disk#show
-        update_rails_disk_service PUT  /files/disk/:encoded_token(.:format)                                      active_storage/disk#update
-             rails_direct_uploads POST /files/direct_uploads(.:format)                                           active_storage/direct_uploads#create
->>>>>>> 2f1fefe4
       MESSAGE
     end
 
