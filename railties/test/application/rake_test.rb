# frozen_string_literal: true

require "isolation/abstract_unit"
require "env_helpers"

module ApplicationTests
  class RakeTest < ActiveSupport::TestCase
    include ActiveSupport::Testing::Isolation, EnvHelpers

    def setup
      build_app
    end

    def teardown
      teardown_app
    end

    def test_gems_tasks_are_loaded_first_than_application_ones
      app_file "lib/tasks/app.rake", <<-RUBY
        $task_loaded = Rake::Task.task_defined?("db:create:all")
      RUBY

      require "#{app_path}/config/environment"
      ::Rails.application.load_tasks
      assert $task_loaded
    end

    test "framework tasks are evaluated only once" do
      assert_equal ["Rails version"], rails("about").scan(/^Rails version/)
    end

    test "tasks can invoke framework tasks via Rails::Command.invoke" do
      add_to_config <<~RUBY
        rake_tasks do
          task :invoke_about do
            Rails::Command.invoke :about
          end
        end
      RUBY

      assert_match(/^Rails version/, rails("invoke_about"))
    end

    test "help arguments describe rake tasks" do
      task_description = <<~DESC
          rails db:migrate
              Migrate the database (options: VERSION=x, VERBOSE=false, SCOPE=blog).
      DESC

      assert_match task_description, rails("db:migrate", "-h")
    end

    test "task backtrace is silenced" do
      add_to_config <<-RUBY
        rake_tasks do
          task :boom do
            raise "boom"
          end
        end
      RUBY

      backtrace = rails("boom", allow_failure: true).lines.grep(/:\d+:in /)
      app_lines, framework_lines = backtrace.partition { |line| line.start_with?(app_path) }

      assert_not_empty app_lines
      assert_empty framework_lines
    end

    test "task is protected when previous migration was production" do
      with_rails_env "production" do
        rails "generate", "model", "product", "name:string"
        rails "db:create", "db:migrate"
        output = rails("db:test:prepare", allow_failure: true)

        assert_match(/ActiveRecord::ProtectedEnvironmentError/, output)
      end
    end

    def test_not_protected_when_previous_migration_was_not_production
      with_rails_env "test" do
        rails "generate", "model", "product", "name:string"
        rails "db:create", "db:migrate"
        output = rails("db:test:prepare", "test")

        assert_no_match(/ActiveRecord::ProtectedEnvironmentError/, output)
      end
    end

    def test_environment_is_required_in_rake_tasks
      app_file "config/environment.rb", <<-RUBY
        SuperMiddleware = Struct.new(:app)

        Rails.application.configure do
          config.middleware.use SuperMiddleware
        end

        Rails.application.initialize!
      RUBY

      assert_match("SuperMiddleware", rails("middleware"))
    end

    def test_initializers_are_executed_in_rake_tasks
      add_to_config <<-RUBY
        initializer "do_something" do
          puts "Doing something..."
        end

        rake_tasks do
          task do_nothing: :environment do
          end
        end
      RUBY

      output = rails("do_nothing")
      assert_match "Doing something...", output
    end

    def test_does_not_explode_when_accessing_a_model
      add_to_config <<-RUBY
        rake_tasks do
          task do_nothing: :environment do
            Hello.new.world
          end
        end
      RUBY

      app_file "app/models/hello.rb", <<-RUBY
        class Hello
          def world
            puts 'Hello world'
          end
        end
      RUBY

      output = rails("do_nothing")
      assert_match "Hello world", output
    end

    def test_should_not_eager_load_model_for_rake_when_rake_eager_load_is_false
      add_to_config <<-RUBY
        rake_tasks do
          task do_nothing: :environment do
            puts 'There is nothing'
          end
        end
      RUBY

      add_to_env_config "production", <<-RUBY
        config.eager_load = true
      RUBY

      app_file "app/models/hello.rb", <<-RUBY
        raise 'should not be pre-required for rake even eager_load=true'
      RUBY

      output = rails("do_nothing", "RAILS_ENV=production")
      assert_match "There is nothing", output
    end

    def test_should_eager_load_model_for_rake_when_rake_eager_load_is_true
      add_to_config <<-RUBY
        rake_tasks do
          task do_something: :environment do
            puts "Answer: " + Hello::TEST.to_s
          end
        end
      RUBY

      add_to_env_config "production", <<-RUBY
        config.rake_eager_load = true
      RUBY

      app_file "app/models/hello.rb", <<-RUBY
        class Hello
          TEST = 42
        end
      RUBY

      output = Dir.chdir(app_path) { `bin/rails do_something RAILS_ENV=production` }
      assert_equal "Answer: 42\n", output.lines.last
    end

    def test_code_statistics
<<<<<<< HEAD
      assert_match "Code LOC: 65     Test LOC: 5     Code to Test Ratio: 1:0.1",
        rails("stats")
=======
      assert_match(/Code LOC: \d+\s+Test LOC: \d+\s+ Code to Test Ratio: 1:\w+/, rails("stats"))
>>>>>>> c57b2cd3
    end

    def test_loading_specific_fixtures
      rails "generate", "model", "user", "username:string", "password:string"
      rails "generate", "model", "product", "name:string"
      rails "db:migrate"

      require "#{rails_root}/config/environment"

      # loading a specific fixture
      rails "db:fixtures:load", "FIXTURES=products"

      assert_equal 2, Product.count
      assert_equal 0, User.count
    end

    def test_loading_only_yml_fixtures
      rails "db:migrate"

      app_file "test/fixtures/products.csv", ""

      require "#{rails_root}/config/environment"
      rails "db:fixtures:load"
    end

    def test_scaffold_tests_pass_by_default
      rails "generate", "scaffold", "user", "username:string", "password:string"
      with_rails_env("test") do
        rails("db:migrate")
      end
      output = rails("test")

      assert_match(/7 runs, 11 assertions, 0 failures, 0 errors/, output)
      assert_no_match(/Errors running/, output)
    end

    def test_api_scaffold_tests_pass_by_default
      add_to_config <<-RUBY
        config.api_only = true
      RUBY

      app_file "app/controllers/application_controller.rb", <<-RUBY
        class ApplicationController < ActionController::API
        end
      RUBY

      rails "generate", "scaffold", "user", "username:string", "password:string"
      with_rails_env("test") { rails("db:migrate") }
      output = rails("test")

      assert_match(/5 runs, 9 assertions, 0 failures, 0 errors/, output)
      assert_no_match(/Errors running/, output)
    end

    def test_scaffold_with_references_columns_tests_pass_by_default
      rails "generate", "model", "Product"
      rails "generate", "model", "Cart"
      rails "generate", "scaffold", "LineItems", "product:references", "cart:belongs_to"
      with_rails_env("test") do
        rails("db:migrate")
      end
      output = rails("test")

      assert_match(/7 runs, 11 assertions, 0 failures, 0 errors/, output)
      assert_no_match(/Errors running/, output)
    end

    def test_db_test_prepare_when_using_sql_format
      add_to_config "config.active_record.schema_format = :sql"
      rails "generate", "scaffold", "user", "username:string"
      rails "db:migrate"
      output = rails("db:test:prepare", "--trace")
      assert_match(/Execute db:test:load_schema/, output)
    end

    def test_rake_dump_structure_should_be_called_twice_when_migrate_redo
      add_to_config "config.active_record.schema_format = :sql"

      rails "g", "model", "post", "title:string"
      output = rails("db:migrate:redo", "--trace")

      # expect only Invoke db:structure:dump (first_time)
      assert_no_match(/^\*\* Invoke db:structure:dump\s+$/, output)
    end

    def test_rake_dump_schema_cache
      rails "generate", "model", "post", "title:string"
      rails "generate", "model", "product", "name:string"
      rails "db:migrate", "db:schema:cache:dump"
      assert File.exist?(File.join(app_path, "db", "schema_cache.yml"))
    end

    def test_rake_clear_schema_cache
      rails "db:schema:cache:dump", "db:schema:cache:clear"
      assert_not File.exist?(File.join(app_path, "db", "schema_cache.yml"))
    end

    def test_copy_templates
      rails "app:templates:copy"
      %w(controller mailer scaffold).each do |dir|
        assert File.exist?(File.join(app_path, "lib", "templates", "erb", dir))
      end
      %w(controller helper scaffold_controller).each do |dir|
        assert File.exist?(File.join(app_path, "lib", "templates", "rails", dir))
      end
    end

    def test_template_load_initializers
      app_file "config/initializers/dummy.rb", "puts 'Hello, World!'"
      app_file "template.rb", ""

      output = rails("app:template", "LOCATION=template.rb")
      assert_match(/Hello, World!/, output)
    end
  end
end<|MERGE_RESOLUTION|>--- conflicted
+++ resolved
@@ -182,12 +182,7 @@
     end
 
     def test_code_statistics
-<<<<<<< HEAD
-      assert_match "Code LOC: 65     Test LOC: 5     Code to Test Ratio: 1:0.1",
-        rails("stats")
-=======
       assert_match(/Code LOC: \d+\s+Test LOC: \d+\s+ Code to Test Ratio: 1:\w+/, rails("stats"))
->>>>>>> c57b2cd3
     end
 
     def test_loading_specific_fixtures
