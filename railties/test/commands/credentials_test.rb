# frozen_string_literal: true

require "isolation/abstract_unit"
require "env_helpers"
require "rails/command"
require "rails/commands/credentials/credentials_command"
require "fileutils"
require "tempfile"

class Rails::Command::CredentialsCommandTest < ActiveSupport::TestCase
  include ActiveSupport::Testing::Isolation, EnvHelpers

  setup :build_app
  teardown :teardown_app

  test "edit without editor gives hint" do
    run_edit_command(editor: "").tap do |output|
      assert_match "No $EDITOR to open file in", output
      assert_match "rails credentials:edit", output
    end
  end

  test "edit credentials" do
    # Run twice to ensure credentials can be reread after first edit pass.
    2.times do
      assert_match(/access_key_id: 123/, run_edit_command)
    end
  end

  test "edit command does not add master key to gitignore when already exist" do
    run_edit_command

    Dir.chdir(app_path) do
      gitignore = File.read(".gitignore")
      assert_equal 1, gitignore.scan(%r|config/master\.key|).length
    end
  end

  test "edit command does not overwrite by default if credentials already exists" do
    run_edit_command(editor: "eval echo api_key: abc >")
    assert_match(/api_key: abc/, run_show_command)

    run_edit_command
    assert_match(/api_key: abc/, run_show_command)
  end

  test "edit command does not add master key when `RAILS_MASTER_KEY` env specified" do
    Dir.chdir(app_path) do
      key = IO.binread("config/master.key").strip
      FileUtils.rm("config/master.key")

      switch_env("RAILS_MASTER_KEY", key) do
        assert_match(/access_key_id: 123/, run_edit_command)
        assert_not File.exist?("config/master.key")
      end
    end
  end

  test "edit command modifies file specified by environment option" do
    assert_match(/access_key_id: 123/, run_edit_command(environment: "production"))
    Dir.chdir(app_path) do
      assert File.exist?("config/credentials/production.key")
      assert File.exist?("config/credentials/production.yml.enc")
    end
  end

  test "edit command properly expands environment option" do
    assert_match(/access_key_id: 123/, run_edit_command(environment: "prod"))
    Dir.chdir(app_path) do
      assert File.exist?("config/credentials/production.key")
      assert File.exist?("config/credentials/production.yml.enc")
    end
  end

  test "edit command does not raise when an initializer tries to access non-existent credentials" do
    app_file "config/initializers/raise_when_loaded.rb", <<-RUBY
      Rails.application.credentials.missing_key!
    RUBY

    assert_match(/access_key_id: 123/, run_edit_command(environment: "qa"))
  end

  test "edit command generates template file when the file does not exist" do
    FileUtils.rm("#{app_path}/config/credentials.yml.enc")
    run_edit_command

    output = run_show_command
    assert_match(/access_key_id: 123/, output)
    assert_match(/secret_key_base/, output)
  end


  test "show credentials" do
    assert_match(/access_key_id: 123/, run_show_command)
  end

  test "show command raises error when require_master_key is specified and key does not exist" do
    remove_file "config/master.key"
    add_to_config "config.require_master_key = true"

    assert_match(/Missing encryption key to decrypt file with/, run_show_command(allow_failure: true))
  end

  test "show command does not raise error when require_master_key is false and master key does not exist" do
    remove_file "config/master.key"
    add_to_config "config.require_master_key = false"

    assert_match(/Missing 'config\/master\.key' to decrypt credentials/, run_show_command)
  end

  test "show command displays content specified by environment option" do
    run_edit_command(environment: "production")

    assert_match(/access_key_id: 123/, run_show_command(environment: "production"))
  end

  test "show command properly expands environment option" do
    run_edit_command(environment: "production")

    output = run_show_command(environment: "prod")
    assert_match(/access_key_id: 123/, output)
    assert_no_match(/secret_key_base/, output)
  end


  test "diff enroll diffing" do
    assert_match("successfully enrolled", run_diff_command(enroll: true))

    assert_includes File.read(app_path(".gitattributes")), <<~EOM
      config/credentials/*.yml.enc diff=rails_credentials
      config/credentials.yml.enc diff=rails_credentials
    EOM
  end

  test "running edit after enrolling in diffing sets diff driver" do
    run_diff_command(enroll: true)
    run_edit_command

    Dir.chdir(app_path) do
      assert_equal "bin/rails credentials:diff", `git config --get 'diff.rails_credentials.textconv'`.strip
    end
  end

  test "diff from git diff left file" do
    run_edit_command(environment: "development")

    assert_match(/access_key_id: 123/, run_diff_command("config/credentials/development.yml.enc"))
  end

  test "diff from git diff right file" do
    run_edit_command(environment: "development")

    content_path = app_path("config", "credentials", "KnAM4a_development.yml.enc")
    File.write(content_path,
      File.read(app_path("config", "credentials", "development.yml.enc")))

    assert_match(/access_key_id: 123/, run_diff_command(content_path))
  end

  test "diff for main credentials" do
    assert_match(/access_key_id: 123/, run_diff_command("config/credentials.yml.enc"))
  end

  test "diff when master key is not available" do
    remove_file "config/master.key"

    raw_content = File.read(app_path("config", "credentials.yml.enc"))
    assert_match(raw_content, run_diff_command("config/credentials.yml.enc"))
  end

  test "diff returns raw encrypted content when errors occur" do
    run_edit_command(environment: "development")

    content_path = app_path("20190807development.yml.enc")
    encrypted_content = File.read(app_path("config", "credentials", "development.yml.enc"))
    File.write(content_path, encrypted_content + "ruin decryption")

    assert_match(encrypted_content, run_diff_command(content_path))
  end

<<<<<<< HEAD
  test "edit/show commands with environment option use custom paths when they are set" do
    add_to_env_config("development", "config.credentials.key_path = 'config/credentials/custom.key'")
    add_to_env_config("development", "config.credentials.content_path = 'config/credentials/custom.yml.enc'")

    run_edit_command(environment: "development")

    Dir.chdir(app_path) do
      assert File.exist?("config/credentials/custom.key"), "Expected custom credentials key file to exist"
      assert File.exist?("config/credentials/custom.yml.enc"), "Expected custom credentials content file to exist"
    end
    assert_match(/access_key_id: 123/, run_show_command(environment: "development"))
  end

  test "edit/show commands with no environment option still use default paths when dev and custom credentials exist" do
    remove_file "config/master.key"
    remove_file "config/credentials.yml.enc"
    write_credentials_override("development")
    write_credentials_override("custom")
    add_to_env_config("development", "config.credentials.key_path = 'config/credentials/custom.key'")
    add_to_env_config("development", "config.credentials.content_path = 'config/credentials/custom.yml.enc'")

    run_edit_command

    Dir.chdir(app_path) do
      assert File.exist?("config/master.key"), "Expected master.key to exist"
      assert File.exist?("config/credentials.yml.enc"), "Expected credentials.yml.enc to exist"
    end
    assert_match(/access_key_id: 123/, run_show_command)
  end

  test "edit/show commands with environment option use correct environment paths when development credentials exist" do
    write_credentials_override("development")

    run_edit_command(environment: "production")

    Dir.chdir(app_path) do
      assert File.exist?("config/credentials/production.key"), "Expected production key file to exist"
      assert File.exist?("config/credentials/production.yml.enc"), "Expected production content file to exist"
    end
    assert_match(/access_key_id: 123/, run_show_command(environment: "production"))
  end

  test "edit/show commands with non-dev environment option use custom environment config" do
    write_credentials_override("development")
    add_to_env_config("production", "config.credentials.key_path = 'config/credentials/custom.key'")
    add_to_env_config("production", "config.credentials.content_path = 'config/credentials/custom.yml.enc'")

    run_edit_command(environment: "production")

    Dir.chdir(app_path) do
      assert File.exist?("config/credentials/custom.key"), "Expected custom credentials key file to exist"
      assert File.exist?("config/credentials/custom.yml.enc"), "Expected custom credentials content file to exist"
    end
    assert_match(/access_key_id: 123/, run_show_command(environment: "production"))
  end

  test "edit/show commands use application config paths" do
    add_to_config("config.credentials.key_path = 'config/credentials/custom.key'")
    add_to_config("config.credentials.content_path = 'config/credentials/custom.yml.enc'")

    run_edit_command
    run_edit_command(environment: "production")

    Dir.chdir(app_path) do
      assert File.exist?("config/credentials/custom.key"), "Expected custom credentials key file to exist"
      assert File.exist?("config/credentials/custom.yml.enc"), "Expected custom credentials content file to exist"
      assert_not File.exist?("config/credentials/development.yml.enc"), "Expected development credentials not to exist"
      assert_not File.exist?("config/credentials/production.yml.enc"), "Expected production credentials not to exist"
    end
    assert_match(/access_key_id: 123/, run_show_command)
    assert_match(/access_key_id: 123/, run_show_command(environment: "production"))
  end

  test "edit/show commands use application config paths when dev credentials exist" do
    write_credentials_override("development")
    add_to_config("config.credentials.key_path = 'config/credentials/custom.key'")
    add_to_config("config.credentials.content_path = 'config/credentials/custom.yml.enc'")

    run_edit_command
    run_edit_command(environment: "production")

    Dir.chdir(app_path) do
      assert File.exist?("config/credentials/custom.key"), "Expected custom credentials key file to exist"
      assert File.exist?("config/credentials/custom.yml.enc"), "Expected custom credentials content file to exist"
      assert_not File.exist?("config/credentials/production.yml.enc"), "Expected production credentials not to exist"
    end
    assert_match(/access_key_id: 123/, run_show_command)
    assert_match(/access_key_id: 123/, run_show_command(environment: "production"))
  end

=======
>>>>>>> 46337faa
  private
    def run_edit_command(editor: "cat", environment: nil, **options)
      switch_env("EDITOR", editor) do
        args = environment ? ["--environment", environment] : []
        rails "credentials:edit", args, **options
      end
    end

    def run_show_command(environment: nil, **options)
      args = environment ? ["--environment", environment] : []
      rails "credentials:show", args, **options
    end

    def run_diff_command(path = nil, enroll: nil, **options)
      args = enroll ? ["--enroll"] : [path]
      rails "credentials:diff", args, **options
    end

    def write_credentials_override(name, with_key: true)
      Dir.chdir(app_path) do
        Dir.mkdir  "config/credentials" unless File.exist?("config/credentials")
        File.write "config/credentials/#{name}.key", credentials_key if with_key

        # secret_key_base: secret
        # mystery: revealed
        File.write "config/credentials/#{name}.yml.enc",
          "vgvKu4MBepIgZ5VHQMMPwnQNsLlWD9LKmJHu3UA/8yj6x+3fNhz3DwL9brX7UA==--qLdxHP6e34xeTAiI--nrcAsleXuo9NqiEuhntAhw=="
      end
    end

    def credentials_key
      "2117e775dc2024d4f49ddf3aeb585919"
    end
end<|MERGE_RESOLUTION|>--- conflicted
+++ resolved
@@ -178,7 +178,6 @@
     assert_match(encrypted_content, run_diff_command(content_path))
   end
 
-<<<<<<< HEAD
   test "edit/show commands with environment option use custom paths when they are set" do
     add_to_env_config("development", "config.credentials.key_path = 'config/credentials/custom.key'")
     add_to_env_config("development", "config.credentials.content_path = 'config/credentials/custom.yml.enc'")
@@ -269,8 +268,6 @@
     assert_match(/access_key_id: 123/, run_show_command(environment: "production"))
   end
 
-=======
->>>>>>> 46337faa
   private
     def run_edit_command(editor: "cat", environment: nil, **options)
       switch_env("EDITOR", editor) do
