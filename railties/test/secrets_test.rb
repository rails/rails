--- conflicted
+++ resolved
@@ -176,16 +176,10 @@
           Rails::Generators::EncryptedSecretsGenerator.start
         end
 
-<<<<<<< HEAD
         add_to_config <<-RUBY
           config.read_encrypted_secrets = true
         RUBY
 
-        # Make config.paths["config/secrets"] to be relative to app_path
-        Rails.application.config.root = app_path
-
-=======
->>>>>>> 83bfe075
         yield
       end
     end
