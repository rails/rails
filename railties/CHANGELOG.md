--- conflicted
+++ resolved
@@ -1,4 +1,3 @@
-<<<<<<< HEAD
 *   Introduce `bin/ci` for running your tests, style checks, and security audits locally or in the cloud.
 
     The specific steps are defined by a new DSL in `config/ci.rb`.
@@ -7,11 +6,10 @@
     set a green PR status - ready for merge.
 
     *Jeremy Daer*, *DHH*
-=======
+
 *   Generate session controller tests when running the authentication generator.
 
     *Jerome Dalbert*
->>>>>>> 182503ca
 
 *   Add bin/bundler-audit and config/bundler-audit.yml for discovering and managing known security problems with app gems.
 
