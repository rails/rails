<<<<<<< HEAD
*   Include the `immutable` directive in the `cache-control` header.

    *Guillaume Briday*

## Rails 8.0.0.beta1 (September 26, 2024) ##
=======
>>>>>>> 0e3e0d10

Please check [8-0-stable](https://github.com/rails/rails/blob/8-0-stable/railties/CHANGELOG.md) for previous changes.<|MERGE_RESOLUTION|>--- conflicted
+++ resolved
@@ -1,10 +1,5 @@
-<<<<<<< HEAD
 *   Include the `immutable` directive in the `cache-control` header.
 
     *Guillaume Briday*
 
-## Rails 8.0.0.beta1 (September 26, 2024) ##
-=======
->>>>>>> 0e3e0d10
-
 Please check [8-0-stable](https://github.com/rails/rails/blob/8-0-stable/railties/CHANGELOG.md) for previous changes.