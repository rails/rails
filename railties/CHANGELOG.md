--- conflicted
+++ resolved
@@ -1,15 +1,13 @@
-<<<<<<< HEAD
 *   Add `current_user` helper to authentication concern
 
     *Chris Kottom*
-=======
+
 *   The authentication generator's `SessionsController` sets the `Clear-Site-Data` header on logout.
 
     By default the header will be set to `"cache","storage"` to help prevent data leakage after
     logout via the browser's "back/forward cache".
 
     *Mike Dalessio*
->>>>>>> 1dcfe231
 
 *   Introduce `RAILS_MASTER_KEY` placeholder in generated ci.yml files
 
