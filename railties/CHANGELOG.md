--- conflicted
+++ resolved
@@ -1,8 +1,7 @@
-<<<<<<< HEAD
 *   Use original `bundler` environment variables during the process of generating a new rails project.
 
     *Marco Costa*
-=======
+
 *   Send Active Storage analysis and purge jobs to dedicated queues by default.
 
     Analysis jobs now use the `:active_storage_analysis` queue, and purge jobs
@@ -14,7 +13,6 @@
 *   Add `rails test:mailboxes`.
 
     *George Claghorn*
->>>>>>> 29bb990f
 
 *   Introduce guard against DNS rebinding attacks
 
