--- conflicted
+++ resolved
@@ -1,12 +1,11 @@
-<<<<<<< HEAD
 *   In `zeitwerk` mode, setup the `once` autoloader first, and the `main` autoloader after it. This order plays better with shared namespaces.
 
     *Xavier Noria*
-=======
+
+
 ## Rails 6.1.4.5 (February 11, 2022) ##
 
 *   No changes.
->>>>>>> 6d25fed5
 
 
 ## Rails 6.1.4.4 (December 15, 2021) ##
