<<<<<<< HEAD
*   Ensure Rails migration generator respects system-wide primary key config

    When rails is configured to use a specific primary key type:
    ```
    config.generators do |g|
      g.orm :active_record, primary_key_type: :uuid
    end
    ```

    Previously:

        $ bin/rails g migration add_location_to_users location:references

    The references line in the migration would not have `type: :uuid`.
    This change causes the type to be applied appropriately.

    *Dermot Haughey*
=======
*   Don't generate unused files in `app:update` task

     Skip the assets' initializer when sprockets isn't loaded.

     Skip `config/spring.rb` when spring isn't loaded.

     Skip yarn's contents when yarn integration isn't used.

    *Tsukuru Tanimichi*

*   Make the master.key file read-only for the owner upon generation on
    POSIX-compliant systems.

    Previously:

        $ ls -l config/master.key
        -rw-r--r--   1 owner  group      32 Jan 1 00:00 master.key

    Now:

        $ ls -l config/master.key
        -rw-------   1 owner  group      32 Jan 1 00:00 master.key

    Fixes #32604.

    *Jose Luis Duran*

*   Deprecate support for using the `HOST` environment to specify the server IP.

    The `BINDING` environment should be used instead.

    Fixes #29516.

    *Yuji Yaginuma*
>>>>>>> 0d7f13a6

*   Deprecate passing Rack server name as a regular argument to `rails server`.

    Previously:

        $ bin/rails server thin

    There wasn't an explicit option for the Rack server to use, now we have the
    `--using` option with the `-u` short switch.

    Now:

        $ bin/rails server -u thin

    This change also improves the error message if a missing or mistyped rack
    server is given.

    *Genadi Samokovarov*

*   Add "rails routes --expanded" option to output routes in expanded mode like
    "psql --expanded". Result looks like:

    ```
    $ rails routes --expanded
    --[ Route 1 ]------------------------------------------------------------
    Prefix            | high_scores
    Verb              | GET
    URI               | /high_scores(.:format)
    Controller#Action | high_scores#index
    --[ Route 2 ]------------------------------------------------------------
    Prefix            | new_high_score
    Verb              | GET
    URI               | /high_scores/new(.:format)
    Controller#Action | high_scores#new
    ```

    *Benoit Tigeot*

*   Rails 6 requires Ruby 2.4.1 or newer.

    *Jeremy Daer*


Please check [5-2-stable](https://github.com/rails/rails/blob/5-2-stable/railties/CHANGELOG.md) for previous changes.<|MERGE_RESOLUTION|>--- conflicted
+++ resolved
@@ -1,4 +1,3 @@
-<<<<<<< HEAD
 *   Ensure Rails migration generator respects system-wide primary key config
 
     When rails is configured to use a specific primary key type:
@@ -16,7 +15,7 @@
     This change causes the type to be applied appropriately.
 
     *Dermot Haughey*
-=======
+    
 *   Don't generate unused files in `app:update` task
 
      Skip the assets' initializer when sprockets isn't loaded.
@@ -51,7 +50,6 @@
     Fixes #29516.
 
     *Yuji Yaginuma*
->>>>>>> 0d7f13a6
 
 *   Deprecate passing Rack server name as a regular argument to `rails server`.
 
