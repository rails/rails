<<<<<<< HEAD
*   Add default ENV variable option with BACKTRACE to turn off backtrace cleaning when debugging framework code in the 
    generated config/initializers/backtrace_silencers.rb.
    
      `BACKTRACE=1 ./bin/rails runner "MyClass.perform"`
=======
*   The autoloading guide for Zeitwerk mode documents how to autoload classes
    during application boot in a safe way.

    *Haroon Ahmed*, *Xavier Noria*

*   Use explicit `config/boot_with_spring.rb` boot file for bin/rails and bin/rake, which allows us to restrict Spring loading
    to only test and development, and everywhere to be able to skip spring by passing UNSPRUNG=1 as an env variable.
>>>>>>> c0c53ee9

    *DHH*

*   The `classic` autoloader starts its deprecation cycle.

    New Rails projects are strongly discouraged from using `classic`, and we recommend that existing projects running on `classic` switch to `zeitwerk` mode when upgrading. Please check the [_Upgrading Ruby on Rails_](https://guides.rubyonrails.org/upgrading_ruby_on_rails.html) guide for tips.

    *Xavier Noria*

*   Adds `rails test:all` for running all tests in the test directory.

    This runs all test files in the test directory, including system tests.

    *Niklas Häusele*

*   Add `config.generators.after_generate` for processing to generated files.

    Register a callback that will get called right after generators has finished.

    *Yuji Yaginuma*

*   Make test file patterns configurable via Environment variables

    This makes test file patterns configurable via two environment variables:
     `DEFAULT_TEST`, to configure files to test, and `DEFAULT_TEST_EXCLUDE`,
    to configure files to exclude from testing.

    These values were hardcoded before, which made it difficult to add
    new categories of tests that should not be executed by default (e.g:
    smoke tests).

    *Jorge Manrubia*

*   No longer include `rake rdoc` task when generating plugins.

    To generate docs, use the `rdoc lib` command instead.

    *Jonathan Hefner*

*   Allow relative paths with trailing slashes to be passed to `rails test`.

    *Eugene Kenny*

*   Add `rack-mini-profiler` gem to the default `Gemfile`.

    `rack-mini-profiler` displays performance information such as SQL time and flame graphs.
    It's enabled by default in development environment, but can be enabled in production as well.
    See the gem [README](https://github.com/MiniProfiler/rack-mini-profiler/blob/master/README.md) for information on how to enable it in production.

    *Osama Sayegh*

*   `rails stats` will now count TypeScript files toward JavaScript stats.

    *Joshua Cody*

*   Run `git init` when generating plugins.

    Opt out with `--skip-git`.

    *OKURA Masafumi*

*   Add benchmark generator.

    Introduce benchmark generator to benchmark Rails applications.

      `rails generate benchmark opt_compare`

    This creates a benchmark file that uses [`benchmark-ips`](https://github.com/evanphx/benchmark-ips).
    By default, two code blocks can be benchmarked using the `before` and `after` reports.

    You can run the generated benchmark file using:
      `ruby script/benchmarks/opt_compare.rb`

    *Kevin Jalbert*, *Gannon McGibbon*

*   Cache compiled view templates when running tests by default.

    When generating a new app without `--skip-spring`, caching classes is
    disabled in `environments/test.rb`. This implicitly disables caching
    view templates too. This change will enable view template caching by
    adding this to the generated `environments/test.rb`:

    ```ruby
    config.action_view.cache_template_loading = true
    ```

    *Jorge Manrubia*

*   Introduce middleware move operations.

    With this change, you no longer need to delete and reinsert a middleware to
    move it from one place to another in the stack:

    ```ruby
    config.middleware.move_before ActionDispatch::Flash, Magical::Unicorns
    ```

    This will move the `Magical::Unicorns` middleware before
    `ActionDispatch::Flash`. You can also move it after with:

    ```ruby
    config.middleware.move_after ActionDispatch::Flash, Magical::Unicorns
    ```

    *Genadi Samokovarov*

*   Generators that inherit from NamedBase respect `--force` option.

    *Josh Brody*

*   Allow configuration of eager_load behaviour for rake environment:

        config.rake_eager_load

    Defaults to `false` as per previous behaviour.

    *Thierry Joyal*

*   Ensure Rails migration generator respects system-wide primary key config.

    When rails is configured to use a specific primary key type:

    ```ruby
    config.generators do |g|
      g.orm :active_record, primary_key_type: :uuid
    end
    ```

    Previously:

    ```
    $ bin/rails g migration add_location_to_users location:references
    ```

    The references line in the migration would not have `type: :uuid`.
    This change causes the type to be applied appropriately.

    *Louis-Michel Couture*, *Dermot Haughey*

*   Deprecate `Rails::DBConsole#config`.

    `Rails::DBConsole#config` is deprecated without replacement. Use `Rails::DBConsole.db_config.configuration_hash` instead.

    *Eileen M. Uchitelle*, *John Crepezzi*

*   `Rails.application.config_for` merges shared configuration deeply.

    ```yaml
    # config/example.yml
    shared:
      foo:
        bar:
          baz: 1
    development:
      foo:
        bar:
          qux: 2
    ```

    ```ruby
    # Previously
    Rails.application.config_for(:example)[:foo][:bar] #=> { qux: 2 }

    # Now
    Rails.application.config_for(:example)[:foo][:bar] #=> { baz: 1, qux: 2 }
    ```

    *Yuhei Kiriyama*

*   Remove access to values in nested hashes returned by `Rails.application.config_for` via String keys.

    ```yaml
    # config/example.yml
    development:
      options:
        key: value
    ```

    ```ruby
    Rails.application.config_for(:example).options
    ```

    This used to return a Hash on which you could access values with String keys. This was deprecated in 6.0, and now doesn't work anymore.

    *Étienne Barrié*

*   Configuration files for environments (`config/environments/*.rb`) are
    now able to modify `autoload_paths`, `autoload_once_paths`, and
    `eager_load_paths`.

    As a consequence, applications cannot autoload within those files. Before, they technically could, but changes in autoloaded classes or modules had no effect anyway in the configuration because reloading does not reboot.

    Ways to use application code in these files:

    * Define early in the boot process a class that is not reloadable, from which the application takes configuration values that get passed to the framework.

        ```ruby
        # In config/application.rb, for example.
        require "#{Rails.root}/lib/my_app/config"

        # In config/environments/development.rb, for example.
        config.foo = MyApp::Config.foo
        ```

    * If the class has to be reloadable, then wrap the configuration code in a `to_prepare` block:

        ```ruby
        config.to_prepare do
          config.foo = MyModel.foo
        end
        ```

      That assigns the latest `MyModel.foo` to `config.foo` when the application boots, and each time there is a reload. But whether that has an effect or not depends on the configuration point, since it is not uncommon for engines to read the application configuration during initialization and set their own state from them. That process happens only on boot, not on reloads, and if that is how `config.foo` worked, resetting it would have no effect in the state of the engine.

    *Allen Hsu* & *Xavier Noria*

*   Support using environment variable to set pidfile.

    *Ben Thorner*


Please check [6-0-stable](https://github.com/rails/rails/blob/6-0-stable/railties/CHANGELOG.md) for previous changes.<|MERGE_RESOLUTION|>--- conflicted
+++ resolved
@@ -1,9 +1,8 @@
-<<<<<<< HEAD
 *   Add default ENV variable option with BACKTRACE to turn off backtrace cleaning when debugging framework code in the 
     generated config/initializers/backtrace_silencers.rb.
     
       `BACKTRACE=1 ./bin/rails runner "MyClass.perform"`
-=======
+
 *   The autoloading guide for Zeitwerk mode documents how to autoload classes
     during application boot in a safe way.
 
@@ -11,7 +10,6 @@
 
 *   Use explicit `config/boot_with_spring.rb` boot file for bin/rails and bin/rake, which allows us to restrict Spring loading
     to only test and development, and everywhere to be able to skip spring by passing UNSPRUNG=1 as an env variable.
->>>>>>> c0c53ee9
 
     *DHH*
 
