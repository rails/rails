--- conflicted
+++ resolved
@@ -1,17 +1,14 @@
-<<<<<<< HEAD
 *   Fix Rails console to not override user defined IRB_NAME.
-=======
+
+    Only change the prompt name if it hasn't been customized in `.irbrc`.
+
+    *Jarrett Lusso*
+
+
 ## Rails 8.0.2.1 (August 13, 2025) ##
 
 *   No changes.
 
-
-## Rails 8.0.2 (March 12, 2025) ##
->>>>>>> b0c813bc
-
-    Only change the prompt name if it hasn't been customized in `.irbrc`.
-
-    *Jarrett Lusso*
 
 ## Rails 8.0.2 (March 12, 2025) ##
 
