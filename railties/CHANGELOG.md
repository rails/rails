--- conflicted
+++ resolved
@@ -1,11 +1,8 @@
-<<<<<<< HEAD
 *   Use Kamal for deployment by default, which includes generating a Rails-specific config/deploy.yml.
     This can be skipped using --skip-kamal. See more: https://kamal-deploy.org/
 
     *DHH* 
 
 *   Defer route drawing to the first request, or when url_helpers are called
-=======
->>>>>>> 8eae7537
 
 Please check [7-2-stable](https://github.com/rails/rails/blob/7-2-stable/railties/CHANGELOG.md) for previous changes.