<<<<<<< HEAD
*   Omit `webdrivers` gem dependency from `Gemfile` template

    *Sean Doyle*
=======
## Rails 7.0.7.2 (August 22, 2023) ##

*   No changes.


## Rails 7.0.7.1 (August 22, 2023) ##

*   No changes.

>>>>>>> e478dcac

## Rails 7.0.7 (August 09, 2023) ##

*   Update default scaffold templates to set 303 (See Other) as status code
    on redirect for the update action for XHR requests other than GET or POST
    to avoid issues (e.g browsers trying to follow the redirect using the
    original request method resulting in double PATCH/PUT)

    *Guillermo Iguaran*


## Rails 7.0.6 (June 29, 2023) ##
*   Avoid escaping paths when editing credentials.

    *Jonathan Hefner*


## Rails 7.0.5.1 (June 26, 2023) ##

*   No changes.


## Rails 7.0.5 (May 24, 2023) ##

*   Add puma app server to Gemfile in order to start test/dummy.

    *Donapieppo*

*   Rails console now disables `IRB`'s autocompletion feature in production by default.

    Setting `IRB_USE_AUTOCOMPLETE=true` can override this default.

    *Stan Lo*

*   Send 303 See Other status code back for the destroy action on newly generated
    scaffold controllers.

    *Tony Drake*


## Rails 7.0.4.3 (March 13, 2023) ##

*   No changes.


## Rails 7.0.4.2 (January 24, 2023) ##

*   No changes.


## Rails 7.0.4.1 (January 17, 2023) ##

*   No changes.


## Rails 7.0.4 (September 09, 2022) ##

*   `config.allow_concurrency = false` now use a `Monitor` instead of a `Mutex`

    This allows to enable `config.active_support.executor_around_test_case` even
    when `config.allow_concurrency` is disabled.

    *Jean Boussier*

*   Skip Active Storage and Action Mailer if Active Job is skipped.

    *Étienne Barrié*

*   Correctly check if frameworks are disabled when running app:update.

    *Étienne Barrié* and *Paulo Barros*

*   Fixed `config.active_support.cache_format_version` never being applied.

    Rails 7.0 shipped with a new serializer for Rails.cache, but the associated config
    wasn't working properly. Note that even after this fix, it can only be applied from
    the `application.rb` file.

    *Alex Ghiculescu*


## Rails 7.0.3.1 (July 12, 2022) ##

*   No changes.


## Rails 7.0.3 (May 09, 2022) ##

*   If reloading and eager loading are both enabled, after a reload Rails eager loads again the application code.

    *Xavier Noria*

*   Use `controller_class_path` in `Rails::Generators::NamedBase#route_url`

    The `route_url` method now returns the correct path when generating
    a namespaced controller with a top-level model using `--model-name`.

    Previously, when running this command:

    ``` sh
    bin/rails generate scaffold_controller Admin/Post --model-name Post
    ```

    the comments above the controller action would look like:

    ``` ruby
    # GET /posts
    def index
      @posts = Post.all
    end
    ```

    afterwards, they now look like this:

    ``` ruby
    # GET /admin/posts
    def index
      @posts = Post.all
    end
    ```

    Fixes #44662.

    *Andrew White*

## Rails 7.0.2.4 (April 26, 2022) ##

*   No changes.


## Rails 7.0.2.3 (March 08, 2022) ##

*   No changes.


## Rails 7.0.2.2 (February 11, 2022) ##

*   No changes.


## Rails 7.0.2.1 (February 11, 2022) ##

*   No changes.


## Rails 7.0.2 (February 08, 2022) ##

*   No changes.


## Rails 7.0.1 (January 06, 2022) ##

*   Prevent duplicate entries in plugin Gemfile.

    *Jonathan Hefner*

*   Fix asset pipeline errors for plugin dummy apps.

    *Jonathan Hefner*

*   Fix generated route revocation.

    *Jonathan Hefner*

*   Addresses an issue in which Sidekiq jobs could not reload certain
    namespaces.

    See [fxn/zeitwerk#198](https://github.com/fxn/zeitwerk/issues/198) for
    details.

    *Xavier Noria*

*   Fix plugin generator to a plugin that pass all the tests.

    *Rafael Mendonça França*


## Rails 7.0.0 (December 15, 2021) ##

*   No changes.


## Rails 7.0.0.rc3 (December 14, 2021) ##

*   Allow localhost with a port by default in development

    [Fixes: #43864]

## Rails 7.0.0.rc2 (December 14, 2021) ##

*   No changes

## Rails 7.0.0.rc1 (December 06, 2021) ##

*   Remove deprecated `config` in `dbconsole`.

    *Rafael Mendonça França*

*   Change default `X-XSS-Protection` header to disable XSS auditor

    This header has been deprecated and the XSS auditor it triggered
    has been removed from all major modern browsers (in favour of
    Content Security Policy) that implemented this header to begin with
    (Firefox never did).

    [OWASP](https://owasp.org/www-project-secure-headers/#x-xss-protection)
    suggests setting this header to '0' to disable the default behaviour
    on old browsers as it can introduce additional security issues.

    Added the new behaviour as a framework default from Rails 7.0.

    *Christian Sutter*

*   Scaffolds now use date_field, time_field and datetime_field instead of
    date_select, time_select and datetime_select; thus providing native date/time pickers.

    *Martijn Lafeber*

*   Fix a regression in which autoload paths were initialized too late.

    *Xavier Noria*

## Rails 7.0.0.alpha2 (September 15, 2021) ##

*   Fix activestorage dependency in the npm package.

    *Rafael Mendonça França*

## Rails 7.0.0.alpha1 (September 15, 2021) ##

*   New and upgraded Rails apps no longer generate `config/initializers/application_controller_renderer.rb`
    or `config/initializers/cookies_serializer.rb`

    The default value for `cookies_serializer` (`:json`) has been moved to `config.load_defaults("7.0")`.
    The new framework defaults file can be used to upgrade the serializer.

    *Alex Ghiculescu*

*   New applications get a dependency on the new `debug` gem, replacing `byebug`.

    *Xavier Noria*

*   Add SSL support for postgresql in `bin/rails dbconsole`.

    Fixes #43114.

    *Michael Bayucot*

*   Add support for comments above gem declaration in Rails application templates, e.g. `gem("nokogiri", comment: "For XML")`.

    *Linas Juškevičius*

*   The setter `config.autoloader=` has been deleted. `zeitwerk` is the only
    available autoloading mode.

    *Xavier Noria*

*   `config.autoload_once_paths` can be configured in the body of the
    application class defined in `config/application.rb` or in the configuration
    for environments in `config/environments/*`.

    Similarly, engines can configure that collection in the class body of the
    engine class or in the configuration for environments.

    After that, the collection is frozen, and you can autoload from those paths.
    They are managed by the `Rails.autoloaders.once` autoloader, which does not
    reload, only autoloads/eager loads.

    *Xavier Noria*

*   During initialization, you cannot autoload reloadable classes or modules
    like application models, unless they are wrapped in a `to_prepare` block.
    For example, from `config/initializers/*`, or in application, engines, or
    railties initializers.

    Please check the [autoloading
    guide](https://guides.rubyonrails.org/v7.0/autoloading_and_reloading_constants.html#autoloading-when-the-application-boots)
    for details.

    *Xavier Noria*

*   While they are allowed to have elements in common, it is no longer required
    that `config.autoload_once_paths` is a subset of `config.autoload_paths`.
    The former are managed by the `once` autoloader. The `main` autoloader
    manages the latter minus the former.

    *Xavier Noria*

*   Show Rake task description if command is run with `-h`.

    Adding `-h` (or `--help`) to a Rails command that's a Rake task now outputs
    the task description instead of the general Rake help.

    *Petrik de Heus*

*   Add missing `plugin new` command to help.

    *Petrik de Heus

*   Fix `config_for` error when there's only a shared root array.

    *Loïc Delmaire*

*   Raise an error in generators if an index type is invalid.

    *Petrik de Heus*

*   `package.json` now uses a strict version constraint for Rails JavaScript packages on new Rails apps.

    *Zachary Scott*, *Alex Ghiculescu*

*   Modified scaffold generator template so that running
    `rails g scaffold Author` no longer generates tests called "creating
    a Author", "updating a Author", and "destroying a Author".

    Fixes #40744.

    *Michael Duchemin*

*   Raise an error in generators if a field type is invalid.

    *Petrik de Heus*

*   `bin/rails tmp:clear` deletes also files and directories in `tmp/storage`.

    *George Claghorn*

*   Fix compatibility with `psych >= 4`.

    Starting in Psych 4.0.0 `YAML.load` behaves like `YAML.safe_load`. To preserve compatibility
    `Rails.application.config_for` now uses `YAML.unsafe_load` if available.

    *Jean Boussier*

*   Allow loading nested locales in engines.

    *Gannon McGibbon*

*   Ensure `Rails.application.config_for` always cast hashes to `ActiveSupport::OrderedOptions`.

    *Jean Boussier*

*   Remove `Rack::Runtime` from the default middleware stack and deprecate
    referencing it in middleware operations without adding it back.

    *Hartley McGuire*

*   Allow adding additional authorized hosts in development via `ENV['RAILS_DEVELOPMENT_HOSTS']`.

    *Josh Abernathy*, *Debbie Milburn*

*   Add app concern and test keepfiles to generated engine plugins.

    *Gannon McGibbon*

*   Stop generating a license for in-app plugins.

    *Gannon McGibbon*

*   `rails app:update` no longer prompts you to overwrite files that are generally modified in the
    course of developing a Rails app. See [#41083](https://github.com/rails/rails/pull/41083) for
    the full list of changes.

    *Alex Ghiculescu*

*   Change default branch for new Rails projects and plugins to `main`.

    *Prateek Choudhary*

*   The new method `Rails.benchmark` gives you a quick way to measure and log the execution time taken by a block:

        def test_expensive_stuff
          Rails.benchmark("test_expensive_stuff") { ... }
        end

    This functionality was available in some contexts only before.

    *Simon Perepelitsa*

*   Applications generated with `--skip-sprockets` no longer get `app/assets/config/manifest.js` and `app/assets/stylesheets/application.css`.

    *Cindy Gao*

*   Add support for stylesheets and ERB views to `rails stats`.

    *Joel Hawksley*

*   Allow appended root routes to take precedence over internal welcome controller.

    *Gannon McGibbon*


Please check [6-1-stable](https://github.com/rails/rails/blob/6-1-stable/railties/CHANGELOG.md) for previous changes.<|MERGE_RESOLUTION|>--- conflicted
+++ resolved
@@ -1,8 +1,7 @@
-<<<<<<< HEAD
 *   Omit `webdrivers` gem dependency from `Gemfile` template
 
     *Sean Doyle*
-=======
+
 ## Rails 7.0.7.2 (August 22, 2023) ##
 
 *   No changes.
@@ -12,7 +11,6 @@
 
 *   No changes.
 
->>>>>>> e478dcac
 
 ## Rails 7.0.7 (August 09, 2023) ##
 
