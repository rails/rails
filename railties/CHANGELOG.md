--- conflicted
+++ resolved
@@ -1,11 +1,10 @@
-<<<<<<< HEAD
 *   Prevent a route be written more than once
 
     If you have a second route that is commented
     the generator will not write to it
 
     *thiaguerd*
-=======
+
 *   Add benchmark generator
 
     Introduce benchmark generator to benchmark Rails applications.
@@ -19,7 +18,6 @@
       `ruby script/benchmarks/opt_compare.rb`
 
     *Kevin Jalbert*, *Gannon McGibbon*
->>>>>>> a6841c72
 
 *   Cache compiled view templates when running tests by default
 
