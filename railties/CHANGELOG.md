--- conflicted
+++ resolved
@@ -1,16 +1,14 @@
-<<<<<<< HEAD
 *   Exit `rails g` with code 1 if generator could not be found.
 
     Previously `rails g` returned 0, which would make it harder to catch typos in scripts calling `rails g`.
 
     *Christopher Özbek*
-=======
+
 *   Remove `require_*` statements from application.css to align with the transition from Sprockets to Propshaft.
 
     With Propshaft as the default asset pipeline in Rails 8, the require_tree and require_self clauses in application.css are no longer necessary, as they were specific to Sprockets. Additionally, the comment has been updated to clarify that CSS precedence now follows standard cascading order without automatic prioritization by the asset pipeline.
 
     *Eduardo Alencar*
->>>>>>> 3997ed6a
 
 *   Do not include redis by default in generated Dev Containers.
 
