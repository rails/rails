--- conflicted
+++ resolved
@@ -1,13 +1,11 @@
-<<<<<<< HEAD
 *   Add `Rails.app` as alias for `Rails.application`. Particularly helpful when accessing nested accessors inside application code,
     like when using `Rails.app.credentials`.
 
     *DHH*
-=======
+
 *   Remove duplicate unique index for token migrations
 
     *zzak*, *Dan Bota*
->>>>>>> 45ab6921
 
 *   Do not clean directories directly under the application root with `Rails::BacktraceCleaner`
 
