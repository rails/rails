<<<<<<< HEAD
*   Skip generation system tests related code for CI when `--skip-system-test` is given.

    *fatkodima*

*   Don't add bin/thrust if thruster is not in Gemfile.

    *Étienne Barrié*

*   Don't install a package for system test when applications don't use it.

    *y-yagi*
=======
## Rails 8.0.0.1 (December 10, 2024) ##

*   No changes.
>>>>>>> a993c27a


## Rails 8.0.0 (November 07, 2024) ##

*   No changes.


## Rails 8.0.0.rc2 (October 30, 2024) ##

*   Fix incorrect database.yml with `skip_solid`.

    *Joé Dupuis*

*   Set `Regexp.timeout` to `1`s by default to improve security over Regexp Denial-of-Service attacks.

    *Rafael Mendonça França*


## Rails 8.0.0.rc1 (October 19, 2024) ##

*   Remove deprecated support to extend Rails console through `Rails::ConsoleMethods`.

    *Rafael Mendonça França*

*   Remove deprecated file `rails/console/helpers`.

    *Rafael Mendonça França*

*   Remove deprecated file `rails/console/app`.

    *Rafael Mendonça França*

*   Remove deprecated `config.read_encrypted_secrets`.

    *Rafael Mendonça França*

*   Add Kamal support for devcontainers

    Previously generated devcontainer could not use docker and therefore Kamal.

    *Joé Dupuis*


## Rails 8.0.0.beta1 (September 26, 2024) ##

*   Exit `rails g` with code 1 if generator could not be found.

    Previously `rails g` returned 0, which would make it harder to catch typos in scripts calling `rails g`.

    *Christopher Özbek*

*   Remove `require_*` statements from application.css to align with the transition from Sprockets to Propshaft.

    With Propshaft as the default asset pipeline in Rails 8, the require_tree and require_self clauses in application.css are no longer necessary, as they were specific to Sprockets. Additionally, the comment has been updated to clarify that CSS precedence now follows standard cascading order without automatic prioritization by the asset pipeline.

    *Eduardo Alencar*

*   Do not include redis by default in generated Dev Containers.

    Now that applications use the Solid Queue and Solid Cache gems by default, we do not need to include redis
    in the Dev Container. We will only include redis if `--skip-solid` is used when generating an app that uses
    Active Job or Action Cable.

    When generating a Dev Container for an existing app, we will not include redis if either of the solid gems
    are in use.

    *Andrew Novoselac*

*   Use [Solid Cable](https://github.com/rails/solid_cable) as the default Action Cable adapter in production, configured as a separate queue database in config/database.yml. It keeps messages in a table and continuously polls for updates. This makes it possible to drop the common dependency on Redis, if it isn't needed for any other purpose. Despite polling, the performance of Solid Cable is comparable to Redis in most situations. And in all circumstances, it makes it easier to deploy Rails when Redis is no longer a required dependency for Action Cable functionality.

    *DHH*

*   Use [Solid Queue](https://github.com/rails/solid_queue) as the default Active Job backend in production, configured as a separate queue database in config/database.yml. In a single-server deployment, it'll run as a Puma plugin. This is configured in `config/deploy.yml` and can easily be changed to use a dedicated jobs machine.

    *DHH*

*   Use [Solid Cache](https://github.com/rails/solid_cache) as the default Rails.cache backend in production, configured as a separate cache database in config/database.yml.

    *DHH*

*   Add Rails::Rack::SilenceRequest middleware and use it via `config.silence_healthcheck_path = path`
    to silence requests to "/up". This prevents the Kamal-required health checks from clogging up
    the production logs.

    *DHH*

*   Introduce `mariadb-mysql` and `mariadb-trilogy` database options for `rails new`

    When used with the `--devcontainer` flag, these options will use `mariadb` as the database for the
    Dev Container. The original `mysql` and `trilogy` options will use `mysql`. Users who are not
    generating a Dev Container do not need to use the new options.

    *Andrew Novoselac*

*   Deprecate `::STATS_DIRECTORIES`.

    The global constant `STATS_DIRECTORIES` has been deprecated in favor of
    `Rails::CodeStatistics.register_directory`.

    Add extra directories with `Rails::CodeStatistics.register_directory(label, path)`:

    ```ruby
    require "rails/code_statistics"
    Rails::CodeStatistics.register_directory('My Directory', 'path/to/dir')
    ```

    *Petrik de Heus*

*   Enable query log tags by default on development env

    This can be used to trace troublesome SQL statements back to the application
    code that generated these statements. It is also useful when using multiple
    databases because the query logs can identify which database is being used.

    *Matheus Richard*

*   Defer route drawing to the first request, or when url_helpers are called

    Executes the first routes reload in middleware, or when a route set's
    url_helpers receives a route call / asked if it responds to a route.
    Previously, this was executed unconditionally on boot, which can
    slow down boot time unnecessarily for larger apps with lots of routes.

    Environments like production that have `config.eager_load = true` will
    continue to eagerly load routes on boot.

    *Gannon McGibbon*

*   Generate form helpers to use `textarea*` methods instead of `text_area*` methods

    *Sean Doyle*

*   Add authentication generator to give a basic start to an authentication system using database-tracked sessions and password reset.

    Generate with...

    ```
    bin/rails generate authentication
    ```

    Generated files:

    ```
    app/models/current.rb
    app/models/user.rb
    app/models/session.rb
    app/controllers/sessions_controller.rb
    app/controllers/passwords_controller.rb
    app/mailers/passwords_mailer.rb
    app/views/sessions/new.html.erb
    app/views/passwords/new.html.erb
    app/views/passwords/edit.html.erb
    app/views/passwords_mailer/reset.html.erb
    app/views/passwords_mailer/reset.text.erb
    db/migrate/xxxxxxx_create_users.rb
    db/migrate/xxxxxxx_create_sessions.rb
    test/mailers/previews/passwords_mailer_preview.rb
    ```

    *DHH*


*   Add not-null type modifier to migration attributes.

    Generating with...

    ```
    bin/rails generate migration CreateUsers email_address:string!:uniq password_digest:string!
    ```

    Produces:

    ```ruby
    class CreateUsers < ActiveRecord::Migration[8.0]
      def change
        create_table :users do |t|
          t.string :email_address, null: false
          t.string :password_digest, null: false

          t.timestamps
        end
        add_index :users, :email_address, unique: true
      end
    end
    ```

    *DHH*

*   Add a `script` folder to applications, and a scripts generator.

    The new `script` folder is meant to hold one-off or general purpose scripts,
    such as data migration scripts, cleanup scripts, etc.

    A new script generator allows you to create such scripts:

    ```
    bin/rails generate script my_script
    bin/rails generate script data/backfill
    ```

    You can run the generated script using:

    ```
    bundle exec ruby script/my_script.rb
    bundle exec ruby script/data/backfill.rb
    ```

    *Jerome Dalbert*, *Haroon Ahmed*

*   Deprecate `bin/rake stats` in favor of `bin/rails stats`.

    *Juan Vásquez*

*   Add internal page `/rails/info/notes`, that displays the same information as `bin/rails notes`.

    *Deepak Mahakale*

*   Add Rubocop and GitHub Actions to plugin generator.
    This can be skipped using --skip-rubocop and --skip-ci.

    *Chris Oliver*

*   Use Kamal for deployment by default, which includes generating a Rails-specific config/deploy.yml.
    This can be skipped using --skip-kamal. See more: https://kamal-deploy.org/

    *DHH*

Please check [7-2-stable](https://github.com/rails/rails/blob/7-2-stable/railties/CHANGELOG.md) for previous changes.<|MERGE_RESOLUTION|>--- conflicted
+++ resolved
@@ -1,4 +1,3 @@
-<<<<<<< HEAD
 *   Skip generation system tests related code for CI when `--skip-system-test` is given.
 
     *fatkodima*
@@ -10,11 +9,11 @@
 *   Don't install a package for system test when applications don't use it.
 
     *y-yagi*
-=======
+
+
 ## Rails 8.0.0.1 (December 10, 2024) ##
 
 *   No changes.
->>>>>>> a993c27a
 
 
 ## Rails 8.0.0 (November 07, 2024) ##
