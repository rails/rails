<<<<<<< HEAD
*   Make `Rails.env` fall back to `development` when `RAILS_ENV` and `RACK_ENV` is an empty string.

   *Daniel Deng*
=======
*   Remove deprecated `CONTROLLER` environment variable for `routes` task.

    *Rafael Mendonça França*

*   Remove deprecated tasks: `rails:update`, `rails:template`, `rails:template:copy`,
    `rails:update:configs` and `rails:update:bin`.

    *Rafael Mendonça França*

*   Remove deprecated file `rails/rack/debugger`.

    *Rafael Mendonça França*

*   Remove deprecated `config.serve_static_files`.

    *Rafael Mendonça França*

*   Remove deprecated `config.static_cache_control`.

    *Rafael Mendonça França*

*   The `log:clear` task clear all environments log files by default.

    *Yuji Yaginuma*
>>>>>>> b9db45bb

*   Add Webpack support in new apps via the --webpack option, which will delegate to the rails/webpacker gem.

    To generate a new app that has Webpack dependencies configured and binstubs for webpack and webpack-watcher:

      `rails new myapp --webpack`

    To generate a new app that has Webpack + React configured and an example intalled:

      `rails new myapp --webpack=react`

    *DHH*

*   Add Yarn support in new apps with a yarn binstub and vendor/package.json. Skippable via --skip-yarn option.

    *Liceth Ovalles*, *Guillermo Iguaran*, *DHH*

*   Removed jquery-rails from default stack, instead rails-ujs that is shipped
    with Action View is included as default UJS adapter.

    *Guillermo Iguaran*

*   The config file `secrets.yml` is now loaded in with all keys as symbols.
    This allows secrets files to contain more complex information without all
    child keys being strings while parent keys are symbols.

    *Isaac Sloan*

*   Add `:skip_sprockets` to `Rails::PluginBuilder::PASSTHROUGH_OPTIONS`

    *Tsukuru Tanimichi*

*   Allow the use of listen's 3.1.x branch

    *Esteban Santana Santana*

*   Run `Minitest.after_run` hooks when running `rails test`.

    *Michael Grosser*

*   Run `before_configuration` callbacks as soon as application constant
    inherits from `Rails::Application`.

    Fixes #19880.

    *Yuji Yaginuma*

*   A generated app should not include Uglifier with `--skip-javascript` option.

    *Ben Pickles*

*   Set session store to cookie store internally and remove the initializer from
    the generated app.

    *Prathamesh Sonpatki*

*   Set the server host using the `HOST` environment variable.

    *mahnunchik*

*   Add public API to register new folders for `rake notes`:

        config.annotations.register_directories('spec', 'features')

    *John Meehan*

*   Display name of the class defining the initializer along with the initializer
    name in the output of `rails initializers`.

    Before:
        disable_dependency_loading

    After:
        DemoApp::Application.disable_dependency_loading

    *ta1kt0me*

*   Do not run `bundle install` when generating a new plugin.

    Since bundler 1.12.0, the gemspec is validated so the `bundle install`
    command will fail just after the gem is created causing confusion to the
    users. This change was a bug fix to correctly validate gemspecs.

    *Rafael Mendonça França*

*   Default `config.assets.quiet = true` in the development environment. Suppress
    logging of assets requests by default.

    *Kevin McPhillips*

*   Ensure `/rails/info` routes match in development for apps with a catch-all globbing route.

    *Nicholas Firth-McCoy*

*   Added a shared section to `config/secrets.yml` that will be loaded for all environments.

    *DHH*

Please check [5-0-stable](https://github.com/rails/rails/blob/5-0-stable/railties/CHANGELOG.md) for previous changes.<|MERGE_RESOLUTION|>--- conflicted
+++ resolved
@@ -1,8 +1,7 @@
-<<<<<<< HEAD
 *   Make `Rails.env` fall back to `development` when `RAILS_ENV` and `RACK_ENV` is an empty string.
 
-   *Daniel Deng*
-=======
+    *Daniel Deng*
+   
 *   Remove deprecated `CONTROLLER` environment variable for `routes` task.
 
     *Rafael Mendonça França*
@@ -27,7 +26,6 @@
 *   The `log:clear` task clear all environments log files by default.
 
     *Yuji Yaginuma*
->>>>>>> b9db45bb
 
 *   Add Webpack support in new apps via the --webpack option, which will delegate to the rails/webpacker gem.
 
