<<<<<<< HEAD
*   Add bin/bundler-audit and config/bundler-audit.yml for discovering and managing known security problems with app gems.

    *DHH*
=======
*   Rails no longer generates a `bin/bundle` binstub when creating new applications.

    The `bin/bundle` binstub used to help activate the right version of bundler.
    This is no longer necessary as this mechanism is now part of Rubygem itself.

    *Edouard Chin*
>>>>>>> bd16ad78

*   Add a `SessionTestHelper` module with `sign_in_as(user)` and `sign_out` test helpers when
    running `rails g authentication`. Simplifies authentication in integration tests.

    *Bijan Rahnema*

*   Rate limit password resets in authentication generator

    This helps mitigate abuse from attackers spamming the password reset form.

    *Chris Oliver*

*   Update `rails new --minimal` option

    Extend the `--minimal` flag to exlcude recently added features:
    `skip_brakeman`, `skip_ci`, `skip_docker`, `skip_kamal`, `skip_rubocop`, `skip_solid` and `skip_thruster`.

    *eelcoj*

*   Add `application-name` metadata to application layout

    The following metatag will be added to `app/views/layouts/application.html.erb`

    ```html
    <meta name="application-name" content="Name of Rails Application">
    ```

    *Steve Polito*

*   Use `secret_key_base` from ENV or credentials when present locally.

    When ENV["SECRET_KEY_BASE"] or
    `Rails.application.credentials.secret_key_base` is set for test or
    development, it is used for the `Rails.config.secret_key_base`,
    instead of generating a `tmp/local_secret.txt` file.

    *Petrik de Heus*

*   Introduce `RAILS_MASTER_KEY` placeholder in generated ci.yml files

    *Steve Polito*

*   Colorize the Rails console prompt even on non standard environments.

    *Lorenzo Zabot*

*   Don't enable YJIT in development and test environments

    Development and test environments tend to reload code and redefine methods (e.g. mocking),
    hence YJIT isn't generally faster in these environments.

    *Ali Ismayilov*, *Jean Boussier*

*   Only include PermissionsPolicy::Middleware if policy is configured.

    *Petrik de Heus*

Please check [8-0-stable](https://github.com/rails/rails/blob/8-0-stable/railties/CHANGELOG.md) for previous changes.<|MERGE_RESOLUTION|>--- conflicted
+++ resolved
@@ -1,15 +1,13 @@
-<<<<<<< HEAD
 *   Add bin/bundler-audit and config/bundler-audit.yml for discovering and managing known security problems with app gems.
 
     *DHH*
-=======
+
 *   Rails no longer generates a `bin/bundle` binstub when creating new applications.
 
     The `bin/bundle` binstub used to help activate the right version of bundler.
     This is no longer necessary as this mechanism is now part of Rubygem itself.
 
     *Edouard Chin*
->>>>>>> bd16ad78
 
 *   Add a `SessionTestHelper` module with `sign_in_as(user)` and `sign_out` test helpers when
     running `rails g authentication`. Simplifies authentication in integration tests.
