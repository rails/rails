<<<<<<< HEAD
*   Introduce `bin/ci`, a low-rent local CI.

    `bin/ci` runs your tests, style checks, and security audits locally.

    Optionally use [gh-signoff](https://github.com/basecamp/gh-signoff) to
    set a green PR status - ready for merge.

    *Jeremy Daer*
=======
*   Add bin/bundler-audit and config/bundler-audit.yml for discovering and managing known security problems with app gems.

    *DHH*
>>>>>>> bdaab704

*   Rails no longer generates a `bin/bundle` binstub when creating new applications.

    The `bin/bundle` binstub used to help activate the right version of bundler.
    This is no longer necessary as this mechanism is now part of Rubygem itself.

    *Edouard Chin*

*   Add a `SessionTestHelper` module with `sign_in_as(user)` and `sign_out` test helpers when
    running `rails g authentication`. Simplifies authentication in integration tests.

    *Bijan Rahnema*

*   Rate limit password resets in authentication generator

    This helps mitigate abuse from attackers spamming the password reset form.

    *Chris Oliver*

*   Update `rails new --minimal` option

    Extend the `--minimal` flag to exlcude recently added features:
    `skip_brakeman`, `skip_ci`, `skip_docker`, `skip_kamal`, `skip_rubocop`, `skip_solid` and `skip_thruster`.

    *eelcoj*

*   Add `application-name` metadata to application layout

    The following metatag will be added to `app/views/layouts/application.html.erb`

    ```html
    <meta name="application-name" content="Name of Rails Application">
    ```

    *Steve Polito*

*   Use `secret_key_base` from ENV or credentials when present locally.

    When ENV["SECRET_KEY_BASE"] or
    `Rails.application.credentials.secret_key_base` is set for test or
    development, it is used for the `Rails.config.secret_key_base`,
    instead of generating a `tmp/local_secret.txt` file.

    *Petrik de Heus*

*   Introduce `RAILS_MASTER_KEY` placeholder in generated ci.yml files

    *Steve Polito*

*   Colorize the Rails console prompt even on non standard environments.

    *Lorenzo Zabot*

*   Don't enable YJIT in development and test environments

    Development and test environments tend to reload code and redefine methods (e.g. mocking),
    hence YJIT isn't generally faster in these environments.

    *Ali Ismayilov*, *Jean Boussier*

*   Only include PermissionsPolicy::Middleware if policy is configured.

    *Petrik de Heus*

Please check [8-0-stable](https://github.com/rails/rails/blob/8-0-stable/railties/CHANGELOG.md) for previous changes.<|MERGE_RESOLUTION|>--- conflicted
+++ resolved
@@ -1,4 +1,3 @@
-<<<<<<< HEAD
 *   Introduce `bin/ci`, a low-rent local CI.
 
     `bin/ci` runs your tests, style checks, and security audits locally.
@@ -7,11 +6,10 @@
     set a green PR status - ready for merge.
 
     *Jeremy Daer*
-=======
+
 *   Add bin/bundler-audit and config/bundler-audit.yml for discovering and managing known security problems with app gems.
 
     *DHH*
->>>>>>> bdaab704
 
 *   Rails no longer generates a `bin/bundle` binstub when creating new applications.
 
