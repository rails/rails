--- conflicted
+++ resolved
@@ -1,4 +1,3 @@
-<<<<<<< HEAD
 *   Revert the use of `Concurrent.physical_processor_count` in default Puma config
 
     While for many people this saves one config to set, for many others using
@@ -10,12 +9,12 @@
     all the machine resources is often wrong.
 
     *Jean Boussier*
-=======
+
+
 ## Rails 7.1.3.1 (February 21, 2024) ##
 
 *   No changes.
 
->>>>>>> d73ed958
 
 ## Rails 7.1.3 (January 16, 2024) ##
 
