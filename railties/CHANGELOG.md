--- conflicted
+++ resolved
@@ -1,11 +1,10 @@
-<<<<<<< HEAD
 *   Add default ENV variable option with BACKTRACE to turn off backtrace cleaning when debugging framework code in the 
     generated config/initializers/backtrace_silencers.rb.
     
       `BACKTRACE=1 ./bin/rails test`
 
     *DHH*
-=======
+
 *   The `classic` autoloader starts its deprecation cycle.
 
     New Rails projects are strongly discouraged from using `classic`, and we recommend that existing projects running on `classic` switch to `zeitwerk` mode when upgrading. Please check the [_Upgrading Ruby on Rails_](https://guides.rubyonrails.org/upgrading_ruby_on_rails.html) guide for tips.
@@ -17,7 +16,6 @@
     This runs all test files in the test directory, including system tests.
 
     *Niklas Häusele*
->>>>>>> 58bed972
 
 *   Add `config.generators.after_generate` for processing to generated files.
 
