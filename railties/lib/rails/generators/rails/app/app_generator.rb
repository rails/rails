--- conflicted
+++ resolved
@@ -121,12 +121,7 @@
         template "application.rb"
         template "environment.rb"
         template "cable.yml" unless options[:updating] || options[:skip_action_cable]
-<<<<<<< HEAD
-        template "puma.rb"   unless options[:updating] || options[:skip_puma]
-=======
         template "puma.rb"   unless options[:updating]
-        template "spring.rb" if spring_install?
->>>>>>> 8d1b8e87
         template "storage.yml" unless options[:updating] || skip_active_storage?
 
         directory "environments"
