# frozen_string_literal: true

require "rails/generators/app_base"

module Rails
  module ActionMethods # :nodoc:
    attr_reader :options

    def initialize(generator)
      @generator = generator
      @options   = generator.options
    end

    private
      %w(template copy_file directory empty_directory inside
         empty_directory_with_keep_file create_file chmod shebang).each do |method|
        class_eval <<-RUBY, __FILE__, __LINE__ + 1
          def #{method}(*args, &block)
            @generator.send(:#{method}, *args, &block)
          end
        RUBY
      end

      def method_missing(meth, *args, &block)
        @generator.send(meth, *args, &block)
      end
  end

  # The application builder allows you to override elements of the application
  # generator without being forced to reverse the operations of the default
  # generator.
  #
  # This allows you to override entire operations, like the creation of the
  # Gemfile, README, or JavaScript files, without needing to know exactly
  # what those operations do so you can create another template action.
  #
  #  class CustomAppBuilder < Rails::AppBuilder
  #    def test
  #      @generator.gem "rspec-rails", group: [:development, :test]
  #      run "bundle install"
  #      generate "rspec:install"
  #    end
  #  end
  class AppBuilder
    def rakefile
      template "Rakefile"
    end

    def readme
      copy_file "README.md", "README.md"
    end

    def ruby_version
      template "ruby-version", ".ruby-version"
    end

    def gemfile
      template "Gemfile"
    end

    def configru
      template "config.ru"
    end

    def gitignore
      template "gitignore", ".gitignore"
    end

    def gitattributes
      template "gitattributes", ".gitattributes"
    end

    def version_control
      if !options[:skip_git] && !options[:pretend]
        run git_init_command, capture: options[:quiet], abort_on_failure: false
      end
    end

    def app
      directory "app"

      empty_directory_with_keep_file "app/assets/images"

      keep_file  "app/controllers/concerns"
      keep_file  "app/models/concerns"
    end

    def bin
      directory "bin" do |content|
        "#{shebang}\n" + content
      end
      chmod "bin", 0755 & ~File.umask, verbose: false
    end

    def bin_when_updating
      bin
    end

    def config
      empty_directory "config"

      inside "config" do
        template "routes.rb" unless options[:updating]
        template "application.rb"
        template "environment.rb"
        template "cable.yml" unless options[:updating] || options[:skip_action_cable]
        template "puma.rb"   unless options[:updating]
        template "storage.yml" unless options[:updating] || options[:skip_active_storage]

        directory "environments"
        directory "initializers"
        directory "locales" unless options[:updating]
      end
    end

    def config_when_updating
      action_cable_config_exist       = File.exist?("config/cable.yml")
      active_storage_config_exist     = File.exist?("config/storage.yml")
      rack_cors_config_exist          = File.exist?("config/initializers/cors.rb")
      assets_config_exist             = File.exist?("config/initializers/assets.rb")
      asset_manifest_exist            = File.exist?("app/assets/config/manifest.js")
      asset_app_stylesheet_exist      = File.exist?("app/assets/stylesheets/application.css")
      csp_config_exist                = File.exist?("config/initializers/content_security_policy.rb")
      permissions_policy_config_exist = File.exist?("config/initializers/permissions_policy.rb")

      @config_target_version = Rails.application.config.loaded_config_version || "5.0"

      config

      if !options[:skip_action_cable] && !action_cable_config_exist
        template "config/cable.yml"
      end

      if !options[:skip_active_storage] && !active_storage_config_exist
        template "config/storage.yml"
      end

      if skip_sprockets? && skip_propshaft? && !assets_config_exist
        remove_file "config/initializers/assets.rb"
      end

      if skip_sprockets? && !asset_manifest_exist
        remove_file "app/assets/config/manifest.js"
      end

      if skip_sprockets? && !asset_app_stylesheet_exist
        remove_file "app/assets/stylesheets/application.css"
      end

      unless rack_cors_config_exist
        remove_file "config/initializers/cors.rb"
      end

      if options[:api]
        unless csp_config_exist
          remove_file "config/initializers/content_security_policy.rb"
        end

        unless permissions_policy_config_exist
          remove_file "config/initializers/permissions_policy.rb"
        end
      end

      if !skip_sprockets?
        insert_into_file "config/application.rb", %(require "sprockets/railtie"), after: /require\(["']rails\/all["']\)\n/
      end
    end

    def master_key
      return if options[:pretend] || options[:dummy_app]

      require "rails/generators/rails/master_key/master_key_generator"
      master_key_generator = Rails::Generators::MasterKeyGenerator.new([], quiet: options[:quiet], force: options[:force])
      master_key_generator.add_master_key_file_silently
      master_key_generator.ignore_master_key_file_silently
    end

    def credentials
      return if options[:pretend] || options[:dummy_app]

      require "rails/generators/rails/credentials/credentials_generator"
      Rails::Generators::CredentialsGenerator.new([], quiet: options[:quiet]).add_credentials_file_silently
    end

    def credentials_diff_enroll
      return if options[:skip_decrypted_diffs] || options[:skip_git] || options[:dummy_app] || options[:pretend]

      rails_command "credentials:diff --enroll", inline: true, shell: @generator.shell
    end

    def database_yml
      template "config/databases/#{options[:database]}.yml", "config/database.yml"
    end

    def db
      directory "db"
    end

    def lib
      empty_directory "lib"
      empty_directory_with_keep_file "lib/tasks"
      empty_directory_with_keep_file "lib/assets"
    end

    def log
      empty_directory_with_keep_file "log"
    end

    def public_directory
      directory "public", "public", recursive: false
    end

    def storage
      empty_directory_with_keep_file "storage"
      empty_directory_with_keep_file "tmp/storage"
    end

    def test
      empty_directory_with_keep_file "test/fixtures/files"
      empty_directory_with_keep_file "test/controllers"
      empty_directory_with_keep_file "test/mailers"
      empty_directory_with_keep_file "test/models"
      empty_directory_with_keep_file "test/helpers"
      empty_directory_with_keep_file "test/integration"

      template "test/channels/application_cable/connection_test.rb"
      template "test/test_helper.rb"
    end

    def system_test
      empty_directory_with_keep_file "test/system"

      template "test/application_system_test_case.rb"
    end

    def tmp
      empty_directory_with_keep_file "tmp"
      empty_directory_with_keep_file "tmp/pids"
      empty_directory "tmp/cache"
      empty_directory "tmp/cache/assets"
    end

    def vendor
      empty_directory_with_keep_file "vendor"
    end

    def config_target_version
      defined?(@config_target_version) ? @config_target_version : Rails::VERSION::STRING.to_f
    end
  end

  module Generators
    # We need to store the RAILS_DEV_PATH in a constant, otherwise the path
    # can change in Ruby 1.8.7 when we FileUtils.cd.
    RAILS_DEV_PATH = File.expand_path("../../../../../..", __dir__)

    class AppGenerator < AppBase
      # :stopdoc:

      add_shared_options_for "application"

      # Add rails command options
      class_option :version, type: :boolean, aliases: "-v", group: :rails, desc: "Show Rails version number and quit"
      class_option :api, type: :boolean, desc: "Preconfigure smaller stack for API only apps"
      class_option :minimal, type: :boolean, desc: "Preconfigure a minimal rails app"
      class_option :javascript, type: :string, aliases: ["-j", "--js"], default: "importmap", desc: "Choose JavaScript approach [options: importmap (default), webpack, esbuild, rollup]"
      class_option :css, type: :string, aliases: "-c", desc: "Choose CSS processor [options: tailwind, bootstrap, bulma, postcss, sass... check https://github.com/rails/cssbundling-rails]"
      class_option :skip_bundle, type: :boolean, aliases: "-B", default: false, desc: "Don't run bundle install"
      class_option :skip_decrypted_diffs, type: :boolean, default: false, desc: "Don't configure git to show decrypted diffs of encrypted credentials"

      def initialize(positional_argv, option_argv, *)
        if minimal_index = option_argv.rindex("--minimal")
          end_rc_index = option_argv.index("--end-rc-options") || -1
          option_argv.insert(end_rc_index + 1, *MINIMAL_OPTIONS) if minimal_index > end_rc_index
        end

        super

        if !options[:skip_active_record] && !DATABASES.include?(options[:database])
          raise Error, "Invalid value for --database option. Supported preconfigurations are: #{DATABASES.join(", ")}."
        end

        # Force sprockets and JavaScript to be skipped when generating API only apps.
        # Can't modify options hash as it's frozen by default.
        # if options[:api]
        #   self.options = options.merge(skip_asset_pipeline: true, skip_javascript: true).freeze
        # end

        @after_bundle_callbacks = []
      end

<<<<<<< HEAD
      public_task :report_implied_options
=======
      public_task :activate_implied_options
>>>>>>> 3b469f47
      public_task :set_default_accessors!
      public_task :create_root
      public_task :target_rails_prerelease

      def create_root_files
        build(:readme)
        build(:rakefile)
        build(:ruby_version)
        build(:configru)

        unless options[:skip_git]
          build(:gitignore)
          build(:gitattributes)
        end

        build(:gemfile)
        build(:version_control)
      end

      def create_app_files
        build(:app)
      end

      def create_bin_files
        build(:bin)
      end

      def update_bin_files
        build(:bin_when_updating)
      end
      remove_task :update_bin_files

      def update_active_storage
        unless options[:skip_active_storage]
          rails_command "active_storage:update", inline: true
        end
      end
      remove_task :update_active_storage

      def create_config_files
        build(:config)
      end

      def update_config_files
        build(:config_when_updating)
      end
      remove_task :update_config_files

      def create_master_key
        build(:master_key)
      end

      def create_credentials
        build(:credentials)
        build(:credentials_diff_enroll)
      end

      def display_upgrade_guide_info
        say "\nAfter this, check Rails upgrade guide at https://guides.rubyonrails.org/upgrading_ruby_on_rails.html for more details about upgrading your app."
      end
      remove_task :display_upgrade_guide_info

      def create_boot_file
        template "config/boot.rb"
      end

      def create_active_record_files
        return if options[:skip_active_record]
        build(:database_yml)
      end

      def create_db_files
        return if options[:skip_active_record]
        build(:db)
      end

      def create_lib_files
        build(:lib)
      end

      def create_log_files
        build(:log)
      end

      def create_public_files
        build(:public_directory)
      end

      def create_tmp_files
        build(:tmp)
      end

      def create_vendor_files
        build(:vendor)
      end

      def create_test_files
        build(:test) unless options[:skip_test]
      end

      def create_system_test_files
        build(:system_test) if depends_on_system_test?
      end

      def create_storage_files
        build(:storage) unless options[:skip_active_storage]
      end

      def delete_app_assets_if_api_option
        if options[:api]
          remove_dir "app/assets"
          remove_dir "lib/assets"
          remove_dir "tmp/cache/assets"
        end
      end

      def delete_app_helpers_if_api_option
        if options[:api]
          remove_dir "app/helpers"
          remove_dir "test/helpers"
        end
      end

      def delete_app_views_if_api_option
        if options[:api]
          if options[:skip_action_mailer]
            remove_dir "app/views"
          else
            remove_file "app/views/layouts/application.html.erb"
          end
        end
      end

      def delete_public_files_if_api_option
        if options[:api]
          remove_file "public/404.html"
          remove_file "public/422.html"
          remove_file "public/500.html"
          remove_file "public/apple-touch-icon-precomposed.png"
          remove_file "public/apple-touch-icon.png"
          remove_file "public/favicon.ico"
        end
      end

      def delete_assets_initializer_skipping_sprockets_and_propshaft
        if skip_sprockets? && skip_propshaft?
          remove_file "config/initializers/assets.rb"
        end

        if skip_sprockets?
          remove_file "app/assets/config/manifest.js"
          remove_dir  "app/assets/config"
          remove_file "app/assets/stylesheets/application.css"
          create_file "app/assets/stylesheets/application.css", "/* Application styles */\n" unless options[:api]
        end
      end

      def delete_application_record_skipping_active_record
        if options[:skip_active_record]
          remove_file "app/models/application_record.rb"
        end
      end

      def delete_active_job_folder_if_skipping_active_job
        if options[:skip_active_job]
          remove_dir "app/jobs"
        end
      end

      def delete_action_mailer_files_skipping_action_mailer
        if options[:skip_action_mailer]
          remove_file "app/views/layouts/mailer.html.erb"
          remove_file "app/views/layouts/mailer.text.erb"
          remove_dir "app/mailers"
          remove_dir "test/mailers"
        end
      end

      def delete_action_cable_files_skipping_action_cable
        if options[:skip_action_cable]
          remove_dir "app/javascript/channels"
          remove_dir "app/channels"
          remove_dir "test/channels"
        end
      end

      def delete_non_api_initializers_if_api_option
        if options[:api]
          remove_file "config/initializers/content_security_policy.rb"
          remove_file "config/initializers/permissions_policy.rb"
        end
      end

      def delete_api_initializers
        unless options[:api]
          remove_file "config/initializers/cors.rb"
        end
      end

      def delete_new_framework_defaults
        unless options[:update]
          remove_file "config/initializers/new_framework_defaults_#{Rails::VERSION::MAJOR}_#{Rails::VERSION::MINOR}.rb"
        end
      end

      def finish_template
        build(:leftovers)
      end

      public_task :apply_rails_template, :run_bundle
      public_task :generate_bundler_binstub
      public_task :run_javascript
      public_task :run_hotwire
      public_task :run_css

      def run_after_bundle_callbacks
        @after_bundle_callbacks.each(&:call)
      end

      def self.banner
        "rails new #{arguments.map(&:usage).join(' ')} [options]"
      end

    # :startdoc:

    private
      # Define file as an alias to create_file for backwards compatibility.
      def file(*args, &block)
        create_file(*args, &block)
      end

      # Registers a callback to be executed after bundle binstubs
      # have run.
      #
      #   after_bundle do
      #     git add: '.'
      #   end
      def after_bundle(&block) # :doc:
        @after_bundle_callbacks << block
      end

      def get_builder_class
        defined?(::AppBuilder) ? ::AppBuilder : Rails::AppBuilder
      end
    end

    # This class handles preparation of the arguments before the AppGenerator is
    # called. The class provides version or help information if they were
    # requested, and also constructs the railsrc file (used for extra configuration
    # options).
    #
    # This class should be called before the AppGenerator is required and started
    # since it configures and mutates ARGV correctly.
    class ARGVScrubber # :nodoc:
      def initialize(argv = ARGV)
        @argv = argv
      end

      def prepare!
        handle_version_request!(@argv.first)
        handle_invalid_command!(@argv.first, @argv) do
          handle_rails_rc!(@argv.drop(1))
        end
      end

      def self.default_rc_file
        xdg_config_home = ENV["XDG_CONFIG_HOME"].presence || "~/.config"
        xdg_railsrc = File.expand_path("rails/railsrc", xdg_config_home)
        if File.exist?(xdg_railsrc)
          xdg_railsrc
        else
          File.expand_path("~/.railsrc")
        end
      end

      private
        def handle_version_request!(argument)
          if ["--version", "-v"].include?(argument)
            require "rails/version"
            puts "Rails #{Rails::VERSION::STRING}"
            exit(0)
          end
        end

        def handle_invalid_command!(argument, argv)
          if argument == "new"
            yield
          else
            ["--help"] + argv.drop(1)
          end
        end

        def handle_rails_rc!(argv)
          if argv.find { |arg| arg == "--no-rc" }
            argv.reject { |arg| arg == "--no-rc" }
          else
            railsrc(argv) { |rc_argv, rc| insert_railsrc_into_argv!(rc_argv, rc) }
          end
        end

        def railsrc(argv)
          if (customrc = argv.index { |x| x.include?("--rc=") })
            fname = File.expand_path(argv[customrc].gsub(/--rc=/, ""))
            yield(argv.take(customrc) + argv.drop(customrc + 1), fname)
          else
            yield argv, self.class.default_rc_file
          end
        end

        def read_rc_file(railsrc)
          extra_args = File.readlines(railsrc).flat_map(&:split)
          puts "Using #{extra_args.join(" ")} from #{railsrc}"
          extra_args
        end

        def insert_railsrc_into_argv!(argv, railsrc)
          return argv unless File.exist?(railsrc)
          extra_args = read_rc_file railsrc
          extra_args.insert(0, *AppBase::MINIMAL_OPTIONS) if extra_args.include?("--minimal")
          argv.take(1) + extra_args + ["--end-rc-options"] + argv.drop(1)
        end
    end
  end
end<|MERGE_RESOLUTION|>--- conflicted
+++ resolved
@@ -289,11 +289,7 @@
         @after_bundle_callbacks = []
       end
 
-<<<<<<< HEAD
-      public_task :report_implied_options
-=======
       public_task :activate_implied_options
->>>>>>> 3b469f47
       public_task :set_default_accessors!
       public_task :create_root
       public_task :target_rails_prerelease
