# frozen_string_literal: true

require "rails/generators/app_base"

module Rails
  module ActionMethods # :nodoc:
    attr_reader :options

    def initialize(generator)
      @generator = generator
      @options   = generator.options
    end

    private
      %w(template copy_file directory empty_directory inside
         empty_directory_with_keep_file create_file chmod shebang).each do |method|
        class_eval <<-RUBY, __FILE__, __LINE__ + 1
          def #{method}(*args, &block)
            @generator.send(:#{method}, *args, &block)
          end
        RUBY
      end

      def method_missing(meth, *args, &block)
        @generator.send(meth, *args, &block)
      end
  end

  # The application builder allows you to override elements of the application
  # generator without being forced to reverse the operations of the default
  # generator.
  #
  # This allows you to override entire operations, like the creation of the
  # Gemfile, README, or JavaScript files, without needing to know exactly
  # what those operations do so you can create another template action.
  #
  #  class CustomAppBuilder < Rails::AppBuilder
  #    def test
  #      @generator.gem "rspec-rails", group: [:development, :test]
  #      run "bundle install"
  #      generate "rspec:install"
  #    end
  #  end
  class AppBuilder
    def rakefile
      template "Rakefile"
    end

    def readme
      copy_file "README.md", "README.md"
    end

    def ruby_version
      template "ruby-version", ".ruby-version"
    end

    def gemfile
      template "Gemfile"
    end

    def configru
      template "config.ru"
    end

    def gitignore
      template "gitignore", ".gitignore"
    end

    def gitattributes
      template "gitattributes", ".gitattributes"
    end

    def version_control
      if !options[:skip_git] && !options[:pretend]
        run "git init", capture: options[:quiet], abort_on_failure: false
        if user_default_branch.strip.empty?
          `git symbolic-ref HEAD refs/heads/main`
        end
      end
    end

    def package_json
      template "package.json"
    end

    def app
      directory "app"

      empty_directory_with_keep_file "app/assets/images"

      keep_file  "app/controllers/concerns"
      keep_file  "app/models/concerns"
    end

    def bin
      directory "bin" do |content|
        "#{shebang}\n" + content
      end
      chmod "bin", 0755 & ~File.umask, verbose: false

<<<<<<< HEAD
      remove_file "bin/spring" unless spring_install?
      remove_file "bin/yarn" unless options[:webpack]
=======
      remove_file "bin/yarn" if options[:skip_javascript]
>>>>>>> b669e870
    end

    def bin_when_updating
      bin
    end

    def yarn_when_updating
      template "bin/yarn", force: true do |content|
        "#{shebang}\n" + content
      end

      chmod "bin", 0755 & ~File.umask, verbose: false
    end

    def config
      empty_directory "config"

      inside "config" do
        template "routes.rb" unless options[:updating]
        template "application.rb"
        template "environment.rb"
        template "cable.yml" unless options[:updating] || options[:skip_action_cable]
        template "puma.rb"   unless options[:updating]
        template "storage.yml" unless options[:updating] || skip_active_storage?

        directory "environments"
        directory "initializers"
        directory "locales" unless options[:updating]
      end
    end

    def config_when_updating
      cookie_serializer_config_exist  = File.exist?("config/initializers/cookies_serializer.rb")
      action_cable_config_exist       = File.exist?("config/cable.yml")
      active_storage_config_exist     = File.exist?("config/storage.yml")
      rack_cors_config_exist          = File.exist?("config/initializers/cors.rb")
      assets_config_exist             = File.exist?("config/initializers/assets.rb")
      asset_manifest_exist            = File.exist?("app/assets/config/manifest.js")
      asset_app_stylesheet_exist      = File.exist?("app/assets/stylesheets/application.css")
      csp_config_exist                = File.exist?("config/initializers/content_security_policy.rb")
      permissions_policy_config_exist = File.exist?("config/initializers/permissions_policy.rb")

      @config_target_version = Rails.application.config.loaded_config_version || "5.0"

      config

      unless cookie_serializer_config_exist
        gsub_file "config/initializers/cookies_serializer.rb", /json(?!,)/, "marshal"
      end

      if !options[:skip_action_cable] && !action_cable_config_exist
        template "config/cable.yml"
      end

      if !skip_active_storage? && !active_storage_config_exist
        template "config/storage.yml"
      end

      if options[:skip_sprockets] && !assets_config_exist
        remove_file "config/initializers/assets.rb"
      end

      if options[:skip_sprockets] && !asset_manifest_exist
        remove_file "app/assets/config/manifest.js"
      end

      if options[:skip_sprockets] && !asset_app_stylesheet_exist
        remove_file "app/assets/stylesheets/application.css"
      end

      unless rack_cors_config_exist
        remove_file "config/initializers/cors.rb"
      end

      if options[:api]
        unless cookie_serializer_config_exist
          remove_file "config/initializers/cookies_serializer.rb"
        end

        unless csp_config_exist
          remove_file "config/initializers/content_security_policy.rb"
        end

        unless permissions_policy_config_exist
          remove_file "config/initializers/permissions_policy.rb"
        end
      end
    end

    def master_key
      return if options[:pretend] || options[:dummy_app]

      require "rails/generators/rails/master_key/master_key_generator"
      master_key_generator = Rails::Generators::MasterKeyGenerator.new([], quiet: options[:quiet], force: options[:force])
      master_key_generator.add_master_key_file_silently
      master_key_generator.ignore_master_key_file_silently
    end

    def credentials
      return if options[:pretend] || options[:dummy_app]

      require "rails/generators/rails/credentials/credentials_generator"
      Rails::Generators::CredentialsGenerator.new([], quiet: options[:quiet]).add_credentials_file_silently
    end

    def database_yml
      template "config/databases/#{options[:database]}.yml", "config/database.yml"
    end

    def db
      directory "db"
    end

    def lib
      empty_directory "lib"
      empty_directory_with_keep_file "lib/tasks"
      empty_directory_with_keep_file "lib/assets"
    end

    def log
      empty_directory_with_keep_file "log"
    end

    def public_directory
      directory "public", "public", recursive: false
    end

    def storage
      empty_directory_with_keep_file "storage"
      empty_directory_with_keep_file "tmp/storage"
    end

    def test
      empty_directory_with_keep_file "test/fixtures/files"
      empty_directory_with_keep_file "test/controllers"
      empty_directory_with_keep_file "test/mailers"
      empty_directory_with_keep_file "test/models"
      empty_directory_with_keep_file "test/helpers"
      empty_directory_with_keep_file "test/integration"

      template "test/channels/application_cable/connection_test.rb"
      template "test/test_helper.rb"
    end

    def system_test
      empty_directory_with_keep_file "test/system"

      template "test/application_system_test_case.rb"
    end

    def tmp
      empty_directory_with_keep_file "tmp"
      empty_directory_with_keep_file "tmp/pids"
      empty_directory "tmp/cache"
      empty_directory "tmp/cache/assets"
    end

    def vendor
      empty_directory_with_keep_file "vendor"
    end

    def config_target_version
      defined?(@config_target_version) ? @config_target_version : Rails::VERSION::STRING.to_f
    end

    private
      def user_default_branch
        @user_default_branch ||= `git config init.defaultbranch`
      end
  end

  module Generators
    # We need to store the RAILS_DEV_PATH in a constant, otherwise the path
    # can change in Ruby 1.8.7 when we FileUtils.cd.
    RAILS_DEV_PATH = File.expand_path("../../../../../..", __dir__)

    class AppGenerator < AppBase
      # :stopdoc:

      add_shared_options_for "application"

      # Add rails command options
      class_option :version, type: :boolean, aliases: "-v", group: :rails,
                             desc: "Show Rails version number and quit"

      class_option :api, type: :boolean,
                         desc: "Preconfigure smaller stack for API only apps"

      class_option :minimal, type: :boolean,
                             desc: "Preconfigure a minimal rails app"

      class_option :skip_bundle, type: :boolean, aliases: "-B", default: false,
                                 desc: "Don't run bundle install"

      class_option :webpack, type: :boolean, aliases: "--webpacker", default: false,
                             desc: "Preconfigure Webpack"

      class_option :skip_webpack_install, type: :boolean, default: false,
                                          desc: "Don't run Webpack install"

      def initialize(*args)
        super

        if !options[:skip_active_record] && !DATABASES.include?(options[:database])
          raise Error, "Invalid value for --database option. Supported preconfigurations are: #{DATABASES.join(", ")}."
        end

        # Force sprockets and yarn to be skipped when generating API only apps.
        # Can't modify options hash as it's frozen by default.
        if options[:api]
          self.options = options.merge(skip_sprockets: true, skip_javascript: true).freeze
        end

        if options[:minimal]
          self.options = options.merge(
            skip_action_cable: true,
            skip_action_mailer: true,
            skip_action_mailbox: true,
            skip_action_text: true,
            skip_active_job: true,
            skip_active_storage: true,
            skip_bootsnap: true,
            skip_dev_gems: true,
            skip_javascript: true,
            skip_jbuilder: true,
            skip_system_test: true,
            skip_webpack_install: true,
            skip_hotwire: true).tap do |option|
              if option[:webpack]
                option[:skip_webpack_install] = false
                option[:skip_javascript] = false
              end
            end.freeze
        end

        @after_bundle_callbacks = []
      end

      public_task :set_default_accessors!
      public_task :create_root

      def create_root_files
        build(:readme)
        build(:rakefile)
        build(:ruby_version)
        build(:configru)

        unless options[:skip_git]
          build(:gitignore)
          build(:gitattributes)
        end

        build(:gemfile)
        build(:version_control)
        build(:package_json) unless options[:skip_javascript]
      end

      def create_app_files
        build(:app)
      end

      def create_bin_files
        build(:bin)
      end

      def update_bin_files
        build(:bin_when_updating)
      end
      remove_task :update_bin_files

      def update_bin_yarn
        build(:yarn_when_updating)
      end
      remove_task :update_bin_yarn

      def update_active_storage
        unless skip_active_storage?
          rails_command "active_storage:update", inline: true
        end
      end
      remove_task :update_active_storage

      def create_config_files
        build(:config)
      end

      def update_config_files
        build(:config_when_updating)
      end
      remove_task :update_config_files

      def create_master_key
        build(:master_key)
      end

      def create_credentials
        build(:credentials)
      end

      def display_upgrade_guide_info
        say "\nAfter this, check Rails upgrade guide at https://guides.rubyonrails.org/upgrading_ruby_on_rails.html for more details about upgrading your app."
      end
      remove_task :display_upgrade_guide_info

      def create_boot_file
        template "config/boot.rb"
      end

      def create_active_record_files
        return if options[:skip_active_record]
        build(:database_yml)
      end

      def create_db_files
        return if options[:skip_active_record]
        build(:db)
      end

      def create_lib_files
        build(:lib)
      end

      def create_log_files
        build(:log)
      end

      def create_public_files
        build(:public_directory)
      end

      def create_tmp_files
        build(:tmp)
      end

      def create_vendor_files
        build(:vendor)
      end

      def create_test_files
        build(:test) unless options[:skip_test]
      end

      def create_system_test_files
        build(:system_test) if depends_on_system_test?
      end

      def create_storage_files
        build(:storage) unless skip_active_storage?
      end

      def delete_app_assets_if_api_option
        if options[:api]
          remove_dir "app/assets"
          remove_dir "lib/assets"
          remove_dir "tmp/cache/assets"
        end
      end

      def delete_app_helpers_if_api_option
        if options[:api]
          remove_dir "app/helpers"
          remove_dir "test/helpers"
        end
      end

      def delete_app_views_if_api_option
        if options[:api]
          if options[:skip_action_mailer]
            remove_dir "app/views"
          else
            remove_file "app/views/layouts/application.html.erb"
          end
        end
      end

      def delete_public_files_if_api_option
        if options[:api]
          remove_file "public/404.html"
          remove_file "public/422.html"
          remove_file "public/500.html"
          remove_file "public/apple-touch-icon-precomposed.png"
          remove_file "public/apple-touch-icon.png"
          remove_file "public/favicon.ico"
        end
      end

      def delete_js_folder_skipping_javascript
        if options[:skip_javascript] && !options[:minimal]
          remove_dir "app/javascript"
        end
      end

      def delete_js_packs_when_minimal_skipping_webpack
        if options[:minimal] && options[:skip_webpack_install]
          remove_dir "app/javascript/packs"
          keep_file  "app/javascript"
        end
      end

      def delete_assets_initializer_skipping_sprockets
        if options[:skip_sprockets]
          remove_file "config/initializers/assets.rb"
          remove_file "app/assets/config/manifest.js"
          remove_file "app/assets/stylesheets/application.css"
        end
      end

      def delete_application_record_skipping_active_record
        if options[:skip_active_record]
          remove_file "app/models/application_record.rb"
        end
      end

      def delete_active_job_folder_if_skipping_active_job
        if options[:skip_active_job]
          remove_dir "app/jobs"
        end
      end

      def delete_action_mailer_files_skipping_action_mailer
        if options[:skip_action_mailer]
          remove_file "app/views/layouts/mailer.html.erb"
          remove_file "app/views/layouts/mailer.text.erb"
          remove_dir "app/mailers"
          remove_dir "test/mailers"
        end
      end

      def delete_action_cable_files_skipping_action_cable
        if options[:skip_action_cable]
          remove_dir "app/javascript/channels"
          remove_dir "app/channels"
          remove_dir "test/channels"
        end
      end

      def delete_non_api_initializers_if_api_option
        if options[:api]
          remove_file "config/initializers/cookies_serializer.rb"
          remove_file "config/initializers/content_security_policy.rb"
          remove_file "config/initializers/permissions_policy.rb"
        end
      end

      def delete_api_initializers
        unless options[:api]
          remove_file "config/initializers/cors.rb"
        end
      end

      def delete_new_framework_defaults
        unless options[:update]
          remove_file "config/initializers/new_framework_defaults_7_0.rb"
        end
      end

      def finish_template
        build(:leftovers)
      end

      public_task :apply_rails_template, :run_bundle
      public_task :generate_bundler_binstub
      public_task :run_webpack
      public_task :run_importmap
      public_task :run_hotwire

      def run_after_bundle_callbacks
        @after_bundle_callbacks.each(&:call)
      end

      def self.banner
        "rails new #{arguments.map(&:usage).join(' ')} [options]"
      end

    # :startdoc:

    private
      # Define file as an alias to create_file for backwards compatibility.
      def file(*args, &block)
        create_file(*args, &block)
      end

      # Registers a callback to be executed after bundle binstubs
      # have run.
      #
      #   after_bundle do
      #     git add: '.'
      #   end
      def after_bundle(&block) # :doc:
        @after_bundle_callbacks << block
      end

      def get_builder_class
        defined?(::AppBuilder) ? ::AppBuilder : Rails::AppBuilder
      end
    end

    # This class handles preparation of the arguments before the AppGenerator is
    # called. The class provides version or help information if they were
    # requested, and also constructs the railsrc file (used for extra configuration
    # options).
    #
    # This class should be called before the AppGenerator is required and started
    # since it configures and mutates ARGV correctly.
    class ARGVScrubber # :nodoc:
      def initialize(argv = ARGV)
        @argv = argv
      end

      def prepare!
        handle_version_request!(@argv.first)
        handle_invalid_command!(@argv.first, @argv) do
          handle_rails_rc!(@argv.drop(1))
        end
      end

      def self.default_rc_file
        xdg_config_home = ENV["XDG_CONFIG_HOME"].presence || "~/.config"
        xdg_railsrc = File.expand_path("rails/railsrc", xdg_config_home)
        if File.exist?(xdg_railsrc)
          xdg_railsrc
        else
          File.expand_path("~/.railsrc")
        end
      end

      private
        def handle_version_request!(argument)
          if ["--version", "-v"].include?(argument)
            require "rails/version"
            puts "Rails #{Rails::VERSION::STRING}"
            exit(0)
          end
        end

        def handle_invalid_command!(argument, argv)
          if argument == "new"
            yield
          else
            ["--help"] + argv.drop(1)
          end
        end

        def handle_rails_rc!(argv)
          if argv.find { |arg| arg == "--no-rc" }
            argv.reject { |arg| arg == "--no-rc" }
          else
            railsrc(argv) { |rc_argv, rc| insert_railsrc_into_argv!(rc_argv, rc) }
          end
        end

        def railsrc(argv)
          if (customrc = argv.index { |x| x.include?("--rc=") })
            fname = File.expand_path(argv[customrc].gsub(/--rc=/, ""))
            yield(argv.take(customrc) + argv.drop(customrc + 1), fname)
          else
            yield argv, self.class.default_rc_file
          end
        end

        def read_rc_file(railsrc)
          extra_args = File.readlines(railsrc).flat_map(&:split)
          puts "Using #{extra_args.join(" ")} from #{railsrc}"
          extra_args
        end

        def insert_railsrc_into_argv!(argv, railsrc)
          return argv unless File.exist?(railsrc)
          extra_args = read_rc_file railsrc
          argv.take(1) + extra_args + argv.drop(1)
        end
    end
  end
end<|MERGE_RESOLUTION|>--- conflicted
+++ resolved
@@ -98,12 +98,7 @@
       end
       chmod "bin", 0755 & ~File.umask, verbose: false
 
-<<<<<<< HEAD
-      remove_file "bin/spring" unless spring_install?
       remove_file "bin/yarn" unless options[:webpack]
-=======
-      remove_file "bin/yarn" if options[:skip_javascript]
->>>>>>> b669e870
     end
 
     def bin_when_updating
