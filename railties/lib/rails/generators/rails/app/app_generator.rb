--- conflicted
+++ resolved
@@ -357,11 +357,7 @@
       end
 
       public_task :apply_rails_template, :run_bundle
-<<<<<<< HEAD
-      public_task :run_yarn, :run_webpack, :generate_spring_binstubs
-=======
-      public_task :generate_spring_binstubs
->>>>>>> c873746c
+      public_task :run_webpack, :generate_spring_binstubs
 
       def run_after_bundle_callbacks
         @after_bundle_callbacks.each(&:call)
