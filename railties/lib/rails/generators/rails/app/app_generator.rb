# frozen_string_literal: true

require "rails/generators/app_base"
require "rails/generators/rails/devcontainer/devcontainer_generator"

module Rails
  module ActionMethods # :nodoc:
    attr_reader :options

    def initialize(generator)
      @generator = generator
      @options   = generator.options
    end

    private
      %w(template copy_file directory empty_directory inside
         empty_directory_with_keep_file create_file chmod shebang).each do |method|
        class_eval <<-RUBY, __FILE__, __LINE__ + 1
          def #{method}(...)
            @generator.send(:#{method}, ...)
          end
        RUBY
      end

      def method_missing(...)
        @generator.send(...)
      end
  end

  # The application builder allows you to override elements of the application
  # generator without being forced to reverse the operations of the default
  # generator.
  #
  # This allows you to override entire operations, like the creation of the
  # Gemfile, README, or JavaScript files, without needing to know exactly
  # what those operations do so you can create another template action.
  #
  #  class CustomAppBuilder < Rails::AppBuilder
  #    def test
  #      @generator.gem "rspec-rails", group: [:development, :test]
  #      run "bundle install"
  #      generate "rspec:install"
  #    end
  #  end
  class AppBuilder
    def rakefile
      template "Rakefile"
    end

    def readme
      copy_file "README.md", "README.md"
    end

    def ruby_version
      template "ruby-version", ".ruby-version"
    end

    def node_version
      template "node-version", ".node-version"
    end

    def gemfile
      template "Gemfile"
    end

    def configru
      template "config.ru"
    end

    def gitignore
      template "gitignore", ".gitignore"
    end

    def gitattributes
      template "gitattributes", ".gitattributes"
    end

    def dockerfiles
      template "Dockerfile"
      template "dockerignore", ".dockerignore"

      template "docker-entrypoint", "bin/docker-entrypoint"
      chmod "bin/docker-entrypoint", 0755 & ~File.umask, verbose: false
    end

    def cifiles
      empty_directory ".github/workflows"
      template "github/ci.yml", ".github/workflows/ci.yml"
      template "github/dependabot.yml", ".github/dependabot.yml"
    end

    def rubocop
      template "rubocop.yml", ".rubocop.yml"
    end

    def version_control
      if !options[:skip_git] && !options[:pretend]
        run git_init_command, capture: options[:quiet], abort_on_failure: false
      end
    end

    def app
      directory "app"

      empty_directory_with_keep_file "app/assets/images"

      keep_file  "app/controllers/concerns"
      keep_file  "app/models/concerns"
    end

    def bin
      exclude_pattern = Regexp.union([(/thrust/ if skip_thruster?), (/rubocop/ if skip_rubocop?), (/brakeman/ if skip_brakeman?)].compact)
      directory "bin", { exclude_pattern: exclude_pattern } do |content|
        "#{shebang}\n" + content
      end
      chmod "bin", 0755 & ~File.umask, verbose: false
    end

    def bin_when_updating
      bin
    end

    def config
      empty_directory "config"

      inside "config" do
        template "routes.rb" unless options[:update]
        template "application.rb"
        template "environment.rb"
        template "bundler-audit.yml"
        template "cable.yml" unless options[:update] || options[:skip_action_cable]
        template "ci.rb"
        template "puma.rb"
        template "storage.yml" unless options[:update] || skip_active_storage?

        directory "environments"
        directory "initializers"
        directory "locales" unless options[:update]
      end
    end

    def config_when_updating
      action_cable_config_exist       = File.exist?("config/cable.yml")
      active_storage_config_exist     = File.exist?("config/storage.yml")
<<<<<<< HEAD
      ci_config_exist                 = File.exist?("config/ci.rb")
=======
      bundle_audit_config_exist       = File.exist?("config/bundler-audit.yml")
>>>>>>> bdaab704
      rack_cors_config_exist          = File.exist?("config/initializers/cors.rb")
      assets_config_exist             = File.exist?("config/initializers/assets.rb")
      asset_app_stylesheet_exist      = File.exist?("app/assets/stylesheets/application.css")
      csp_config_exist                = File.exist?("config/initializers/content_security_policy.rb")

      @config_target_version = Rails.application.config.loaded_config_version || "5.0"

      config

      if !options[:skip_action_cable] && !action_cable_config_exist
        template "config/cable.yml"
      end

      if !skip_active_storage? && !active_storage_config_exist
        template "config/storage.yml"
      end

      if !ci_config_exist
        template "config/ci.rb"
      end

      if skip_asset_pipeline? && !assets_config_exist
        remove_file "config/initializers/assets.rb"
      end

      if skip_asset_pipeline? && !asset_app_stylesheet_exist
        remove_file "app/assets/stylesheets/application.css"
      end

      unless rack_cors_config_exist
        remove_file "config/initializers/cors.rb"
      end

      if !bundle_audit_config_exist
        template "config/bundler-audit.yml"
      end

      if options[:api]
        unless csp_config_exist
          remove_file "config/initializers/content_security_policy.rb"
        end
      end
    end

    def master_key
      return if options[:pretend] || options[:dummy_app]

      require "rails/generators/rails/master_key/master_key_generator"
      master_key_generator = Rails::Generators::MasterKeyGenerator.new([], quiet: options[:quiet], force: options[:force])
      master_key_generator.add_master_key_file_silently
      master_key_generator.ignore_master_key_file_silently
    end

    def credentials
      return if options[:pretend] || options[:dummy_app]

      require "rails/generators/rails/credentials/credentials_generator"
      Rails::Generators::CredentialsGenerator.new([], quiet: true).add_credentials_file
    end

    def credentials_diff_enroll
      return if options[:skip_decrypted_diffs] || options[:dummy_app] || options[:pretend]

      @generator.shell.mute do
        rails_command "credentials:diff --enroll", inline: true, shell: @generator.shell
      end
    end

    def database_yml
      template database.template, "config/database.yml"
    end

    def db
      directory "db"
    end

    def lib
      empty_directory "lib"
      empty_directory_with_keep_file "lib/tasks"
    end

    def log
      empty_directory_with_keep_file "log"
    end

    def public_directory
      return if options[:update] && options[:api]

      directory "public", "public", recursive: false
    end

    def script
      empty_directory_with_keep_file "script"
    end

    def storage
      empty_directory_with_keep_file "storage"
      empty_directory_with_keep_file "tmp/storage"
    end

    def test
      empty_directory_with_keep_file "test/fixtures/files"
      empty_directory_with_keep_file "test/controllers"
      empty_directory_with_keep_file "test/mailers"
      empty_directory_with_keep_file "test/models"
      empty_directory_with_keep_file "test/helpers"
      empty_directory_with_keep_file "test/integration"

      template "test/test_helper.rb"
    end

    def system_test
      empty_directory_with_keep_file "test/system"

      template "test/application_system_test_case.rb"
    end

    def tmp
      empty_directory_with_keep_file "tmp"
      empty_directory_with_keep_file "tmp/pids"
    end

    def vendor
      empty_directory_with_keep_file "vendor"
    end

    def config_target_version
      @config_target_version || Rails::VERSION::STRING.to_f
    end

    def devcontainer
      devcontainer_options = {
        database: options[:database],
        redis: options[:skip_solid] && !(options[:skip_action_cable] && options[:skip_active_job]),
        kamal: !options[:skip_kamal],
        system_test: depends_on_system_test?,
        active_storage: !options[:skip_active_storage],
        dev: options[:dev],
        node: using_node?,
        app_name: app_name,
        skip_solid: options[:skip_solid],
        pretend: options[:pretend]
      }
      Rails::Generators::DevcontainerGenerator.new([], devcontainer_options).invoke_all
    end
  end

  module Generators
    class AppGenerator < AppBase
      # :stopdoc:

      add_shared_options_for "application"

      # Add rails command options
      class_option :version, type: :boolean, aliases: "-v", group: :rails, desc: "Show Rails version number and quit"
      class_option :api, type: :boolean, desc: "Preconfigure smaller stack for API only apps"
      class_option :minimal, type: :boolean, desc: "Preconfigure a minimal rails app"
      class_option :javascript, type: :string, aliases: ["-j", "--js"], default: "importmap", enum: JAVASCRIPT_OPTIONS, desc: "Choose JavaScript approach"
      class_option :css, type: :string, aliases: "-c", enum: CSS_OPTIONS, desc: "Choose CSS processor. Check https://github.com/rails/cssbundling-rails for more options"
      class_option :skip_bundle, type: :boolean, aliases: "-B", default: nil, desc: "Don't run bundle install"
      class_option :skip_decrypted_diffs, type: :boolean, default: nil, desc: "Don't configure git to show decrypted diffs of encrypted credentials"

      OPTION_IMPLICATIONS = # :nodoc:
        AppBase::OPTION_IMPLICATIONS.merge(
          skip_git: [:skip_decrypted_diffs],
          minimal: [
            :skip_action_cable,
            :skip_action_mailbox,
            :skip_action_mailer,
            :skip_action_text,
            :skip_active_job,
            :skip_active_storage,
            :skip_bootsnap,
            :skip_brakeman,
            :skip_ci,
            :skip_dev_gems,
            :skip_docker,
            :skip_hotwire,
            :skip_javascript,
            :skip_jbuilder,
            :skip_kamal,
            :skip_rubocop,
            :skip_solid,
            :skip_system_test,
            :skip_thruster
          ],
          api: [
            :skip_asset_pipeline,
            :skip_javascript,
          ],
        ) do |option, implications, more_implications|
          implications + more_implications
        end

      META_OPTIONS = [:minimal] # :nodoc:

      def self.apply_rails_template(template, destination) # :nodoc:
        generator = new([destination], { template: template }, { destination_root: destination })
        generator.set_default_accessors!
        generator.apply_rails_template
        generator.run_bundle
        generator.run_after_bundle_callbacks
      end

      def initialize(*args)
        super

        imply_options(OPTION_IMPLICATIONS, meta_options: META_OPTIONS)

        @after_bundle_callbacks = []
      end

      public_task :report_implied_options
      public_task :set_default_accessors!
      public_task :create_root
      public_task :target_rails_prerelease

      def create_root_files
        build(:readme)
        build(:rakefile)
        build(:node_version) if using_node?
        build(:ruby_version)
        build(:configru)

        unless options[:skip_git]
          build(:gitignore)
          build(:gitattributes)
        end

        build(:gemfile)
        build(:version_control)
      end

      def create_app_files
        build(:app)
      end

      def create_bin_files
        build(:bin)
      end

      def update_bin_files
        build(:bin_when_updating)
      end
      remove_task :update_bin_files

      def update_active_storage
        unless skip_active_storage?
          rails_command "active_storage:update", inline: true
        end
      end
      remove_task :update_active_storage

      def create_dockerfiles
        return if options[:skip_docker] || options[:dummy_app]
        build(:dockerfiles)
      end

      def create_rubocop_file
        return if skip_rubocop?
        build(:rubocop)
      end

      def create_cifiles
        return if skip_ci?
        build(:cifiles)
      end

      def create_config_files
        build(:config)
      end

      def update_config_files
        build(:config_when_updating)
      end
      remove_task :update_config_files

      def create_master_key
        build(:master_key)
      end

      def create_credentials
        build(:credentials)
        build(:credentials_diff_enroll)
      end

      def create_boot_file
        template "config/boot.rb"
      end

      def create_active_record_files
        return if options[:skip_active_record]
        build(:database_yml)
      end

      def create_db_files
        return if options[:skip_active_record]
        build(:db)
      end

      def create_lib_files
        build(:lib)
      end

      def create_log_files
        build(:log)
      end

      def create_public_files
        build(:public_directory)
      end

      def create_script_folder
        return if options[:dummy_app]
        build(:script)
      end

      def create_tmp_files
        build(:tmp)
      end

      def create_vendor_files
        build(:vendor)
      end

      def create_test_files
        build(:test) unless options[:skip_test]
      end

      def create_system_test_files
        build(:system_test) if depends_on_system_test?
      end

      def create_storage_files
        build(:storage) unless skip_storage?
      end

      def create_devcontainer_files
        return if skip_devcontainer? || options[:dummy_app]
        build(:devcontainer)
      end

      def delete_app_assets_if_api_option
        if options[:api]
          remove_dir "app/assets"
        end
      end

      def delete_app_helpers_if_api_option
        if options[:api]
          remove_dir "app/helpers"
          remove_dir "test/helpers"
        end
      end

      def delete_app_views_if_api_option
        if options[:api]
          if options[:skip_action_mailer]
            remove_dir "app/views"
          else
            remove_file "app/views/layouts/application.html.erb"
            remove_dir  "app/views/pwa"
          end
        end
      end

      def delete_public_files_if_api_option
        if options[:api]
          remove_file "public/400.html"
          remove_file "public/404.html"
          remove_file "public/406-unsupported-browser.html"
          remove_file "public/422.html"
          remove_file "public/500.html"
          remove_file "public/icon.png"
          remove_file "public/icon.svg"
        end
      end

      def delete_assets_initializer_skipping_asset_pipeline
        if skip_asset_pipeline?
          remove_file "config/initializers/assets.rb"
          remove_file "app/assets/stylesheets/application.css"
          create_file "app/assets/stylesheets/application.css", "/* Application styles */\n" unless options[:api]
        end
      end

      def delete_application_record_skipping_active_record
        if options[:skip_active_record]
          remove_file "app/models/application_record.rb"
        end
      end

      def delete_active_job_folder_if_skipping_active_job
        if options[:skip_active_job]
          remove_dir "app/jobs"
        end
      end

      def delete_action_mailer_files_skipping_action_mailer
        if options[:skip_action_mailer]
          remove_file "app/views/layouts/mailer.html.erb"
          remove_file "app/views/layouts/mailer.text.erb"
          remove_dir "app/mailers"
          remove_dir "test/mailers"
        end
      end

      def delete_action_cable_files_skipping_action_cable
        if options[:skip_action_cable]
          remove_dir "app/javascript/channels"
        end
      end

      def delete_non_api_initializers_if_api_option
        if options[:api]
          remove_file "config/initializers/content_security_policy.rb"
        end
      end

      def delete_api_initializers
        unless options[:api]
          remove_file "config/initializers/cors.rb"
        end
      end

      def delete_new_framework_defaults
        unless options[:update]
          remove_file "config/initializers/new_framework_defaults_#{Rails::VERSION::MAJOR}_#{Rails::VERSION::MINOR}.rb"
        end
      end

      def finish_template
        build(:leftovers)
      end

      public_task :apply_rails_template
      public_task :run_bundle
      public_task :add_bundler_platforms
      public_task :run_javascript
      public_task :run_hotwire
      public_task :run_css
      public_task :run_kamal
      public_task :run_solid

      def run_after_bundle_callbacks
        @after_bundle_callbacks.each(&:call)
      end

      def self.banner
        "rails new #{arguments.map(&:usage).join(' ')} [options]"
      end

    # :startdoc:

    private
      # Define file as an alias to create_file for backwards compatibility.
      def file(*args, &block)
        create_file(*args, &block)
      end

      # Registers a callback to be executed after bundle binstubs
      # have run.
      #
      #   after_bundle do
      #     git add: '.'
      #   end
      def after_bundle(&block) # :doc:
        @after_bundle_callbacks << block
      end

      def get_builder_class
        defined?(::AppBuilder) ? ::AppBuilder : Rails::AppBuilder
      end
    end

    # This class handles preparation of the arguments before the AppGenerator is
    # called. The class provides version or help information if they were
    # requested, and also constructs the railsrc file (used for extra configuration
    # options).
    #
    # This class should be called before the AppGenerator is required and started
    # since it configures and mutates ARGV correctly.
    class ARGVScrubber # :nodoc:
      def initialize(argv = ARGV)
        @argv = argv
      end

      def prepare!
        handle_version_request!(@argv.first)
        handle_invalid_command!(@argv.first, @argv) do
          handle_rails_rc!(@argv.drop(1))
        end
      end

      def self.default_rc_file
        xdg_config_home = ENV["XDG_CONFIG_HOME"].presence || "~/.config"
        xdg_railsrc = File.expand_path("rails/railsrc", xdg_config_home)
        if File.exist?(xdg_railsrc)
          xdg_railsrc
        else
          File.expand_path("~/.railsrc")
        end
      end

      private
        def handle_version_request!(argument)
          if ["--version", "-v"].include?(argument)
            require "rails/version"
            puts "Rails #{Rails::VERSION::STRING}"
            exit(0)
          end
        end

        def handle_invalid_command!(argument, argv)
          if argument == "new"
            yield
          else
            ["--help"] + argv.drop(1)
          end
        end

        def handle_rails_rc!(argv)
          if argv.find { |arg| arg == "--no-rc" }
            argv.reject { |arg| arg == "--no-rc" }
          else
            railsrc(argv) { |rc_argv, rc| insert_railsrc_into_argv!(rc_argv, rc) }
          end
        end

        def railsrc(argv)
          if (customrc = argv.index { |x| x.include?("--rc=") })
            fname = File.expand_path(argv[customrc].gsub(/--rc=/, ""))
            yield(argv.take(customrc) + argv.drop(customrc + 1), fname)
          else
            yield argv, self.class.default_rc_file
          end
        end

        def read_rc_file(railsrc)
          extra_args = File.readlines(railsrc).flat_map.each { |line| line.split("#", 2).first.split }
          puts "Using #{extra_args.join(" ")} from #{railsrc}"
          extra_args
        end

        def insert_railsrc_into_argv!(argv, railsrc)
          return argv unless File.exist?(railsrc)
          extra_args = read_rc_file railsrc
          argv.take(1) + extra_args + argv.drop(1)
        end
    end
  end
end<|MERGE_RESOLUTION|>--- conflicted
+++ resolved
@@ -142,11 +142,8 @@
     def config_when_updating
       action_cable_config_exist       = File.exist?("config/cable.yml")
       active_storage_config_exist     = File.exist?("config/storage.yml")
-<<<<<<< HEAD
       ci_config_exist                 = File.exist?("config/ci.rb")
-=======
       bundle_audit_config_exist       = File.exist?("config/bundler-audit.yml")
->>>>>>> bdaab704
       rack_cors_config_exist          = File.exist?("config/initializers/cors.rb")
       assets_config_exist             = File.exist?("config/initializers/assets.rb")
       asset_app_stylesheet_exist      = File.exist?("app/assets/stylesheets/application.css")
