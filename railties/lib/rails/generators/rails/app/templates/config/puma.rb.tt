--- conflicted
+++ resolved
@@ -27,22 +27,6 @@
 threads_count = ENV.fetch("RAILS_MAX_THREADS", 3)
 threads threads_count
 
-<<<<<<< HEAD
-=======
-# Specifies the `environment` that Puma will run in.
-rails_env = ENV.fetch("RAILS_ENV", "development")
-environment rails_env
-
-case rails_env
-when "production"
-  preload_app!
-when "development"
-  # Specifies a very generous `worker_timeout` so that the worker
-  # isn't killed by Puma when suspended by a debugger.
-  worker_timeout 3600
-end
-
->>>>>>> 3d90922a
 # Specifies the `port` that Puma will listen on to receive requests; default is 3000.
 port ENV.fetch("PORT", 3000)
 
