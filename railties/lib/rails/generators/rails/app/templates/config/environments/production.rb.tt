Rails.application.configure do
  # Settings specified here will take precedence over those in config/application.rb.

  # Code is not reloaded between requests.
  config.enable_reloading = false

  # Eager load code on boot. This eager loads most of Rails and
  # your application in memory, allowing both threaded web servers
  # and those relying on copy on write to perform better.
  # Rake tasks automatically ignore this option for performance.
  config.eager_load = true

  # Full error reports are disabled and caching is turned on.
<<<<<<< HEAD
  config.consider_all_requests_local       = false

  # Set the default url your application is reachable by e.g. https://www.example.com
  config.application_url = false

=======
  config.consider_all_requests_local = false
>>>>>>> cefd95bf
  <%- unless options.api? -%>
  config.action_controller.perform_caching = true
  <%- end -%>

  # Ensures that a master key has been made available in ENV["RAILS_MASTER_KEY"], config/master.key, or an environment
  # key such as config/credentials/production.key. This key is used to decrypt credentials (and other encrypted files).
  # config.require_master_key = true

  # Disable serving static files from `public/`, relying on NGINX/Apache to do so instead.
  # config.public_file_server.enabled = false

  <%- unless skip_sprockets? -%>
  # Compress CSS using a preprocessor.
  # config.assets.css_compressor = :sass

  # Do not fall back to assets pipeline if a precompiled asset is missed.
  config.assets.compile = false

  <%- end -%>
  # Enable serving of images, stylesheets, and JavaScripts from an asset server.
  # config.asset_host = "http://assets.example.com"

  # Specifies the header that your server uses for sending files.
  # config.action_dispatch.x_sendfile_header = "X-Sendfile" # for Apache
  # config.action_dispatch.x_sendfile_header = "X-Accel-Redirect" # for NGINX

  <%- unless skip_active_storage? -%>
  # Store uploaded files on the local file system (see config/storage.yml for options).
  config.active_storage.service = :local

  <%- end -%>
  <%- unless skip_action_cable? -%>
  # Mount Action Cable outside main process or domain.
  # config.action_cable.mount_path = nil
  # config.action_cable.url = "wss://example.com/cable"
  # config.action_cable.allowed_request_origins = [ "http://example.com", /http:\/\/example.*/ ]

  <%- end -%>
  # Assume all access to the app is happening through a SSL-terminating reverse proxy.
  # Can be used together with config.force_ssl for Strict-Transport-Security and secure cookies.
  # config.assume_ssl = true

  # Force all access to the app over SSL, use Strict-Transport-Security, and use secure cookies.
  config.force_ssl = true

  # Skip http-to-https redirect for the default health check endpoint.
  # config.ssl_options = { redirect: { exclude: ->(request) { request.path == "/up" } } }

  # Prevent health checks from clogging up the logs.
  config.silence_healthcheck_path = "/up"

  # Log to STDOUT by default.
  config.logger = ActiveSupport::Logger.new(STDOUT)
    .tap  { |logger| logger.formatter = ::Logger::Formatter.new }
    .then { |logger| ActiveSupport::TaggedLogging.new(logger) }

  # Prepend all log lines with the following tags.
  config.log_tags = [ :request_id ]

  # "info" includes generic and useful information about system operation, but avoids logging too much
  # information to avoid inadvertent exposure of personally identifiable information (PII). If you
  # want to log everything, set the level to "debug".
  config.log_level = ENV.fetch("RAILS_LOG_LEVEL", "info")

  # Use a different cache store in production.
  # config.cache_store = :mem_cache_store

  <%- unless options[:skip_active_job] -%>
  # Use a real queuing backend for Active Job (and separate queues per environment).
  # config.active_job.queue_adapter = :resque
  # config.active_job.queue_name_prefix = "<%= app_name %>_production"

  <%- end -%>
  <%- unless options.skip_action_mailer? -%>
  # Disable caching for Action Mailer templates even if Action Controller
  # caching is enabled.
  config.action_mailer.perform_caching = false

  # Ignore bad email addresses and do not raise email delivery errors.
  # Set this to true and configure the email server for immediate delivery to raise delivery errors.
  # config.action_mailer.raise_delivery_errors = false

  # Set host to be used by links generated in mailer templates.
  config.action_mailer.default_url_options = { host: "example.com" }

  # Specify outgoing SMTP server. Remember to add smtp/* credentials via rails credentials:edit.
  # config.action_mailer.smtp_settings = {
  #   user_name: Rails.application.credentials.dig(:smtp, :user_name),
  #   password: Rails.application.credentials.dig(:smtp, :password),
  #   address: "smtp.example.com",
  #   port: 587,
  #   authentication: :plain
  # }

  <%- end -%>
  # Enable locale fallbacks for I18n (makes lookups for any locale fall back to
  # the I18n.default_locale when a translation cannot be found).
  config.i18n.fallbacks = true

  # Don't log any deprecations.
  config.active_support.report_deprecations = false
  <%- unless options.skip_active_record? -%>

  # Do not dump schema after migrations.
  config.active_record.dump_schema_after_migration = false
  <%- end -%>

  # Enable DNS rebinding protection and other `Host` header attacks.
  # config.hosts = [
  #   "example.com",     # Allow requests from example.com
  #   /.*\.example\.com/ # Allow requests from subdomains like `www.example.com`
  # ]
  #
  # Skip DNS rebinding protection for the default health check endpoint.
  # config.host_authorization = { exclude: ->(request) { request.path == "/up" } }
end<|MERGE_RESOLUTION|>--- conflicted
+++ resolved
@@ -11,18 +11,13 @@
   config.eager_load = true
 
   # Full error reports are disabled and caching is turned on.
-<<<<<<< HEAD
   config.consider_all_requests_local       = false
+  <%- unless options.api? -%>
+  config.action_controller.perform_caching = true
+  <%- end -%>
 
   # Set the default url your application is reachable by e.g. https://www.example.com
   config.application_url = false
-
-=======
-  config.consider_all_requests_local = false
->>>>>>> cefd95bf
-  <%- unless options.api? -%>
-  config.action_controller.perform_caching = true
-  <%- end -%>
 
   # Ensures that a master key has been made available in ENV["RAILS_MASTER_KEY"], config/master.key, or an environment
   # key such as config/credentials/production.key. This key is used to decrypt credentials (and other encrypted files).
