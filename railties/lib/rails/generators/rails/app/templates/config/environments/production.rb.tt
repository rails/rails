require "active_support/core_ext/integer/time"

Rails.application.configure do
  # Settings specified here will take precedence over those in config/application.rb.

  # Code is not reloaded between requests.
  config.enable_reloading = false

  # Eager load code on boot. This eager loads most of Rails and
  # your application in memory, allowing both threaded web servers
  # and those relying on copy on write to perform better.
  # Rake tasks automatically ignore this option for performance.
  config.eager_load = true

  # Full error reports are disabled and caching is turned on.
  config.consider_all_requests_local = false
  <%- unless options.api? -%>
  config.action_controller.perform_caching = true
  <%- end -%>

  # Ensures that a master key has been made available in ENV["RAILS_MASTER_KEY"], config/master.key, or an environment
  # key such as config/credentials/production.key. This key is used to decrypt credentials (and other encrypted files).
  # config.require_master_key = true

  # Disable serving static files from `public/`, relying on NGINX/Apache to do so instead.
  # config.public_file_server.enabled = false

<<<<<<< HEAD
  # Cache assets for far-future expiry since they are all digest stamped.
  config.public_file_server.headers = { "Cache-Control" => "public, max-age=#{1.year.to_i}" }

  <%- unless skip_sprockets? -%>
  # Compress CSS using a preprocessor.
  # config.assets.css_compressor = :sass

  # Do not fall back to assets pipeline if a precompiled asset is missed.
  config.assets.compile = false

  <%- end -%>
=======
>>>>>>> 0f43feda
  # Enable serving of images, stylesheets, and JavaScripts from an asset server.
  # config.asset_host = "http://assets.example.com"

  # Specifies the header that your server uses for sending files.
  # config.action_dispatch.x_sendfile_header = "X-Sendfile" # for Apache
  # config.action_dispatch.x_sendfile_header = "X-Accel-Redirect" # for NGINX

  <%- unless skip_active_storage? -%>
  # Store uploaded files on the local file system (see config/storage.yml for options).
  config.active_storage.service = :local

  <%- end -%>
  <%- unless skip_action_cable? -%>
  # Mount Action Cable outside main process or domain.
  # config.action_cable.mount_path = nil
  # config.action_cable.url = "wss://example.com/cable"
  # config.action_cable.allowed_request_origins = [ "http://example.com", /http:\/\/example.*/ ]

  <%- end -%>
  # Assume all access to the app is happening through a SSL-terminating reverse proxy.
  # Can be used together with config.force_ssl for Strict-Transport-Security and secure cookies.
  config.assume_ssl = true

  # Force all access to the app over SSL, use Strict-Transport-Security, and use secure cookies.
  config.force_ssl = true

  # Skip http-to-https redirect for the default health check endpoint.
  # config.ssl_options = { redirect: { exclude: ->(request) { request.path == "/up" } } }

  # Prevent health checks from clogging up the logs.
  config.silence_healthcheck_path = "/up"

  # Log to STDOUT by default.
  config.logger = ActiveSupport::Logger.new(STDOUT)
    .tap  { |logger| logger.formatter = ::Logger::Formatter.new }
    .then { |logger| ActiveSupport::TaggedLogging.new(logger) }

  # Prepend all log lines with the following tags.
  config.log_tags = [ :request_id ]

  # "info" includes generic and useful information about system operation, but avoids logging too much
  # information to avoid inadvertent exposure of personally identifiable information (PII). If you
  # want to log everything, set the level to "debug".
  config.log_level = ENV.fetch("RAILS_LOG_LEVEL", "info")

  # Use a different cache store in production.
  # config.cache_store = :mem_cache_store

  <%- unless options[:skip_active_job] -%>
  # Use a real queuing backend for Active Job (and separate queues per environment).
  # config.active_job.queue_adapter = :resque
  # config.active_job.queue_name_prefix = "<%= app_name %>_production"

  <%- end -%>
  <%- unless options.skip_action_mailer? -%>
  # Disable caching for Action Mailer templates even if Action Controller
  # caching is enabled.
  config.action_mailer.perform_caching = false

  # Ignore bad email addresses and do not raise email delivery errors.
  # Set this to true and configure the email server for immediate delivery to raise delivery errors.
  # config.action_mailer.raise_delivery_errors = false

  # Set host to be used by links generated in mailer templates.
  config.action_mailer.default_url_options = { host: "example.com" }

  # Specify outgoing SMTP server. Remember to add smtp/* credentials via rails credentials:edit.
  # config.action_mailer.smtp_settings = {
  #   user_name: Rails.application.credentials.dig(:smtp, :user_name),
  #   password: Rails.application.credentials.dig(:smtp, :password),
  #   address: "smtp.example.com",
  #   port: 587,
  #   authentication: :plain
  # }

  <%- end -%>
  # Enable locale fallbacks for I18n (makes lookups for any locale fall back to
  # the I18n.default_locale when a translation cannot be found).
  config.i18n.fallbacks = true

  # Don't log any deprecations.
  config.active_support.report_deprecations = false
  <%- unless options.skip_active_record? -%>

  # Do not dump schema after migrations.
  config.active_record.dump_schema_after_migration = false
  <%- end -%>

  # Enable DNS rebinding protection and other `Host` header attacks.
  # config.hosts = [
  #   "example.com",     # Allow requests from example.com
  #   /.*\.example\.com/ # Allow requests from subdomains like `www.example.com`
  # ]
  #
  # Skip DNS rebinding protection for the default health check endpoint.
  # config.host_authorization = { exclude: ->(request) { request.path == "/up" } }
end<|MERGE_RESOLUTION|>--- conflicted
+++ resolved
@@ -25,20 +25,9 @@
   # Disable serving static files from `public/`, relying on NGINX/Apache to do so instead.
   # config.public_file_server.enabled = false
 
-<<<<<<< HEAD
   # Cache assets for far-future expiry since they are all digest stamped.
   config.public_file_server.headers = { "Cache-Control" => "public, max-age=#{1.year.to_i}" }
 
-  <%- unless skip_sprockets? -%>
-  # Compress CSS using a preprocessor.
-  # config.assets.css_compressor = :sass
-
-  # Do not fall back to assets pipeline if a precompiled asset is missed.
-  config.assets.compile = false
-
-  <%- end -%>
-=======
->>>>>>> 0f43feda
   # Enable serving of images, stylesheets, and JavaScripts from an asset server.
   # config.asset_host = "http://assets.example.com"
 
