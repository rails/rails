--- conflicted
+++ resolved
@@ -19,17 +19,12 @@
   config.public_file_server.headers = { "cache-control" => "public, max-age=3600" }
 
   # Show full error reports and disable caching.
-<<<<<<< HEAD
-  config.consider_all_requests_local       = true
+  config.consider_all_requests_local = true
+  config.action_controller.perform_caching = false
+  config.cache_store = :null_store
 
   # Set the default url your application is reachable by e.g. https://www.example.com
   config.application_url = false
-
-=======
-  config.consider_all_requests_local = true
->>>>>>> cefd95bf
-  config.action_controller.perform_caching = false
-  config.cache_store = :null_store
 
   # Render exception templates for rescuable exceptions and raise for other exceptions.
   config.action_dispatch.show_exceptions = :rescuable
