<!DOCTYPE html>
<html>
  <head>
    <title><%= camelized %></title>
    <%%= csrf_meta_tags %>
    <%%= csp_meta_tag %>

    <%- if options[:skip_javascript] -%>
<<<<<<< HEAD
    <%%= stylesheet_link_tag "application", media: "all" %>
    <%- else -%>
      <%- unless options[:skip_turbolinks] -%>
    <%%= stylesheet_link_tag "application", "data-turbolinks-track": "reload" %>
    <%%= javascript_pack_tag "application", "data-turbolinks-track": "reload" %>
      <%- else -%>
    <%%= stylesheet_link_tag "application" %>
    <%%= javascript_pack_tag "application" %>
=======
    <%%= stylesheet_link_tag 'application' %>
    <%- else -%>
      <%- unless options[:skip_turbolinks] -%>
    <%%= stylesheet_link_tag 'application', 'data-turbolinks-track': 'reload' %>
    <%%= javascript_pack_tag 'application', 'data-turbolinks-track': 'reload' %>
      <%- else -%>
    <%%= stylesheet_link_tag 'application' %>
    <%%= javascript_pack_tag 'application' %>
>>>>>>> 9c70d24e
      <%- end -%>
    <%- end -%>
  </head>

  <body>
    <%%= yield %>
  </body>
</html><|MERGE_RESOLUTION|>--- conflicted
+++ resolved
@@ -6,8 +6,7 @@
     <%%= csp_meta_tag %>
 
     <%- if options[:skip_javascript] -%>
-<<<<<<< HEAD
-    <%%= stylesheet_link_tag "application", media: "all" %>
+    <%%= stylesheet_link_tag "application" %>
     <%- else -%>
       <%- unless options[:skip_turbolinks] -%>
     <%%= stylesheet_link_tag "application", "data-turbolinks-track": "reload" %>
@@ -15,16 +14,6 @@
       <%- else -%>
     <%%= stylesheet_link_tag "application" %>
     <%%= javascript_pack_tag "application" %>
-=======
-    <%%= stylesheet_link_tag 'application' %>
-    <%- else -%>
-      <%- unless options[:skip_turbolinks] -%>
-    <%%= stylesheet_link_tag 'application', 'data-turbolinks-track': 'reload' %>
-    <%%= javascript_pack_tag 'application', 'data-turbolinks-track': 'reload' %>
-      <%- else -%>
-    <%%= stylesheet_link_tag 'application' %>
-    <%%= javascript_pack_tag 'application' %>
->>>>>>> 9c70d24e
       <%- end -%>
     <%- end -%>
   </head>
