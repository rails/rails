<!DOCTYPE html>
<html>
  <head>
    <title><%= camelized %></title>
    <meta name="viewport" content="width=device-width,initial-scale=1">
    <meta name="apple-mobile-web-app-capable" content="yes">
    <%%= csrf_meta_tags %>
    <%%= csp_meta_tag %>

<<<<<<< HEAD
    <link rel="manifest" href="/manifest.json">
=======
    <%%= yield :head %>
>>>>>>> c57b2cd3
    <%- if options[:skip_hotwire] || options[:skip_javascript] -%>

    <%%= stylesheet_link_tag "application" %>
    <%- else -%>

    <%%= stylesheet_link_tag "application", "data-turbo-track": "reload" %>
    <%- end -%>
  </head>

  <body>
    <%%= yield %>
  </body>
</html><|MERGE_RESOLUTION|>--- conflicted
+++ resolved
@@ -7,16 +7,12 @@
     <%%= csrf_meta_tags %>
     <%%= csp_meta_tag %>
 
-<<<<<<< HEAD
+    <%%= yield :head %>
+
     <link rel="manifest" href="/manifest.json">
-=======
-    <%%= yield :head %>
->>>>>>> c57b2cd3
     <%- if options[:skip_hotwire] || options[:skip_javascript] -%>
-
     <%%= stylesheet_link_tag "application" %>
     <%- else -%>
-
     <%%= stylesheet_link_tag "application", "data-turbo-track": "reload" %>
     <%- end -%>
   </head>
