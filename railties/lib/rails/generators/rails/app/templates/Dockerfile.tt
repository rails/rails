--- conflicted
+++ resolved
@@ -70,13 +70,6 @@
 COPY --from=build /usr/local/bundle /usr/local/bundle
 COPY --from=build /rails /rails
 
-<<<<<<< HEAD
-    RAILS_SERVE_STATIC_FILES="true"
-=======
-# Deployment options
-ENV RAILS_LOG_TO_STDOUT="1"
->>>>>>> e8f481b9
-
 # Entrypoint prepares the database.
 ENTRYPOINT ["/rails/bin/docker-entrypoint"]
 
