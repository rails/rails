--- conflicted
+++ resolved
@@ -423,15 +423,15 @@
           path = File.expand_path(File.join(base_name, generator_name), base_root)
           path if File.exist?(path)
         end
-<<<<<<< HEAD
+
 
         def gem_ruby_version
           version = Gem::Version.new(Gem::VERSION) >= Gem::Version.new("3.3.13") ? Gem.ruby_version.to_s : RUBY_VERSION
 
           version.include?("preview") ? version.sub(".preview", "-preview").freeze : version
         end
-=======
->>>>>>> b7165a33
+
+
     end
   end
 end