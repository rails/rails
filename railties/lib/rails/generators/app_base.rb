--- conflicted
+++ resolved
@@ -33,11 +33,11 @@
         class_option :javascript,         type: :string, aliases: "-j",
                                           desc: "Preconfigure for selected JavaScript library"
 
+        class_option :webpack,            type: :boolean, default: false,
+                                          desc: "Preconfigure for app-like JavaScript with Webpack"
+
         class_option :skip_yarn,          type: :boolean, default: false,
                                           desc: "Don't use Yarn for managing JavaScript dependencies"
-
-        class_option :webpack,            type: :boolean, default: false,
-                                          desc: "Preconfigure for app-like JavaScript with Webpack"
 
         class_option :skip_gemfile,       type: :boolean, default: false,
                                           desc: "Don't create a Gemfile"
@@ -425,62 +425,10 @@
         bundle_command("install") if bundle_install?
       end
 
-<<<<<<< HEAD
-      def run_yarn
-        if package_json_exist?
-          if yarn_path
-            say_status :run, "yarn install"
-            yarn_command("install")
-          else
-            say_status :warning, "yarn option passed but Yarn executable was not detected in the system.", :yellow
-            say_status :warning, "Download Yarn at https://yarnpkg.com/en/docs/install", :yellow
-          end
-        end
-      end
-
-      def package_json_exist?
-        File.exist?("vendor/package.json")
-      end
-
-      def yarn_path
-        commands = ["yarn"]
-
-        if Gem.win_platform?
-          ENV["PATHEXT"].split(File::PATH_SEPARATOR).each do |ext|
-            commands << commands[0] + ext
-          end
-        end
-
-        yarn_path = commands.find do |cmd|
-          paths = ENV["PATH"].split(File::PATH_SEPARATOR)
-
-          path = paths.find do |p|
-            full_path = File.expand_path(cmd, p)
-            File.executable?(full_path) && File.file?(full_path)
-          end
-
-          path && File.expand_path(cmd, path)
-        end
-
-        yarn_path
-      end
-
-      def yarn_command(command)
-        full_command = "#{yarn_path} #{command}"
-
-        if options[:quiet]
-          system(full_command, out: File::NULL)
-        else
-          system(full_command)
-        end
-      end
-
       def run_webpack
         rails_command "webpacker:install"
       end
 
-=======
->>>>>>> c873746c
       def generate_spring_binstubs
         if bundle_install? && spring_install?
           bundle_command("exec spring binstub --all")
