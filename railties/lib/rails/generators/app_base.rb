--- conflicted
+++ resolved
@@ -466,28 +466,17 @@
         [ turbo_rails_entry, stimulus_rails_entry ]
       end
 
-<<<<<<< HEAD
       def using_js_runtime?
-=======
-      def using_node?
-        return if using_bun?
-
->>>>>>> b5d63b9b
         (options[:javascript] && !%w[importmap].include?(options[:javascript])) ||
           (options[:css] && !%w[tailwind sass].include?(options[:css]))
       end
 
-<<<<<<< HEAD
       def using_node?
         using_js_runtime? && !%w[bun].include?(options[:javascript])
       end
 
       def using_bun?
         using_js_runtime? && %w[bun].include?(options[:javascript])
-=======
-      def using_bun?
-        options[:javascript] == "bun"
->>>>>>> b5d63b9b
       end
 
       def node_version
@@ -598,17 +587,15 @@
       def css_gemfile_entry
         return unless options[:css]
 
-<<<<<<< HEAD
         if !using_js_runtime? && options[:css] == "tailwind"
           GemfileEntry.floats "tailwindcss-rails", "Use Tailwind CSS [https://github.com/rails/tailwindcss-rails]"
         elsif !using_js_runtime? && options[:css] == "sass"
-=======
-        if using_node? || using_bun?
+          GemfileEntry.floats "dartsass-rails", "Use Dart SASS [https://github.com/rails/dartsass-rails]"
+        else
           GemfileEntry.floats "cssbundling-rails", "Bundle and process CSS [https://github.com/rails/cssbundling-rails]"
         elsif options[:css] == "tailwind"
           GemfileEntry.floats "tailwindcss-rails", "Use Tailwind CSS [https://github.com/rails/tailwindcss-rails]"
         elsif options[:css] == "sass"
->>>>>>> b5d63b9b
           GemfileEntry.floats "dartsass-rails", "Use Dart SASS [https://github.com/rails/dartsass-rails]"
         end
       end
@@ -719,17 +706,15 @@
       def run_css
         return if !options[:css] || !bundle_install?
 
-<<<<<<< HEAD
         if !using_js_runtime? && options[:css] == "tailwind"
           rails_command "tailwindcss:install"
         elsif !using_js_runtime? && options[:css] == "sass"
-=======
-        if using_bun? || using_node?
+          rails_command "dartsass:install"
+        else
           rails_command "css:install:#{options[:css]}"
         elsif options[:css] == "tailwind"
           rails_command "tailwindcss:install"
         elsif options[:css] == "sass"
->>>>>>> b5d63b9b
           rails_command "dartsass:install"
         end
       end
