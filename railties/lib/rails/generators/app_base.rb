# frozen_string_literal: true

require "fileutils"
require "digest/md5"
require "rails/version" unless defined?(Rails::VERSION)
require "open-uri"
require "tsort"
require "uri"
require "rails/generators"
require "active_support/core_ext/array/extract_options"

module Rails
  module Generators
    class AppBase < Base # :nodoc:
      include Database
      include AppName

      NODE_LTS_VERSION = "18.15.0"

      attr_accessor :rails_template
      add_shebang_option!

      argument :app_path, type: :string

      def self.strict_args_position
        false
      end

      def self.add_shared_options_for(name)
        class_option :name,                type: :string, aliases: "-n",
                                           desc: "Name of the app"

        class_option :template,            type: :string, aliases: "-m",
                                           desc: "Path to some #{name} template (can be a filesystem path or URL)"

        class_option :database,            type: :string, aliases: "-d", default: "sqlite3",
                                           desc: "Preconfigure for selected database (options: #{DATABASES.join('/')})"

        class_option :skip_git,            type: :boolean, aliases: "-G", default: nil,
                                           desc: "Skip git init, .gitignore and .gitattributes"

        class_option :skip_docker,         type: :boolean, default: nil,
                                           desc: "Skip Dockerfile, .dockerignore and bin/docker-entrypoint"

        class_option :skip_keeps,          type: :boolean, default: nil,
                                           desc: "Skip source control .keep files"

        class_option :skip_action_mailer,  type: :boolean, aliases: "-M",
                                           default: nil,
                                           desc: "Skip Action Mailer files"

        class_option :skip_action_mailbox, type: :boolean, default: nil,
                                           desc: "Skip Action Mailbox gem"

        class_option :skip_action_text,    type: :boolean, default: nil,
                                           desc: "Skip Action Text gem"

        class_option :skip_active_record,  type: :boolean, aliases: "-O", default: nil,
                                           desc: "Skip Active Record files"

        class_option :skip_active_job,     type: :boolean, default: nil,
                                           desc: "Skip Active Job"

        class_option :skip_active_storage, type: :boolean, default: nil,
                                           desc: "Skip Active Storage files"

        class_option :skip_action_cable,   type: :boolean, aliases: "-C", default: nil,
                                           desc: "Skip Action Cable files"

        class_option :skip_asset_pipeline, type: :boolean, aliases: "-A", default: nil

        class_option :asset_pipeline,      type: :string, aliases: "-a", default: "sprockets",
                                           desc: "Choose your asset pipeline [options: sprockets (default), propshaft]"

        class_option :skip_javascript,     type: :boolean, aliases: ["-J", "--skip-js"], default: (true if name == "plugin"),
                                           desc: "Skip JavaScript files"

        class_option :skip_hotwire,        type: :boolean, default: nil,
                                           desc: "Skip Hotwire integration"

        class_option :skip_jbuilder,       type: :boolean, default: nil,
                                           desc: "Skip jbuilder gem"

        class_option :skip_test,           type: :boolean, aliases: "-T", default: nil,
                                           desc: "Skip test files"

        class_option :skip_system_test,    type: :boolean, default: nil,
                                           desc: "Skip system test files"

        class_option :skip_bootsnap,       type: :boolean, default: nil,
                                           desc: "Skip bootsnap gem"

        class_option :skip_dev_gems,       type: :boolean, default: nil,
                                           desc: "Skip development gems (e.g., web-console)"

        class_option :dev,                 type: :boolean, default: nil,
                                           desc: "Set up the #{name} with Gemfile pointing to your Rails checkout"

        class_option :edge,                type: :boolean, default: nil,
                                           desc: "Set up the #{name} with a Gemfile pointing to the #{edge_branch} branch on the Rails repository"

        class_option :main,                type: :boolean, default: nil, aliases: "--master",
                                           desc: "Set up the #{name} with Gemfile pointing to Rails repository main branch"

        class_option :rc,                  type: :string, default: nil,
                                           desc: "Path to file containing extra configuration options for rails command"

        class_option :no_rc,               type: :boolean, default: nil,
                                           desc: "Skip loading of extra configuration options from .railsrc file"

        class_option :help,                type: :boolean, aliases: "-h", group: :rails,
                                           desc: "Show this help message and quit"
      end

      def self.edge_branch # :nodoc:
        Rails.gem_version.prerelease? ? "main" : [*Rails.gem_version.segments.first(2), "stable"].join("-")
      end

      def initialize(positional_argv, option_argv, *)
        @argv = [*positional_argv, *option_argv]
        @gem_filter = lambda { |gem| true }
        super
      end

    private
      def gemfile_entries # :doc:
        [
          rails_gemfile_entry,
          asset_pipeline_gemfile_entry,
          database_gemfile_entry,
          web_server_gemfile_entry,
          javascript_gemfile_entry,
          hotwire_gemfile_entry,
          css_gemfile_entry,
          jbuilder_gemfile_entry,
          cable_gemfile_entry,
        ].flatten.compact.select(&@gem_filter)
      end

      def builder # :doc:
        @builder ||= begin
          builder_class = get_builder_class
          builder_class.include(ActionMethods)
          builder_class.new(self)
        end
      end

      def build(meth, *args) # :doc:
        builder.public_send(meth, *args) if builder.respond_to?(meth)
      end

      def deduce_implied_options(options, option_reasons, meta_options)
        active = options.transform_values { |value| [] if value }.compact
        irrevocable = (active.keys - meta_options).to_set

        deduction_order = TSort.tsort(
          ->(&block) { option_reasons.each_key(&block) },
          ->(key, &block) { option_reasons[key]&.each(&block) }
        )

        deduction_order.each do |name|
          active_reasons = option_reasons[name].to_a.select(&active)
          active[name] ||= active_reasons if active_reasons.any?
          irrevocable << name if active_reasons.any?(irrevocable)
        end

        revoked = options.select { |name, value| value == false }.keys.to_set - irrevocable
        deduction_order.reverse_each do |name|
          revoked += option_reasons[name].to_a if revoked.include?(name)
        end
        revoked -= meta_options

        active.filter_map do |name, reasons|
          unless revoked.include?(name) || reasons.all?(revoked)
            [name, reasons - revoked.to_a]
          end
        end.to_h
      end

      OPTION_IMPLICATIONS = { # :nodoc:
        skip_active_job:     [:skip_action_mailer, :skip_active_storage],
        skip_active_record:  [:skip_active_storage],
        skip_active_storage: [:skip_action_mailbox, :skip_action_text],
        skip_javascript:     [:skip_hotwire],
      }

      # ==== Options
      #
      # [+:meta_options+]
      #   A list of generator options which only serve to trigger other options.
      #   These options should have no other effects, and will be treated
      #   transparently when revoking other options.
      #
      #   For example: --minimal implies both --skip-active-job and
      #   --skip-active-storage. Also, --skip-active-job by itself implies
      #   --skip-active-storage. If --skip-active-job is explicitly
      #   specified, --no-skip-active-storage should raise an error. But, if
      #   only --minimal is specified, --no-skip-active-storage should "undo"
      #   the implied --skip-active-job. This can be accomplished by passing
      #   <tt>meta_options: [:minimal]</tt>.
      #
      #   In contrast, --api is not a meta option because it does other things
      #   besides implying options such as --skip-asset-pipeline. (And so --api
      #   with --no-skip-asset-pipeline should raise an error.)
      def imply_options(option_implications = OPTION_IMPLICATIONS, meta_options: [])
        option_reasons = {}
        option_implications.each do |reason, implications|
          implications.each do |implication|
            (option_reasons[implication.to_s] ||= []) << reason.to_s
          end
        end

        @implied_options = deduce_implied_options(options, option_reasons, meta_options.map(&:to_s))
        @implied_options_conflicts = @implied_options.keys.select { |name| options[name] == false }
        self.options = options.merge(@implied_options.transform_values { true }).freeze
      end

      def report_implied_options
        return if @implied_options.blank?

        say "Based on the specified options, the following options will also be activated:"
        say ""
        @implied_options.each do |name, reasons|
          due_to = reasons.map { |reason| "--#{reason.dasherize}" }.join(", ")
          say "  --#{name.dasherize} [due to #{due_to}]"
          if @implied_options_conflicts.include?(name)
            say "    ERROR: Conflicts with --no-#{name.dasherize}", :red
          end
        end
        say ""

        raise "Cannot proceed due to conflicting options" if @implied_options_conflicts.any?
      end

      def create_root # :doc:
        valid_const?

        empty_directory "."
        FileUtils.cd(destination_root) unless options[:pretend]
      end

      def apply_rails_template # :doc:
        apply rails_template if rails_template
      rescue Thor::Error, LoadError, Errno::ENOENT => e
        raise Error, "The template [#{rails_template}] could not be loaded. Error: #{e}"
      end

      def set_default_accessors! # :doc:
        self.destination_root = File.expand_path(app_path, destination_root)

        if options[:template].is_a?(String) && !options[:template].match?(/^https?:\/\//)
          interpolated = options[:template].gsub(/\$(\w+)|\$\{\g<1>\}|%\g<1>%/) { |m| ENV[$1] || m }
          self.rails_template = File.expand_path(interpolated)
        else
          self.rails_template = options[:template]
        end
      end

      def database_gemfile_entry # :doc:
        return if options[:skip_active_record]

        gem_name, gem_version = gem_for_database
        GemfileEntry.version gem_name, gem_version,
          "Use #{options[:database]} as the database for Active Record"
      end

      def web_server_gemfile_entry # :doc:
        GemfileEntry.new "puma", ">= 5.0", "Use the Puma web server [https://github.com/puma/puma]"
      end

      def asset_pipeline_gemfile_entry
        return if skip_asset_pipeline?

        if options[:asset_pipeline] == "sprockets"
          GemfileEntry.floats "sprockets-rails",
            "The original asset pipeline for Rails [https://github.com/rails/sprockets-rails]"
        elsif options[:asset_pipeline] == "propshaft"
          GemfileEntry.floats "propshaft", "The modern asset pipeline for Rails [https://github.com/rails/propshaft]"
        end
      end

      def required_railties
        @required_railties ||= {
          "active_model/railtie"      => true,
          "active_job/railtie"        => !options[:skip_active_job],
          "active_record/railtie"     => !options[:skip_active_record],
          "active_storage/engine"     => !options[:skip_active_storage],
          "action_controller/railtie" => true,
          "action_mailer/railtie"     => !options[:skip_action_mailer],
          "action_mailbox/engine"     => !options[:skip_action_mailbox],
          "action_text/engine"        => !options[:skip_action_text],
          "action_view/railtie"       => true,
          "action_cable/engine"       => !options[:skip_action_cable],
          "rails/test_unit/railtie"   => !options[:skip_test],
        }
      end

      def include_all_railties? # :doc:
        required_railties.values.all?
      end

      def rails_require_statement
        if include_all_railties?
          %(require "rails/all")
        else
          require_statements = required_railties.map do |railtie, required|
            %(#{"# " if !required}require "#{railtie}")
          end

          <<~RUBY.strip
            require "rails"
            # Pick the frameworks you want:
            #{require_statements.join("\n")}
          RUBY
        end
      end

      def comment_if(value) # :doc:
        question = "#{value}?"

        comment =
          if respond_to?(question, true)
            send(question)
          else
            options[value]
          end

        comment ? "# " : ""
      end

      def keeps? # :doc:
        !options[:skip_keeps]
      end

      def sqlite3? # :doc:
        !skip_active_record? && options[:database] == "sqlite3"
      end

      def skip_active_record? # :doc:
        options[:skip_active_record]
      end

      def skip_active_storage? # :doc:
        options[:skip_active_storage]
      end

      def skip_action_mailer? # :doc:
        options[:skip_action_mailer]
      end

      def skip_action_mailbox? # :doc:
        options[:skip_action_mailbox]
      end

      def skip_action_text? # :doc:
        options[:skip_action_text]
      end

      def skip_asset_pipeline? # :doc:
        options[:skip_asset_pipeline]
      end

      def skip_sprockets?
        skip_asset_pipeline? || options[:asset_pipeline] != "sprockets"
      end

      def skip_propshaft?
        skip_asset_pipeline? || options[:asset_pipeline] != "propshaft"
      end


      class GemfileEntry < Struct.new(:name, :version, :comment, :options, :commented_out)
        def initialize(name, version, comment, options = {}, commented_out = false)
          super
        end

        def self.github(name, github, branch = nil, comment = nil)
          if branch
            new(name, nil, comment, github: github, branch: branch)
          else
            new(name, nil, comment, github: github)
          end
        end

        def self.version(name, version, comment = nil)
          new(name, version, comment)
        end

        def self.floats(name, comment = nil)
          new(name, nil, comment)
        end

        def self.path(name, path, comment = nil)
          new(name, nil, comment, path: path)
        end

        def to_s
          [
            (comment.gsub(/^/, "# ").chomp + "\n" if comment),
            ("# " if commented_out),
            "gem \"#{name}\"",
            *Array(version).map { |constraint| ", \"#{constraint}\"" },
            *options.map { |key, value| ", #{key}: #{value.inspect}" },
          ].compact.join
        end
      end

      def gem_ruby_version
        Gem::Version.new(Gem::VERSION) >= Gem::Version.new("3.3.13") ? Gem.ruby_version : RUBY_VERSION
      end

      def rails_prerelease?
        options.dev? || options.edge? || options.main?
      end

      def rails_gemfile_entry
        if options.dev?
          GemfileEntry.path("rails", Rails::Generators::RAILS_DEV_PATH, "Use local checkout of Rails")
        elsif options.edge?
          GemfileEntry.github("rails", "rails/rails", edge_branch, "Use specific branch of Rails")
        elsif options.main?
          GemfileEntry.github("rails", "rails/rails", "main", "Use main development branch of Rails")
        else
          GemfileEntry.version("rails", rails_version_specifier,
            %(Bundle edge Rails instead: gem "rails", github: "rails/rails", branch: "main"))
        end
      end

      def rails_version_specifier(gem_version = Rails.gem_version)
        if gem_version.segments.size == 3 || gem_version.release.segments.size == 3
          # ~> 1.2.3
          # ~> 1.2.3.pre4
          "~> #{gem_version}"
        else
          # ~> 1.2.3, >= 1.2.3.4
          # ~> 1.2.3, >= 1.2.3.4.pre5
          patch = gem_version.segments[0, 3].join(".")
          ["~> #{patch}", ">= #{gem_version}"]
        end
      end

      def jbuilder_gemfile_entry
        return if options[:skip_jbuilder]
        GemfileEntry.new "jbuilder", nil, "Build JSON APIs with ease [https://github.com/rails/jbuilder]", {}, options[:api]
      end

      def javascript_gemfile_entry
        return if options[:skip_javascript]

        if options[:javascript] == "importmap"
          GemfileEntry.floats "importmap-rails", "Use JavaScript with ESM import maps [https://github.com/rails/importmap-rails]"
        else
          GemfileEntry.floats "jsbundling-rails", "Bundle and transpile JavaScript [https://github.com/rails/jsbundling-rails]"
        end
      end

      def hotwire_gemfile_entry
        return if options[:skip_hotwire]

        turbo_rails_entry =
          GemfileEntry.floats "turbo-rails", "Hotwire's SPA-like page accelerator [https://turbo.hotwired.dev]"

        stimulus_rails_entry =
          GemfileEntry.floats "stimulus-rails", "Hotwire's modest JavaScript framework [https://stimulus.hotwired.dev]"

        [ turbo_rails_entry, stimulus_rails_entry ]
      end

      def using_node?
        (options[:javascript] && !%w[importmap].include?(options[:javascript])) ||
          (options[:css] && !%w[tailwind sass].include?(options[:css]))
      end

      def node_version
        if using_node?
          ENV.fetch("NODE_VERSION") do
            `node --version`[/\d+\.\d+\.\d+/]
          rescue
            NODE_LTS_VERSION
          end
        end
      end

      def dockerfile_yarn_version
        using_node? and `yarn --version`[/\d+\.\d+\.\d+/]
      rescue
        "latest"
      end

      def dockerfile_binfile_fixups
        # binfiles may have OS specific paths to ruby.  Normalize them.
        shebangs = Dir["bin/*"].map { |file| IO.read(file).lines.first }.join
        rubies = shebangs.scan(%r{#!/usr/bin/env (ruby.*)}).flatten.uniq

        binfixups = (rubies - %w(ruby)).map do |ruby|
          "sed -i 's/#{Regexp.quote(ruby)}$/ruby/' bin/*"
        end

        # Windows line endings will cause scripts to fail.  If any
        # or found OR this generation is run on a windows platform
        # and there are other binfixups required, then convert
        # line endings.  This avoids adding unnecessary fixups if
        # none are required, but prepares for the need to do the
        # fix line endings if other fixups are required.
        has_cr = Dir["bin/*"].any? { |file| IO.read(file).include? "\r" }
        if has_cr || (Gem.win_platform? && !binfixups.empty?)
          binfixups.unshift 'sed -i "s/\r$//g" bin/*'
        end

        # Windows file systems may not have the concept of executable.
        # In such cases, fix up during the build.
        unless Dir["bin/*"].all? { |file| File.executable? file }
          binfixups.unshift "chmod +x bin/*"
        end

        binfixups
      end

      def dockerfile_build_packages
        # start with the essentials
        packages = %w(build-essential git pkg-config)

        # add database support
        packages << build_package_for_database unless skip_active_record?

        # ActiveStorage preview support
        packages << "libvips" unless skip_active_storage?

        # node support, including support for building native modules
        if using_node?
          packages += %w(curl node-gyp) # pkg-config already listed above

          # module build process depends on Python, and debian changed
          # how python is installed with the bullseye release.  Below
          # is based on debian release included with the Ruby images on
          # Dockerhub.
          case Gem.ruby_version.to_s
          when /^2\.7/
            bullseye = Gem.ruby_version >= Gem::Version.new("2.7.4")
          when /^3\.0/
            bullseye = Gem.ruby_version >= Gem::Version.new("3.0.2")
          else
            bullseye = true
          end

          if bullseye
            packages << "python-is-python3"
          else
            packages << "python"
          end
        end

        packages.compact.sort
      end

      def dockerfile_deploy_packages
        # Add curl to work with the default healthcheck strategy in Kamal
        packages = ["curl"]

        # ActiveRecord databases
        packages << deploy_package_for_database unless skip_active_record?

        # ActiveStorage preview support
        packages << "libvips" unless skip_active_storage?

        packages.compact.sort
      end

      def css_gemfile_entry
        return unless options[:css]

        if !using_node? && options[:css] == "tailwind"
          GemfileEntry.floats "tailwindcss-rails", "Use Tailwind CSS [https://github.com/rails/tailwindcss-rails]"
        elsif !using_node? && options[:css] == "sass"
          GemfileEntry.floats "dartsass-rails", "Use Dart SASS [https://github.com/rails/dartsass-rails]"
        else
          GemfileEntry.floats "cssbundling-rails", "Bundle and process CSS [https://github.com/rails/cssbundling-rails]"
        end
      end

      def cable_gemfile_entry
        return if options[:skip_action_cable]

        comment = "Use Redis adapter to run Action Cable in production"
        GemfileEntry.new("redis", ">= 4.0.1", comment, {}, true)
      end

      def bundle_command(command, env = {})
        say_status :run, "bundle #{command}"

        # We are going to shell out rather than invoking Bundler::CLI.new(command)
        # because `rails new` loads the Thor gem and on the other hand bundler uses
        # its own vendored Thor, which could be a different version. Running both
        # things in the same process is a recipe for a night with paracetamol.
        #
        # Thanks to James Tucker for the Gem tricks involved in this call.
        _bundle_command = Gem.bin_path("bundler", "bundle")

        require "bundler"
        Bundler.with_original_env do
          exec_bundle_command(_bundle_command, command, env)
        end
      end

      def exec_bundle_command(bundle_command, command, env)
        full_command = %Q["#{Gem.ruby}" "#{bundle_command}" #{command}]
        if options[:quiet]
          system(env, full_command, out: File::NULL)
        else
          system(env, full_command)
        end
      end

      def bundle_install?
        !(options[:skip_bundle] || options[:pretend])
      end

      def bundler_windows_platforms
        Gem.rubygems_version >= Gem::Version.new("3.3.22") ? "windows" : "mswin mswin64 mingw x64_mingw"
      end

      def depends_on_system_test?
        !(options[:skip_system_test] || options[:skip_test] || options[:api])
      end

      def depend_on_bootsnap?
        !options[:skip_bootsnap] && !options[:dev] && !defined?(JRUBY_VERSION)
      end

      def target_rails_prerelease(self_command = "new")
        return unless rails_prerelease? && bundle_install?

        if !File.exist?(File.expand_path("Gemfile", destination_root))
          create_file("Gemfile", <<~GEMFILE)
            source "https://rubygems.org"
            git_source(:github) { |repo| "https://github.com/\#{repo}.git" }
            #{rails_gemfile_entry}
          GEMFILE

          run_bundle

          @argv.delete_at(@argv.index(app_path))
          @argv.unshift(destination_root)
          require "shellwords"
          bundle_command("exec rails #{self_command} #{Shellwords.join(@argv)}")
          exit
        else
          remove_file("Gemfile")
          remove_file("Gemfile.lock")
        end
      end

      def run_bundle
        if bundle_install?
          bundle_command("install", "BUNDLE_IGNORE_MESSAGES" => "1")

          # The vast majority of Rails apps will be deployed on `x86_64-linux`.
          platforms = ["--add-platform=x86_64-linux"]

          # Users that develop on M1 mac may use docker and would need `aarch64-linux` as well.
          platforms << "--add-platform=aarch64-linux" if RUBY_PLATFORM.start_with?("arm64")

          platforms.each do |platform|
            bundle_command("lock #{platform}", "BUNDLE_IGNORE_MESSAGES" => "1")
          end
        end
      end

      def run_javascript
        return if options[:skip_javascript] || !bundle_install?

<<<<<<< HEAD
        case adjusted_javascript_option
        when "importmap"                           then rails_command "importmap:install"
        when "webpack", "bun", "esbuild", "rollup" then rails_command "javascript:install:#{adjusted_javascript_option}"
=======
        case options[:javascript]
        when "importmap"                    then rails_command "importmap:install"
        when "webpack", "esbuild", "rollup" then rails_command "javascript:install:#{options[:javascript]}"
>>>>>>> 1b97206d
        end
      end

      def run_hotwire
        return if options[:skip_hotwire] || !bundle_install?

        rails_command "turbo:install stimulus:install"
      end

      def run_css
        return if !options[:css] || !bundle_install?

        if !using_node? && options[:css] == "tailwind"
          rails_command "tailwindcss:install"
        elsif !using_node? && options[:css] == "sass"
          rails_command "dartsass:install"
        else
          rails_command "css:install:#{options[:css]}"
        end
      end

      def generate_bundler_binstub
        if bundle_install?
          bundle_command("binstubs bundler")
        end
      end

      def empty_directory_with_keep_file(destination, config = {})
        empty_directory(destination, config)
        keep_file(destination)
      end

      def keep_file(destination)
        create_file("#{destination}/.keep") if keeps?
      end

      def user_default_branch
        @user_default_branch ||= `git config init.defaultbranch`
      end

      def git_init_command
        return "git init" if user_default_branch.strip.present?

        git_version = `git --version`[/\d+\.\d+\.\d+/]

        if Gem::Version.new(git_version) >= Gem::Version.new("2.28.0")
          "git init -b main"
        else
          "git init && git symbolic-ref HEAD refs/heads/main"
        end
      end

      def edge_branch
        self.class.edge_branch
      end

      def dockerfile_chown_directories
        directories = %w(log tmp)

        directories << "storage" unless skip_active_storage? && !sqlite3?
        directories << "db" unless skip_active_record?

        directories.sort
      end
    end
  end
end<|MERGE_RESOLUTION|>--- conflicted
+++ resolved
@@ -669,15 +669,9 @@
       def run_javascript
         return if options[:skip_javascript] || !bundle_install?
 
-<<<<<<< HEAD
-        case adjusted_javascript_option
+        case options[:javascript]
         when "importmap"                           then rails_command "importmap:install"
-        when "webpack", "bun", "esbuild", "rollup" then rails_command "javascript:install:#{adjusted_javascript_option}"
-=======
-        case options[:javascript]
-        when "importmap"                    then rails_command "importmap:install"
-        when "webpack", "esbuild", "rollup" then rails_command "javascript:install:#{options[:javascript]}"
->>>>>>> 1b97206d
+        when "webpack", "bun", "esbuild", "rollup" then rails_command "javascript:install:#{options[:javascript]}"
         end
       end
 
