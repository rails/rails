--- conflicted
+++ resolved
@@ -63,16 +63,13 @@
         @content_security_policy_nonce_directives = nil
         @require_master_key                      = false
         @loaded_config_version                   = nil
-<<<<<<< HEAD
-        @feature_policy                          = nil
-=======
         @credentials                             = ActiveSupport::OrderedOptions.new
         @credentials.content_path                = default_credentials_content_path
         @credentials.key_path                    = default_credentials_key_path
         @autoloader                              = :classic
         @disable_sandbox                         = false
         @add_autoload_paths_to_load_path         = true
->>>>>>> 6e40b131
+        @feature_policy                          = nil
       end
 
       def load_defaults(target_version)
@@ -305,7 +302,6 @@
         end
       end
 
-<<<<<<< HEAD
       def feature_policy(&block)
         if block_given?
           @feature_policy = ActionDispatch::FeaturePolicy.new(&block)
@@ -314,7 +310,6 @@
         end
       end
 
-=======
       def autoloader=(autoloader)
         case autoloader
         when :classic
@@ -339,7 +334,6 @@
         f
       end
 
->>>>>>> 6e40b131
       class Custom #:nodoc:
         def initialize
           @configurations = Hash.new
