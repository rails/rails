namespace :log do
  desc "Truncates all *.log files in log/ to zero bytes"
  task :clear do
    FileList["log/*.log"].each do |log_file|
      f = File.open(log_file, "w")
      f.close
    end
  end
<<<<<<< HEAD
end

desc "Tail the rails environment log file"
task :tail, [:lines] => :environment do |t, args|
  args.with_defaults(:lines => 100)
  log_file = Rails.root.join("log/#{Rails.env.downcase}.log").to_s
  if system('tail', '-f', "-n #{args.lines}", log_file).nil?
    require 'rbconfig'
    if RbConfig::CONFIG['host_os'] =~ /mswin|mingw/i
      warn "Sorry, rake tail is not available on windows"
    else
      warn "Sorry, the tail command may not be available in your operating system"
    end
=======
  desc "Tail the rails environment log file"
  task :tail, [:lines] => :environment do |t, args|
    args.with_defaults(:lines => 100)
    log_file = Rails.root.join("log/#{Rails.env.downcase}.log").to_s
    system 'tail', '-f', "-n #{args.lines}", log_file
>>>>>>> 77f6935d
  end
end<|MERGE_RESOLUTION|>--- conflicted
+++ resolved
@@ -6,7 +6,12 @@
       f.close
     end
   end
-<<<<<<< HEAD
+  desc "Tail the rails environment log file"
+  task :tail, [:lines] => :environment do |t, args|
+    args.with_defaults(:lines => 100)
+    log_file = Rails.root.join("log/#{Rails.env.downcase}.log").to_s
+    system 'tail', '-f', "-n #{args.lines}", log_file
+  end
 end
 
 desc "Tail the rails environment log file"
@@ -20,12 +25,5 @@
     else
       warn "Sorry, the tail command may not be available in your operating system"
     end
-=======
-  desc "Tail the rails environment log file"
-  task :tail, [:lines] => :environment do |t, args|
-    args.with_defaults(:lines => 100)
-    log_file = Rails.root.join("log/#{Rails.env.downcase}.log").to_s
-    system 'tail', '-f', "-n #{args.lines}", log_file
->>>>>>> 77f6935d
   end
 end