--- conflicted
+++ resolved
@@ -12,7 +12,6 @@
       clear_log_file(file)
     end
   end
-<<<<<<< HEAD
 
   def log_files
     if ENV["LOGS"] == "all"
@@ -38,7 +37,6 @@
   def all_environments
     Dir["config/environments/*.rb"].map { |fname| File.basename(fname, ".*") }
   end
-=======
 end
 
 desc "Tail the rails environment log file"
@@ -53,5 +51,4 @@
       warn "Sorry, the tail command may not be available in your operating system"
     end
   end
->>>>>>> f8b1160e
 end