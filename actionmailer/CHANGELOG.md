--- conflicted
+++ resolved
@@ -1,12 +1,10 @@
-<<<<<<< HEAD
 *   Add `locale` argument for `ActionMailer::Base#mail`.
 
     *Christian Schmidt*
-=======
+
 *   Configures a default of 5 for both `open_timeout` and `read_timeout` for SMTP Settings.
 
     *André Luis Leal Cardoso Junior*
->>>>>>> f55010a1
 
 
 Please check [6-1-stable](https://github.com/rails/rails/blob/6-1-stable/actionmailer/CHANGELOG.md) for previous changes.