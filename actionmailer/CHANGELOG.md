<<<<<<< HEAD
*   Add `locale` argument for `ActionMailer::Base#mail`.

    *Christian Schmidt*

*   Remove deprecated `ActionMailer::Base.receive` in favor of [Action Mailbox](https://github.com/rails/rails/tree/master/actionmailbox).
=======
>>>>>>> 83ef711c



Please check [6-1-stable](https://github.com/rails/rails/blob/6-1-stable/actionmailer/CHANGELOG.md) for previous changes.<|MERGE_RESOLUTION|>--- conflicted
+++ resolved
@@ -1,12 +1,8 @@
-<<<<<<< HEAD
+## Unreleased
+
 *   Add `locale` argument for `ActionMailer::Base#mail`.
 
     *Christian Schmidt*
 
-*   Remove deprecated `ActionMailer::Base.receive` in favor of [Action Mailbox](https://github.com/rails/rails/tree/master/actionmailbox).
-=======
->>>>>>> 83ef711c
-
-
 
 Please check [6-1-stable](https://github.com/rails/rails/blob/6-1-stable/actionmailer/CHANGELOG.md) for previous changes.