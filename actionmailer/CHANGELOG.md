--- conflicted
+++ resolved
@@ -1,8 +1,7 @@
-<<<<<<< HEAD
 *   Added ability to download `.eml` file for the email preview and resize view to verify responsive layout.
 
     *Igor Kasyanchuk*
-=======
+
 *   `email_address_with_name` returns just the address if name is blank.
 
     *Thomas Hutterer*
@@ -14,7 +13,6 @@
 
 
 ## Rails 7.0.0.alpha1 (September 15, 2021) ##
->>>>>>> 908f6e94
 
 *   Configures a default of 5 for both `open_timeout` and `read_timeout` for SMTP Settings.
 
