--- conflicted
+++ resolved
@@ -1063,24 +1063,6 @@
   end
 
   private
-<<<<<<< HEAD
-=======
-    # Execute the block setting the given values and restoring old values after
-    # the block is executed.
-    def swap(klass, new_values)
-      old_values = {}
-      new_values.each do |key, value|
-        old_values[key] = klass.public_send key
-        klass.public_send :"#{key}=", value
-      end
-      yield
-    ensure
-      old_values.each do |key, value|
-        klass.public_send :"#{key}=", value
-      end
-    end
-
->>>>>>> 83ef711c
     def with_default(klass, new_values)
       old = klass.default_params
       klass.default(new_values)
