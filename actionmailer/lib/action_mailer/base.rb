--- conflicted
+++ resolved
@@ -497,67 +497,6 @@
     }.freeze
 
     class << self
-<<<<<<< HEAD
-=======
-      # Register one or more Observers which will be notified when mail is delivered.
-      def register_observers(*observers)
-        observers.flatten.compact.each { |observer| register_observer(observer) }
-      end
-
-      # Unregister one or more previously registered Observers.
-      def unregister_observers(*observers)
-        observers.flatten.compact.each { |observer| unregister_observer(observer) }
-      end
-
-      # Register one or more Interceptors which will be called before mail is sent.
-      def register_interceptors(*interceptors)
-        interceptors.flatten.compact.each { |interceptor| register_interceptor(interceptor) }
-      end
-
-      # Unregister one or more previously registered Interceptors.
-      def unregister_interceptors(*interceptors)
-        interceptors.flatten.compact.each { |interceptor| unregister_interceptor(interceptor) }
-      end
-
-      # Register an Observer which will be notified when mail is delivered.
-      # Either a class, string, or symbol can be passed in as the Observer.
-      # If a string or symbol is passed in it will be camelized and constantized.
-      def register_observer(observer)
-        Mail.register_observer(observer_class_for(observer))
-      end
-
-      # Unregister a previously registered Observer.
-      # Either a class, string, or symbol can be passed in as the Observer.
-      # If a string or symbol is passed in it will be camelized and constantized.
-      def unregister_observer(observer)
-        Mail.unregister_observer(observer_class_for(observer))
-      end
-
-      # Register an Interceptor which will be called before mail is sent.
-      # Either a class, string, or symbol can be passed in as the Interceptor.
-      # If a string or symbol is passed in it will be camelized and constantized.
-      def register_interceptor(interceptor)
-        Mail.register_interceptor(observer_class_for(interceptor))
-      end
-
-      # Unregister a previously registered Interceptor.
-      # Either a class, string, or symbol can be passed in as the Interceptor.
-      # If a string or symbol is passed in it will be camelized and constantized.
-      def unregister_interceptor(interceptor)
-        Mail.unregister_interceptor(observer_class_for(interceptor))
-      end
-
-      def observer_class_for(value) # :nodoc:
-        case value
-        when String, Symbol
-          value.to_s.camelize.constantize
-        else
-          value
-        end
-      end
-      private :observer_class_for
-
->>>>>>> 9a7d4420
       # Returns the name of the current mailer. This method is also being used as a path for a view lookup.
       # If this is an anonymous mailer, this method will return +anonymous+ instead.
       def mailer_name
