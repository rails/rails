--- conflicted
+++ resolved
@@ -1,4 +1,3 @@
-<<<<<<< HEAD
 *   Add rate limiting functionality for Active Job
 
     Similar to ActionController's rate limit feature, jobs can now limit
@@ -27,7 +26,5 @@
     - `active_job.step_skipped`
     - `active_job.step_started`
     - `active_job.step`
-=======
->>>>>>> 41585d7e
 
 Please check [8-1-stable](https://github.com/rails/rails/blob/8-1-stable/activejob/CHANGELOG.md) for previous changes.