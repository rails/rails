--- conflicted
+++ resolved
@@ -1,12 +1,6 @@
-<<<<<<< HEAD
 
 *   Extract provider_job_id at execution time for delayed_job adapter. See https://github.com/rails/rails/pull/26587#issuecomment-249314688
 
     *Rob Chekaluk*
 
-## Rails 6.0.0.beta1 (January 18, 2019) ##
-=======
->>>>>>> 2a28b7c2
-
-
 Please check [6-0-stable](https://github.com/rails/rails/blob/6-0-stable/activejob/CHANGELOG.md) for previous changes.