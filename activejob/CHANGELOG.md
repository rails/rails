--- conflicted
+++ resolved
@@ -1,4 +1,3 @@
-<<<<<<< HEAD
 *   Allow a job to retry indefinitely
 
     The `attempts` parameter of the `retry_on` method now accepts the
@@ -13,7 +12,7 @@
         end
 
     *Daniel Morton*
-=======
+
 *   Added possibility to check on `:priority` in test helper methods
     `assert_enqueued_with` and `assert_performed_with`.
 
@@ -26,7 +25,6 @@
 *   Add a Serializer for the Range class.
 
     This should allow things like `MyJob.perform_later(range: 1..100)`.
->>>>>>> db947c29
 
 *   Communicate enqueue failures to callers of `perform_later`.
 
