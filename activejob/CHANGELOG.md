<<<<<<< HEAD
*   Instrument unhandled errors in perform and enqueue.

    *Kaleb Lape*
=======
*   While using `perform_enqueued_jobs` test helper enqueued jobs must be stored for the later check with
    `assert_enqueued_with`.

    *Dmitry Polushkin*

*   `ActiveJob::TestCase#perform_enqueued_jobs` without a block removes performed jobs from the queue.

    That way the helper can be called multiple times and not perform a job invocation multiple times.

    ```ruby
    def test_jobs
      HelloJob.perform_later("rafael")
      perform_enqueued_jobs # only runs with "rafael"
      HelloJob.perform_later("david")
      perform_enqueued_jobs # only runs with "david"
    end
    ```

    *Étienne Barrié*

*   `ActiveJob::TestCase#perform_enqueued_jobs` will no longer perform retries:

    When calling `perform_enqueued_jobs` without a block, the adapter will
    now perform jobs that are **already** in the queue. Jobs that will end up in
    the queue afterwards won't be performed.

    This change only affects `perform_enqueued_jobs` when no block is given.

    *Edouard Chin*

*   Add queue name support to Que adapter.

    *Brad Nauta*, *Wojciech Wnętrzak*
>>>>>>> 9aa197d5

*   Don't run `after_enqueue` and `after_perform` callbacks if the callback chain is halted.

        class MyJob < ApplicationJob
          before_enqueue { throw(:abort) }
          after_enqueue { # won't enter here anymore }
        end

    `after_enqueue` and `after_perform` callbacks will no longer run if the callback chain is halted.
    This behaviour is a breaking change and won't take effect until Rails 6.2.
    To enable this behaviour in your app right now, you can add in your app's configuration file
    `config.active_job.skip_after_callbacks_if_terminated = true`.

    *Edouard Chin*

*   Fix enqueuing and performing incorrect logging message.

    Jobs will no longer always log "Enqueued MyJob" or "Performed MyJob" when they actually didn't get enqueued/performed.

    ```ruby
      class MyJob < ApplicationJob
        before_enqueue { throw(:abort) }
      end

      MyJob.perform_later # Will no longer log "Enqueued MyJob" since job wasn't even enqueued through adapter.
    ```

    A new message will be logged in case a job couldn't be enqueued, either because the callback chain was halted or
    because an exception happened during enqueing. (i.e. Redis is down when you try to enqueue your job)

    *Edouard Chin*

*   Add an option to disable logging of the job arguments when enqueuing and executing the job.

        class SensitiveJob < ApplicationJob
          self.log_arguments = false

          def perform(my_sensitive_argument)
          end
        end

    When dealing with sensitive arguments as password and tokens it is now possible to configure the job
    to not put the sensitive argument in the logs.

    *Rafael Mendonça França*

*   Changes in `queue_name_prefix` of a job no longer affects all other jobs.

    Fixes #37084.

    *Lucas Mansur*

*   Allow `Class` and `Module` instances to be serialized.

    *Kevin Deisz*

*   Log potential matches in `assert_enqueued_with` and `assert_performed_with`.

    *Gareth du Plooy*

*   Add `at` argument to the `perform_enqueued_jobs` test helper.

    *John Crepezzi*, *Eileen Uchitelle*

*   `assert_enqueued_with` and `assert_performed_with` can now test jobs with relative delay.

    *Vlado Cingel*

*   Add jitter to `ActiveJob::Exceptions.retry_on`.

    `ActiveJob::Exceptions.retry_on` now uses a random amount of jitter in order to
    prevent the [thundering herd effect](https://en.wikipedia.org/wiki/Thundering_herd_problem). Defaults to
    15% (represented as 0.15) but overridable via the `:jitter` option when using `retry_on`.
    Jitter is applied when an `Integer`, `ActiveSupport::Duration` or `:exponentially_longer`, is passed to the `wait` argument in `retry_on`.

    ```ruby
    retry_on(MyError, wait: :exponentially_longer, jitter: 0.30)
    ```

    *Anthony Ross*


Please check [6-0-stable](https://github.com/rails/rails/blob/6-0-stable/activejob/CHANGELOG.md) for previous changes.<|MERGE_RESOLUTION|>--- conflicted
+++ resolved
@@ -1,8 +1,7 @@
-<<<<<<< HEAD
 *   Instrument unhandled errors in perform and enqueue.
 
     *Kaleb Lape*
-=======
+
 *   While using `perform_enqueued_jobs` test helper enqueued jobs must be stored for the later check with
     `assert_enqueued_with`.
 
@@ -36,7 +35,6 @@
 *   Add queue name support to Que adapter.
 
     *Brad Nauta*, *Wojciech Wnętrzak*
->>>>>>> 9aa197d5
 
 *   Don't run `after_enqueue` and `after_perform` callbacks if the callback chain is halted.
 
