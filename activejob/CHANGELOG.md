<<<<<<< HEAD
*   Preserve the serialized timezone when deserializing `ActiveSupport::TimeWithZone` arguments.

    *Joshua Young*
=======
## Rails 7.0.8.6 (October 23, 2024) ##

*   No changes.
>>>>>>> bc979c5c


## Rails 7.0.8.5 (October 15, 2024) ##

*   No changes.


## Rails 7.0.8.4 (June 04, 2024) ##

*   No changes.


## Rails 7.0.8.3 (May 17, 2024) ##

*   No changes.


## Rails 7.0.8.2 (May 16, 2024) ##

*   No changes.


## Rails 7.0.8.1 (February 21, 2024) ##

*   No changes.


## Rails 7.0.8 (September 09, 2023) ##

*   Fix Active Job log message to correctly report a job failed to enqueue
    when the adapter raises an `ActiveJob::EnqueueError`.

    *Ben Sheldon*


## Rails 7.0.7.2 (August 22, 2023) ##

*   No changes.


## Rails 7.0.7.1 (August 22, 2023) ##

*   No changes.


## Rails 7.0.7 (August 09, 2023) ##

*   No changes.


## Rails 7.0.6 (June 29, 2023) ##

*   Fix error Active Job passed class with `permitted?`.

    *Alex Baldwin*


## Rails 7.0.5.1 (June 26, 2023) ##

*   No changes.


## Rails 7.0.5 (May 24, 2023) ##

*   Make delayed job `display_name` failsafe.

    *codez*

*   Don't double log the `job` when using `ActiveRecord::QueryLog`

    Previously if you set `config.active_record.query_log_tags` to an array that included
    `:job`, the job name would get logged twice. This bug has been fixed.

    *Alex Ghiculescu*


## Rails 7.0.4.3 (March 13, 2023) ##

*   No changes.


## Rails 7.0.4.2 (January 24, 2023) ##

*   No changes.


## Rails 7.0.4.1 (January 17, 2023) ##

*   No changes.


## Rails 7.0.4 (September 09, 2022) ##

*   Update `ActiveJob::QueueAdapters::QueAdapter` to remove deprecation warning.

    Remove a deprecation warning introduced in que 1.2 to prepare for changes in
    que 2.0 necessary for Ruby 3 compatibility.

    *Damir Zekic* and *Adis Hasovic*

## Rails 7.0.3.1 (July 12, 2022) ##

*   No changes.


## Rails 7.0.3 (May 09, 2022) ##

*   Add missing `bigdecimal` require in `ActiveJob::Arguments`

    Could cause `uninitialized constant ActiveJob::Arguments::BigDecimal (NameError)`
    when loading Active Job in isolation.

    *Jean Boussier*

## Rails 7.0.2.4 (April 26, 2022) ##

*   No changes.


## Rails 7.0.2.3 (March 08, 2022) ##

*   No changes.


## Rails 7.0.2.2 (February 11, 2022) ##

*   No changes.


## Rails 7.0.2.1 (February 11, 2022) ##

*   No changes.


## Rails 7.0.2 (February 08, 2022) ##

*   No changes.


## Rails 7.0.1 (January 06, 2022) ##

*   Allow testing `discard_on/retry_on ActiveJob::DeserializationError`

    Previously in `perform_enqueued_jobs`, `deserialize_arguments_if_needed`
    was called before calling `perform_now`. When a record no longer exists
    and is serialized using GlobalID this led to raising
    an `ActiveJob::DeserializationError` before reaching `perform_now` call.
    This behaviour makes difficult testing the job `discard_on/retry_on` logic.

    Now `deserialize_arguments_if_needed` call is postponed to when `perform_now`
    is called.

    Example:

    ```ruby
    class UpdateUserJob < ActiveJob::Base
      discard_on ActiveJob::DeserializationError

      def perform(user)
        # ...
      end
    end

    # In the test
    User.destroy_all
    assert_nothing_raised do
      perform_enqueued_jobs only: UpdateUserJob
    end
    ```

    *Jacopo Beschi*


## Rails 7.0.0 (December 15, 2021) ##

*   No changes.


## Rails 7.0.0.rc3 (December 14, 2021) ##

*   No changes.


## Rails 7.0.0.rc2 (December 14, 2021) ##

*   No changes.

## Rails 7.0.0.rc1 (December 06, 2021) ##

*   Remove deprecated `:return_false_on_aborted_enqueue` option.

    *Rafael Mendonça França*

*   Deprecated `Rails.config.active_job.skip_after_callbacks_if_terminated`.

    *Rafael Mendonça França*

*   Removed deprecated behavior that was not halting `after_enqueue`/`after_perform` callbacks when a
    previous callback was halted with `throw :abort`.

    *Rafael Mendonça França*

*   Raise an `SerializationError` in `Serializer::ModuleSerializer`
    if the module name is not present.

    *Veerpal Brar*


## Rails 7.0.0.alpha2 (September 15, 2021) ##

*   No changes.


## Rails 7.0.0.alpha1 (September 15, 2021) ##

*   Allow a job to retry indefinitely

    The `attempts` parameter of the `retry_on` method now accepts the
    symbol reference `:unlimited` in addition to a specific number of retry
    attempts to allow a developer to specify that a job should retry
    forever until it succeeds.

        class MyJob < ActiveJob::Base
          retry_on(AlwaysRetryException, attempts: :unlimited)

          # the actual job code
        end

    *Daniel Morton*

*   Added possibility to check on `:priority` in test helper methods
    `assert_enqueued_with` and `assert_performed_with`.

    *Wojciech Wnętrzak*

*   OpenSSL constants are now used for Digest computations.

    *Dirkjan Bussink*

*   Add a Serializer for the Range class.

    This should allow things like `MyJob.perform_later(range: 1..100)`.

*   Communicate enqueue failures to callers of `perform_later`.

    `perform_later` can now optionally take a block which will execute after
    the adapter attempts to enqueue the job. The block will receive the job
    instance as an argument even if the enqueue was not successful.
    Additionally, `ActiveJob` adapters now have the ability to raise an
    `ActiveJob::EnqueueError` which will be caught and stored in the job
    instance so code attempting to enqueue jobs can inspect any raised
    `EnqueueError` using the block.

        MyJob.perform_later do |job|
          unless job.successfully_enqueued?
            if job.enqueue_error&.message == "Redis was unavailable"
              # invoke some code that will retry the job after a delay
            end
          end
        end

    *Daniel Morton*

*   Don't log rescuable exceptions defined with `rescue_from`.

    *Hu Hailin*

*   Allow `rescue_from` to rescue all exceptions.

    *Adrianna Chang*, *Étienne Barrié*


Please check [6-1-stable](https://github.com/rails/rails/blob/6-1-stable/activejob/CHANGELOG.md) for previous changes.<|MERGE_RESOLUTION|>--- conflicted
+++ resolved
@@ -1,12 +1,11 @@
-<<<<<<< HEAD
 *   Preserve the serialized timezone when deserializing `ActiveSupport::TimeWithZone` arguments.
 
     *Joshua Young*
-=======
+
+
 ## Rails 7.0.8.6 (October 23, 2024) ##
 
 *   No changes.
->>>>>>> bc979c5c
 
 
 ## Rails 7.0.8.5 (October 15, 2024) ##
