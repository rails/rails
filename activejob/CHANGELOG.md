<<<<<<< HEAD
=======
*   `assert_enqueued_with` and `assert_performed_with` can now test jobs
    with relative delay.

    *Vlado Cingel*

*   Fixed serializing `:at` option for `assert_enqueued_with`
    and `assert_performed_with`.
>>>>>>> 52acd1e9


Please check [6-0-stable](https://github.com/rails/rails/blob/6-0-stable/activejob/CHANGELOG.md) for previous changes.<|MERGE_RESOLUTION|>--- conflicted
+++ resolved
@@ -1,13 +1,7 @@
-<<<<<<< HEAD
-=======
 *   `assert_enqueued_with` and `assert_performed_with` can now test jobs
     with relative delay.
 
     *Vlado Cingel*
 
-*   Fixed serializing `:at` option for `assert_enqueued_with`
-    and `assert_performed_with`.
->>>>>>> 52acd1e9
-
 
 Please check [6-0-stable](https://github.com/rails/rails/blob/6-0-stable/activejob/CHANGELOG.md) for previous changes.