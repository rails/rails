<<<<<<< HEAD
*   Avoid crashing in Active Job logger when logging enqueueing errors

    `ActiveJob.perform_all_later` could fail with a `TypeError` when all
    provided jobs failed to be enqueueed.

    *Efstathios Stivaros*
=======
## Rails 8.0.0.1 (December 10, 2024) ##

*   No changes.
>>>>>>> a993c27a


## Rails 8.0.0 (November 07, 2024) ##

*   No changes.


## Rails 8.0.0.rc2 (October 30, 2024) ##

*   No changes.


## Rails 8.0.0.rc1 (October 19, 2024) ##

*   Remove deprecated `config.active_job.use_big_decimal_serializer`.

    *Rafael Mendonça França*


## Rails 8.0.0.beta1 (September 26, 2024) ##

*   Deprecate `sucker_punch` as an adapter option.

    If you're using this adapter, change to `adapter: async` for the same functionality.

    *Dino Maric, zzak*

*   Use `RAILS_MAX_THREADS` in `ActiveJob::AsyncAdapter`. If it is not set, use 5 as default.

    *heka1024*

Please check [7-2-stable](https://github.com/rails/rails/blob/7-2-stable/activejob/CHANGELOG.md) for previous changes.<|MERGE_RESOLUTION|>--- conflicted
+++ resolved
@@ -1,15 +1,14 @@
-<<<<<<< HEAD
 *   Avoid crashing in Active Job logger when logging enqueueing errors
 
     `ActiveJob.perform_all_later` could fail with a `TypeError` when all
     provided jobs failed to be enqueueed.
 
     *Efstathios Stivaros*
-=======
+
+
 ## Rails 8.0.0.1 (December 10, 2024) ##
 
 *   No changes.
->>>>>>> a993c27a
 
 
 ## Rails 8.0.0 (November 07, 2024) ##
