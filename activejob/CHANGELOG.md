<<<<<<< HEAD
*   Avoid crashing in Active Job logger when logging enqueueing errors

    `ActiveJob.perform_all_later` could fail with a `TypeError` when all
    provided jobs failed to be enqueueed.

    *Efstathios Stivaros*
=======
## Rails 7.2.2.2 (August 13, 2025) ##

*   No changes.
>>>>>>> 9204eb52


## Rails 7.2.2.1 (December 10, 2024) ##

*   No changes.


## Rails 7.2.2 (October 30, 2024) ##

*   No changes.


## Rails 7.2.1.2 (October 23, 2024) ##

*   No changes.


## Rails 7.2.1.1 (October 15, 2024) ##

*   No changes.


## Rails 7.2.1 (August 22, 2024) ##

*   No changes.


## Rails 7.2.0 (August 09, 2024) ##

*   All tests now respect the `active_job.queue_adapter` config.

    Previously if you had set `config.active_job.queue_adapter` in your `config/application.rb`
    or `config/environments/test.rb` file, the adapter you selected was previously not used consistently
    across all tests. In some tests your adapter would be used, but other tests would use the `TestAdapter`.

    In Rails 7.2, all tests will respect the `queue_adapter` config if provided. If no config is provided,
    the `TestAdapter` will continue to be used.

    See [#48585](https://github.com/rails/rails/pull/48585) for more details.

    *Alex Ghiculescu*

*   Make Active Job transaction aware when used conjointly with Active Record.

    A common mistake with Active Job is to enqueue jobs from inside a transaction,
    causing them to potentially be picked and ran by another process, before the
    transaction is committed, which may result in various errors.

    ```ruby
    Topic.transaction do
      topic = Topic.create(...)
      NewTopicNotificationJob.perform_later(topic)
    end
    ```

    Now Active Job will automatically defer the enqueuing to after the transaction is committed,
    and drop the job if the transaction is rolled back.

    Various queue implementations can choose to disable this behavior, and users can disable it,
    or force it on a per job basis:

    ```ruby
    class NewTopicNotificationJob < ApplicationJob
      self.enqueue_after_transaction_commit = :never # or `:always` or `:default`
    end
    ```

    *Jean Boussier*, *Cristian Bica*

*   Do not trigger immediate loading of `ActiveJob::Base` when loading `ActiveJob::TestHelper`.

    *Maxime Réty*

*   Preserve the serialized timezone when deserializing `ActiveSupport::TimeWithZone` arguments.

    *Joshua Young*

*   Remove deprecated `:exponentially_longer` value for the `:wait` in `retry_on`.

    *Rafael Mendonça França*

*   Remove deprecated support to set numeric values to `scheduled_at` attribute.

    *Rafael Mendonça França*

*   Deprecate `Rails.application.config.active_job.use_big_decimal_serializer`.

    *Rafael Mendonça França*

*   Remove deprecated primitive serializer for `BigDecimal` arguments.

    *Rafael Mendonça França*

Please check [7-1-stable](https://github.com/rails/rails/blob/7-1-stable/activejob/CHANGELOG.md) for previous changes.<|MERGE_RESOLUTION|>--- conflicted
+++ resolved
@@ -1,15 +1,14 @@
-<<<<<<< HEAD
 *   Avoid crashing in Active Job logger when logging enqueueing errors
 
     `ActiveJob.perform_all_later` could fail with a `TypeError` when all
     provided jobs failed to be enqueueed.
 
     *Efstathios Stivaros*
-=======
+
+
 ## Rails 7.2.2.2 (August 13, 2025) ##
 
 *   No changes.
->>>>>>> 9204eb52
 
 
 ## Rails 7.2.2.1 (December 10, 2024) ##
