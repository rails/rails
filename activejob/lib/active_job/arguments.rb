# frozen_string_literal: true

require "active_support/core_ext/hash"

module ActiveJob
  # Raised when an exception is raised during job arguments deserialization.
  #
  # Wraps the original exception raised as +cause+.
  class DeserializationError < StandardError
    def initialize #:nodoc:
      super("Error while trying to deserialize arguments: #{$!.message}")
      set_backtrace $!.backtrace
    end
  end

  # Raised when an unsupported argument type is set as a job argument. We
  # currently support NilClass, Integer, Float, String, TrueClass, FalseClass,
  # BigDecimal, and objects that can be represented as GlobalIDs (ex: Active Record).
  # Raised if you set the key for a Hash something else than a string or
  # a symbol. Also raised when trying to serialize an object which can't be
  # identified with a Global ID - such as an unpersisted Active Record model.
  class SerializationError < ArgumentError; end

  module Arguments
    extend self
    # :nodoc:
    TYPE_WHITELIST = [ NilClass, String, Integer, Float, BigDecimal, TrueClass, FalseClass ]

    # Serializes a set of arguments. Whitelisted types are returned
    # as-is. Arrays/Hashes are serialized element by element.
    # All other types are serialized using GlobalID.
    def serialize(arguments)
      arguments.map { |argument| serialize_argument(argument) }
    end

    # Deserializes a set of arguments. Whitelisted types are returned
    # as-is. Arrays/Hashes are deserialized element by element.
    # All other types are deserialized using GlobalID.
    def deserialize(arguments)
      arguments.map { |argument| deserialize_argument(argument) }
    rescue
      raise DeserializationError
    end

    private

      # :nodoc:
      GLOBALID_KEY = "_aj_globalid"
      # :nodoc:
      SYMBOL_KEYS_KEY = "_aj_symbol_keys"
      # :nodoc:
<<<<<<< HEAD
      WITH_INDIFFERENT_ACCESS_KEY = "_aj_hash_with_indifferent_access"
      private_constant :GLOBALID_KEY, :SYMBOL_KEYS_KEY, :WITH_INDIFFERENT_ACCESS_KEY
=======
      WITH_INDIFFERENT_ACCESS_KEY = "_aj_hash_with_indifferent_access".freeze
      # :nodoc:
      OBJECT_SERIALIZER_KEY = "_aj_serialized"

      # :nodoc:
      RESERVED_KEYS = [
        GLOBALID_KEY, GLOBALID_KEY.to_sym,
        SYMBOL_KEYS_KEY, SYMBOL_KEYS_KEY.to_sym,
        OBJECT_SERIALIZER_KEY, OBJECT_SERIALIZER_KEY.to_sym,
        WITH_INDIFFERENT_ACCESS_KEY, WITH_INDIFFERENT_ACCESS_KEY.to_sym,
      ]
      private_constant :RESERVED_KEYS
>>>>>>> 07ed1c5c

      def serialize_argument(argument)
        case argument
        when *TYPE_WHITELIST
          argument
        when GlobalID::Identification
          convert_to_global_id_hash(argument)
        when Array
          argument.map { |arg| serialize_argument(arg) }
        when ActiveSupport::HashWithIndifferentAccess
          result = serialize_hash(argument)
          result[WITH_INDIFFERENT_ACCESS_KEY] = serialize_argument(true)
          result
        when Hash
          symbol_keys = argument.each_key.grep(Symbol).map(&:to_s)
          result = serialize_hash(argument)
          result[SYMBOL_KEYS_KEY] = symbol_keys
          result
        else
          Serializers.serialize(argument)
        end
      end

      def deserialize_argument(argument)
        case argument
        when String
          GlobalID::Locator.locate(argument) || argument
        when *TYPE_WHITELIST
          argument
        when Array
          argument.map { |arg| deserialize_argument(arg) }
        when Hash
          if serialized_global_id?(argument)
            deserialize_global_id argument
          elsif custom_serialized?(argument)
            Serializers.deserialize(argument)
          else
            deserialize_hash(argument)
          end
        else
          raise ArgumentError, "Can only deserialize primitive arguments: #{argument.inspect}"
        end
      end

      def serialized_global_id?(hash)
        hash.size == 1 && hash.include?(GLOBALID_KEY)
      end

      def deserialize_global_id(hash)
        GlobalID::Locator.locate hash[GLOBALID_KEY]
      end

      def custom_serialized?(hash)
        hash.key?(OBJECT_SERIALIZER_KEY)
      end

      def serialize_hash(argument)
        argument.each_with_object({}) do |(key, value), hash|
          hash[serialize_hash_key(key)] = serialize_argument(value)
        end
      end

      def deserialize_hash(serialized_hash)
        result = serialized_hash.transform_values { |v| deserialize_argument(v) }
        if result.delete(WITH_INDIFFERENT_ACCESS_KEY)
          result = result.with_indifferent_access
        elsif symbol_keys = result.delete(SYMBOL_KEYS_KEY)
          result = transform_symbol_keys(result, symbol_keys)
        end
        result
      end

      def serialize_hash_key(key)
        case key
        when *RESERVED_KEYS
          raise SerializationError.new("Can't serialize a Hash with reserved key #{key.inspect}")
        when String, Symbol
          key.to_s
        else
          raise SerializationError.new("Only string and symbol hash keys may be serialized as job arguments, but #{key.inspect} is a #{key.class}")
        end
      end

      def transform_symbol_keys(hash, symbol_keys)
        hash.transform_keys do |key|
          if symbol_keys.include?(key)
            key.to_sym
          else
            key
          end
        end
      end

      def convert_to_global_id_hash(argument)
        { GLOBALID_KEY => argument.to_global_id.to_s }
      rescue URI::GID::MissingModelIdError
        raise SerializationError, "Unable to serialize #{argument.class} " \
          "without an id. (Maybe you forgot to call save?)"
      end
  end
end<|MERGE_RESOLUTION|>--- conflicted
+++ resolved
@@ -49,11 +49,7 @@
       # :nodoc:
       SYMBOL_KEYS_KEY = "_aj_symbol_keys"
       # :nodoc:
-<<<<<<< HEAD
       WITH_INDIFFERENT_ACCESS_KEY = "_aj_hash_with_indifferent_access"
-      private_constant :GLOBALID_KEY, :SYMBOL_KEYS_KEY, :WITH_INDIFFERENT_ACCESS_KEY
-=======
-      WITH_INDIFFERENT_ACCESS_KEY = "_aj_hash_with_indifferent_access".freeze
       # :nodoc:
       OBJECT_SERIALIZER_KEY = "_aj_serialized"
 
@@ -65,7 +61,6 @@
         WITH_INDIFFERENT_ACCESS_KEY, WITH_INDIFFERENT_ACCESS_KEY.to_sym,
       ]
       private_constant :RESERVED_KEYS
->>>>>>> 07ed1c5c
 
       def serialize_argument(argument)
         case argument
