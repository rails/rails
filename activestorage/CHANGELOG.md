*   Saving attachment(s) to a record returns the blob/blobs object

    Previously, saving attachments did not return the blob/blobs that
    were attached. Now, saving attachments to a record with `#attach`
    method returns the blob or array of blobs that were attached to
    the record. If it fails to save the attachment(s), then it returns
    `false`.

    *Ghouse Mohamed*

*   Don't stream responses in redirect mode

    Previously, both redirect mode and proxy mode streamed their
    responses which caused a new thread to be created, and could end
    up leaking connections in the connection pool. But since redirect
    mode doesn't actually send any data, it doesn't need to be
    streamed.

    *Luke Lau*

<<<<<<< HEAD
*   Invalid default content types are deprecated

    Blobs created with content_type `image/jpg`, `image/pjpeg`, `image/bmp`, `text/javascript` will now produce
    a deprecation warning, since these are not valid content types.

    These content types will be removed from the defaults in Rails 7.1.

    You can set `config.active_storage.silence_invalid_content_types_warning = true` to dismiss the warning.

    *Alex Ghiculescu*

## Rails 7.0.0.alpha2 (September 15, 2021) ##

*   No changes.


## Rails 7.0.0.alpha1 (September 15, 2021) ##

*   Emit Active Support instrumentation events from Active Storage analyzers.

    Fixes #42930

    *Shouichi Kamiya*

*   Add support for byte range requests

    *Tom Prats*

*   Attachments can be deleted after their association is no longer defined.

    Fixes #42514

    *Don Sisco*

*   Make `vips` the default variant processor for new apps.

    See the upgrade guide for instructions on converting from `mini_magick` to `vips`. `mini_magick` is
    not deprecated, existing apps can keep using it.

    *Breno Gazzola*

*   Deprecate `ActiveStorage::Current.host` in favor of `ActiveStorage::Current.url_options` which accepts
    a host, protocol and port.

    *Santiago Bartesaghi*

*   Allow using [IAM](https://cloud.google.com/storage/docs/access-control/signed-urls) when signing URLs with GCS.

    ```yaml
    gcs:
      service: GCS
      ...
      iam: true
    ```

    *RRethy*

*   OpenSSL constants are now used for Digest computations.

    *Dirkjan Bussink*

*   Deprecate `config.active_storage.replace_on_assign_to_many`. Future versions of Rails
    will behave the same way as when the config is set to `true`.

    *Santiago Bartesaghi*

*   Remove deprecated methods: `build_after_upload`, `create_after_upload!` in favor of `create_and_upload!`,
    and `service_url` in favor of `url`.

    *Santiago Bartesaghi*

*   Add support of `strict_loading_by_default` to `ActiveStorage::Representations` controllers.

    *Anton Topchii*, *Andrew White*

*   Allow to detach an attachment when record is not persisted.

    *Jacopo Beschi*

*   Use libvips instead of ImageMagick to analyze images when `active_storage.variant_processor = vips`.

    *Breno Gazzola*

*   Add metadata value for presence of video channel in video blobs.

    The `metadata` attribute of video blobs has a new boolean key named `video` that is set to
    `true` if the file has an video channel and `false` if it doesn't.

    *Breno Gazzola*

*   Deprecate usage of `purge` and `purge_later` from the association extension.

    *Jacopo Beschi*

*   Passing extra parameters in `ActiveStorage::Blob#url` to S3 Client.

    This allows calls of `ActiveStorage::Blob#url` to have more interaction with
    the S3 Presigner, enabling, amongst other options, custom S3 domain URL
    Generation.

    ```ruby
    blob = ActiveStorage::Blob.last

    blob.url # => https://<bucket-name>.s3.<region>.amazonaws.com/<key>
    blob.url(virtual_host: true) # => # => https://<bucket-name>/<key>
    ```

    *josegomezr*

*   Allow setting a `Cache-Control` on files uploaded to GCS.

    ```yaml
    gcs:
      service: GCS
      ...
      cache_control: "public, max-age=3600"
    ```

    *maleblond*

*   The parameters sent to `ffmpeg` for generating a video preview image are now
    configurable under `config.active_storage.video_preview_arguments`.

    *Brendon Muir*

*   The ActiveStorage video previewer will now use scene change detection to generate
    better preview images (rather than the previous default of using the first frame
    of the video). This change requires FFmpeg v3.4+.

    *Jonathan Hefner*

*   Add support for ActiveStorage expiring URLs.

    ```ruby
    rails_blob_path(user.avatar, disposition: "attachment", expires_in: 30.minutes)

    <%= image_tag rails_blob_path(user.avatar.variant(resize: "100x100"), expires_in: 30.minutes) %>
    ```

    If you want to set default expiration time for ActiveStorage URLs throughout your application, set `config.active_storage.urls_expire_in`.

    *aki77*

*   Allow to purge an attachment when record is not persisted for `has_many_attached`.

    *Jacopo Beschi*

*   Add `with_all_variant_records` method to eager load all variant records on an attachment at once.
    `with_attached_image` scope now eager loads variant records if using variant tracking.

    *Alex Ghiculescu*

*   Add metadata value for presence of audio channel in video blobs.

    The `metadata` attribute of video blobs has a new boolean key named `audio` that is set to
    `true` if the file has an audio channel and `false` if it doesn't.

    *Breno Gazzola*

*   Adds analyzer for audio files.

    *Breno Gazzola*

*   Respect Active Record's primary_key_type in Active Storage migrations.

    *fatkodima*

*   Allow `expires_in` for ActiveStorage signed ids.

    *aki77*

*   Allow to purge an attachment when record is not persisted for `has_one_attached`.

    *Jacopo Beschi*

*   Add a load hook called `active_storage_variant_record` (providing `ActiveStorage::VariantRecord`)
    to allow for overriding aspects of the `ActiveStorage::VariantRecord` class. This makes
    `ActiveStorage::VariantRecord` consistent with `ActiveStorage::Blob` and `ActiveStorage::Attachment`
    that already have load hooks.

    *Brendon Muir*

*   `ActiveStorage::PreviewError` is raised when a previewer is unable to generate a preview image.

    *Alex Robbin*

*   Add `ActiveStorage::Streaming` module that can be included in a controller to get access to `#send_blob_stream`,
    which wraps the new `ActionController::Base#send_stream` method to stream a blob from cloud storage:

    ```ruby
    class MyPublicBlobsController < ApplicationController
      include ActiveStorage::SetBlob, ActiveStorage::Streaming

      def show
        http_cache_forever(public: true) do
          send_blob_stream @blob, disposition: params[:disposition]
        end
      end
    end
    ```

    *DHH*

*   Add ability to use pre-defined variants.

    ```ruby
    class User < ActiveRecord::Base
      has_one_attached :avatar do |attachable|
        attachable.variant :thumb, resize: "100x100"
        attachable.variant :medium, resize: "300x300", monochrome: true
      end
    end

    class Gallery < ActiveRecord::Base
      has_many_attached :photos do |attachable|
        attachable.variant :thumb, resize: "100x100"
        attachable.variant :medium, resize: "300x300", monochrome: true
      end
    end

    <%= image_tag user.avatar.variant(:thumb) %>
    ```

    *fatkodima*

*   After setting `config.active_storage.resolve_model_to_route = :rails_storage_proxy`
    `rails_blob_path` and `rails_representation_path` will generate proxy URLs by default.

    *Ali Ismayilov*

*   Declare `ActiveStorage::FixtureSet` and `ActiveStorage::FixtureSet.blob` to
    improve fixture integration.

    *Sean Doyle*


Please check [6-1-stable](https://github.com/rails/rails/blob/6-1-stable/activestorage/CHANGELOG.md) for previous changes.


*   Add ability to customize the Blob#key per Model and attribute basis. Active Storage will save the Blob's attachment on the specified service at the configured key. You can also _interpolate_ values in it automatically with configurable procs.

    ```ruby
    # app/models/user.rb
    has_one_attached :avatar,
                     key: ':tenant/users/:record_id/avatar/:blob_checksum'

    # with the following configuration
    config.active_storage.key_interpolation_procs = {
      tenant:        ->(record, blob) { Apartment::Tenant.current.parameterize },
      record_id:     ->(record, blob) { record.id },
      blob_checksum: ->(record, blob) { blob.checksum }
    }
    ```

    *František Rokůsek*
=======
Please check [7-0-stable](https://github.com/rails/rails/blob/7-0-stable/activestorage/CHANGELOG.md) for previous changes.
>>>>>>> 1cf3fde2
<|MERGE_RESOLUTION|>--- conflicted
+++ resolved
@@ -18,262 +18,4 @@
 
     *Luke Lau*
 
-<<<<<<< HEAD
-*   Invalid default content types are deprecated
-
-    Blobs created with content_type `image/jpg`, `image/pjpeg`, `image/bmp`, `text/javascript` will now produce
-    a deprecation warning, since these are not valid content types.
-
-    These content types will be removed from the defaults in Rails 7.1.
-
-    You can set `config.active_storage.silence_invalid_content_types_warning = true` to dismiss the warning.
-
-    *Alex Ghiculescu*
-
-## Rails 7.0.0.alpha2 (September 15, 2021) ##
-
-*   No changes.
-
-
-## Rails 7.0.0.alpha1 (September 15, 2021) ##
-
-*   Emit Active Support instrumentation events from Active Storage analyzers.
-
-    Fixes #42930
-
-    *Shouichi Kamiya*
-
-*   Add support for byte range requests
-
-    *Tom Prats*
-
-*   Attachments can be deleted after their association is no longer defined.
-
-    Fixes #42514
-
-    *Don Sisco*
-
-*   Make `vips` the default variant processor for new apps.
-
-    See the upgrade guide for instructions on converting from `mini_magick` to `vips`. `mini_magick` is
-    not deprecated, existing apps can keep using it.
-
-    *Breno Gazzola*
-
-*   Deprecate `ActiveStorage::Current.host` in favor of `ActiveStorage::Current.url_options` which accepts
-    a host, protocol and port.
-
-    *Santiago Bartesaghi*
-
-*   Allow using [IAM](https://cloud.google.com/storage/docs/access-control/signed-urls) when signing URLs with GCS.
-
-    ```yaml
-    gcs:
-      service: GCS
-      ...
-      iam: true
-    ```
-
-    *RRethy*
-
-*   OpenSSL constants are now used for Digest computations.
-
-    *Dirkjan Bussink*
-
-*   Deprecate `config.active_storage.replace_on_assign_to_many`. Future versions of Rails
-    will behave the same way as when the config is set to `true`.
-
-    *Santiago Bartesaghi*
-
-*   Remove deprecated methods: `build_after_upload`, `create_after_upload!` in favor of `create_and_upload!`,
-    and `service_url` in favor of `url`.
-
-    *Santiago Bartesaghi*
-
-*   Add support of `strict_loading_by_default` to `ActiveStorage::Representations` controllers.
-
-    *Anton Topchii*, *Andrew White*
-
-*   Allow to detach an attachment when record is not persisted.
-
-    *Jacopo Beschi*
-
-*   Use libvips instead of ImageMagick to analyze images when `active_storage.variant_processor = vips`.
-
-    *Breno Gazzola*
-
-*   Add metadata value for presence of video channel in video blobs.
-
-    The `metadata` attribute of video blobs has a new boolean key named `video` that is set to
-    `true` if the file has an video channel and `false` if it doesn't.
-
-    *Breno Gazzola*
-
-*   Deprecate usage of `purge` and `purge_later` from the association extension.
-
-    *Jacopo Beschi*
-
-*   Passing extra parameters in `ActiveStorage::Blob#url` to S3 Client.
-
-    This allows calls of `ActiveStorage::Blob#url` to have more interaction with
-    the S3 Presigner, enabling, amongst other options, custom S3 domain URL
-    Generation.
-
-    ```ruby
-    blob = ActiveStorage::Blob.last
-
-    blob.url # => https://<bucket-name>.s3.<region>.amazonaws.com/<key>
-    blob.url(virtual_host: true) # => # => https://<bucket-name>/<key>
-    ```
-
-    *josegomezr*
-
-*   Allow setting a `Cache-Control` on files uploaded to GCS.
-
-    ```yaml
-    gcs:
-      service: GCS
-      ...
-      cache_control: "public, max-age=3600"
-    ```
-
-    *maleblond*
-
-*   The parameters sent to `ffmpeg` for generating a video preview image are now
-    configurable under `config.active_storage.video_preview_arguments`.
-
-    *Brendon Muir*
-
-*   The ActiveStorage video previewer will now use scene change detection to generate
-    better preview images (rather than the previous default of using the first frame
-    of the video). This change requires FFmpeg v3.4+.
-
-    *Jonathan Hefner*
-
-*   Add support for ActiveStorage expiring URLs.
-
-    ```ruby
-    rails_blob_path(user.avatar, disposition: "attachment", expires_in: 30.minutes)
-
-    <%= image_tag rails_blob_path(user.avatar.variant(resize: "100x100"), expires_in: 30.minutes) %>
-    ```
-
-    If you want to set default expiration time for ActiveStorage URLs throughout your application, set `config.active_storage.urls_expire_in`.
-
-    *aki77*
-
-*   Allow to purge an attachment when record is not persisted for `has_many_attached`.
-
-    *Jacopo Beschi*
-
-*   Add `with_all_variant_records` method to eager load all variant records on an attachment at once.
-    `with_attached_image` scope now eager loads variant records if using variant tracking.
-
-    *Alex Ghiculescu*
-
-*   Add metadata value for presence of audio channel in video blobs.
-
-    The `metadata` attribute of video blobs has a new boolean key named `audio` that is set to
-    `true` if the file has an audio channel and `false` if it doesn't.
-
-    *Breno Gazzola*
-
-*   Adds analyzer for audio files.
-
-    *Breno Gazzola*
-
-*   Respect Active Record's primary_key_type in Active Storage migrations.
-
-    *fatkodima*
-
-*   Allow `expires_in` for ActiveStorage signed ids.
-
-    *aki77*
-
-*   Allow to purge an attachment when record is not persisted for `has_one_attached`.
-
-    *Jacopo Beschi*
-
-*   Add a load hook called `active_storage_variant_record` (providing `ActiveStorage::VariantRecord`)
-    to allow for overriding aspects of the `ActiveStorage::VariantRecord` class. This makes
-    `ActiveStorage::VariantRecord` consistent with `ActiveStorage::Blob` and `ActiveStorage::Attachment`
-    that already have load hooks.
-
-    *Brendon Muir*
-
-*   `ActiveStorage::PreviewError` is raised when a previewer is unable to generate a preview image.
-
-    *Alex Robbin*
-
-*   Add `ActiveStorage::Streaming` module that can be included in a controller to get access to `#send_blob_stream`,
-    which wraps the new `ActionController::Base#send_stream` method to stream a blob from cloud storage:
-
-    ```ruby
-    class MyPublicBlobsController < ApplicationController
-      include ActiveStorage::SetBlob, ActiveStorage::Streaming
-
-      def show
-        http_cache_forever(public: true) do
-          send_blob_stream @blob, disposition: params[:disposition]
-        end
-      end
-    end
-    ```
-
-    *DHH*
-
-*   Add ability to use pre-defined variants.
-
-    ```ruby
-    class User < ActiveRecord::Base
-      has_one_attached :avatar do |attachable|
-        attachable.variant :thumb, resize: "100x100"
-        attachable.variant :medium, resize: "300x300", monochrome: true
-      end
-    end
-
-    class Gallery < ActiveRecord::Base
-      has_many_attached :photos do |attachable|
-        attachable.variant :thumb, resize: "100x100"
-        attachable.variant :medium, resize: "300x300", monochrome: true
-      end
-    end
-
-    <%= image_tag user.avatar.variant(:thumb) %>
-    ```
-
-    *fatkodima*
-
-*   After setting `config.active_storage.resolve_model_to_route = :rails_storage_proxy`
-    `rails_blob_path` and `rails_representation_path` will generate proxy URLs by default.
-
-    *Ali Ismayilov*
-
-*   Declare `ActiveStorage::FixtureSet` and `ActiveStorage::FixtureSet.blob` to
-    improve fixture integration.
-
-    *Sean Doyle*
-
-
-Please check [6-1-stable](https://github.com/rails/rails/blob/6-1-stable/activestorage/CHANGELOG.md) for previous changes.
-
-
-*   Add ability to customize the Blob#key per Model and attribute basis. Active Storage will save the Blob's attachment on the specified service at the configured key. You can also _interpolate_ values in it automatically with configurable procs.
-
-    ```ruby
-    # app/models/user.rb
-    has_one_attached :avatar,
-                     key: ':tenant/users/:record_id/avatar/:blob_checksum'
-
-    # with the following configuration
-    config.active_storage.key_interpolation_procs = {
-      tenant:        ->(record, blob) { Apartment::Tenant.current.parameterize },
-      record_id:     ->(record, blob) { record.id },
-      blob_checksum: ->(record, blob) { blob.checksum }
-    }
-    ```
-
-    *František Rokůsek*
-=======
-Please check [7-0-stable](https://github.com/rails/rails/blob/7-0-stable/activestorage/CHANGELOG.md) for previous changes.
->>>>>>> 1cf3fde2
+Please check [7-0-stable](https://github.com/rails/rails/blob/7-0-stable/activestorage/CHANGELOG.md) for previous changes.