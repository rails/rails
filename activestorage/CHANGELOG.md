<<<<<<< HEAD
*   Add `:storage_sas_token` and `:storage_blob_host` options to `AzureStorage` service.

    Valid sets of options include:
      *   Storage account name and key: `:storage_account_name` and `:storage_access_key` required
      *   Storage account name and SAS token: `:storage_account_name` and `:storage_sas_token` required
      *   Blob host and SAS token: `:storage_blob_host` and `:storage_sas_token` required. Blob host needs to be a service endpoint. It's up to user to ensure the SAS token is suitable for the service

    Adds support for more use cases already supported in the `azure_storage_blob` gem.

    *TheMasterCado*
=======
*   Add ability to use pre-defined variants.

    ```ruby
    class User < ActiveRecord::Base
      has_one_attached :avatar do |attachable|
        attachable.variant :thumb, resize: "100x100"
        attachable.variant :medium, resize: "300x300", monochrome: true
      end
    end

    class Gallery < ActiveRecord::Base
      has_many_attached :photos do |attachable|
        attachable.variant :thumb, resize: "100x100"
        attachable.variant :medium, resize: "300x300", monochrome: true
      end
    end

    <%= image_tag user.avatar.variant(:thumb) %>
    ```

    *fatkodima*

*   After setting `config.active_storage.resolve_model_to_route = :rails_storage_proxy`
    `rails_blob_path` and `rails_representation_path` will generate proxy URLs by default.

    *Ali Ismayilov*

*   Declare `ActiveStorage::FixtureSet` and `ActiveStorage::FixtureSet.blob` to
    improve fixture integration

    *Sean Doyle*
>>>>>>> c8acff84

Please check [6-1-stable](https://github.com/rails/rails/blob/6-1-stable/activestorage/CHANGELOG.md) for previous changes.<|MERGE_RESOLUTION|>--- conflicted
+++ resolved
@@ -1,15 +1,3 @@
-<<<<<<< HEAD
-*   Add `:storage_sas_token` and `:storage_blob_host` options to `AzureStorage` service.
-
-    Valid sets of options include:
-      *   Storage account name and key: `:storage_account_name` and `:storage_access_key` required
-      *   Storage account name and SAS token: `:storage_account_name` and `:storage_sas_token` required
-      *   Blob host and SAS token: `:storage_blob_host` and `:storage_sas_token` required. Blob host needs to be a service endpoint. It's up to user to ensure the SAS token is suitable for the service
-
-    Adds support for more use cases already supported in the `azure_storage_blob` gem.
-
-    *TheMasterCado*
-=======
 *   Add ability to use pre-defined variants.
 
     ```ruby
@@ -41,6 +29,16 @@
     improve fixture integration
 
     *Sean Doyle*
->>>>>>> c8acff84
+    
+*   Add `:storage_sas_token` and `:storage_blob_host` options to `AzureStorage` service.
+
+    Valid sets of options include:
+      *   Storage account name and key: `:storage_account_name` and `:storage_access_key` required
+      *   Storage account name and SAS token: `:storage_account_name` and `:storage_sas_token` required
+      *   Blob host and SAS token: `:storage_blob_host` and `:storage_sas_token` required. Blob host needs to be a service endpoint. It's up to user to ensure the SAS token is suitable for the service
+
+    Adds support for more use cases already supported in the `azure_storage_blob` gem.
+
+    *TheMasterCado*
 
 Please check [6-1-stable](https://github.com/rails/rails/blob/6-1-stable/activestorage/CHANGELOG.md) for previous changes.