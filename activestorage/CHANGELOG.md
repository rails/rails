--- conflicted
+++ resolved
@@ -1,14 +1,13 @@
-<<<<<<< HEAD
 *   Attachments can be deleted after their association is no longer defined.
 
     Fixes #42514
 
     *Don Sisco*
-=======
+
+
 ## Rails 6.1.4.4 (December 15, 2021) ##
 
 *   No changes.
->>>>>>> 87d4d0f4
 
 
 ## Rails 6.1.4.3 (December 14, 2021) ##
