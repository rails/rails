<<<<<<< HEAD
*   Declare `ActiveStorage::FixtureSet` and `ActiveStorage::FixtureSet.blob` to
    improve fixture integration

=======
*   Add ability to use pre-defined variants.

    ```ruby
    class User < ActiveRecord::Base
      has_one_attached :avatar do |attachable|
        attachable.variant :thumb, resize: "100x100"
        attachable.variant :medium, resize: "300x300", monochrome: true
      end
    end

    class Gallery < ActiveRecord::Base
      has_many_attached :photos do |attachable|
        attachable.variant :thumb, resize: "100x100"
        attachable.variant :medium, resize: "300x300", monochrome: true
      end
    end

    <%= image_tag user.avatar.variant(:thumb) %>
    ```

    *fatkodima*

*   After setting `config.active_storage.resolve_model_to_route = :rails_storage_proxy`
    `rails_blob_path` and `rails_representation_path` will generate proxy URLs by default.

    *Ali Ismayilov*

*   Declare `ActiveStorage::FixtureSet` and `ActiveStorage::FixtureSet.blob` to
    improve fixture integration

>>>>>>> 9c70d24e
    *Sean Doyle*

Please check [6-1-stable](https://github.com/rails/rails/blob/6-1-stable/activestorage/CHANGELOG.md) for previous changes.<|MERGE_RESOLUTION|>--- conflicted
+++ resolved
@@ -1,8 +1,3 @@
-<<<<<<< HEAD
-*   Declare `ActiveStorage::FixtureSet` and `ActiveStorage::FixtureSet.blob` to
-    improve fixture integration
-
-=======
 *   Add ability to use pre-defined variants.
 
     ```ruby
@@ -33,7 +28,6 @@
 *   Declare `ActiveStorage::FixtureSet` and `ActiveStorage::FixtureSet.blob` to
     improve fixture integration
 
->>>>>>> 9c70d24e
     *Sean Doyle*
 
 Please check [6-1-stable](https://github.com/rails/rails/blob/6-1-stable/activestorage/CHANGELOG.md) for previous changes.