--- conflicted
+++ resolved
@@ -1,4 +1,3 @@
-<<<<<<< HEAD
 *   Fix `ActiveStorage::Representations::ProxyController` not returning the proper
     preview image variant for previewable files.
 
@@ -25,7 +24,7 @@
     attachment variants were not eagerly loaded.
 
     *Russell Porter*
-=======
+
 ## Rails 7.0.8.1 (February 21, 2024) ##
 
 *   Disables the session in `ActiveStorage::Blobs::ProxyController`
@@ -35,7 +34,6 @@
     Fixes #44136
 
     *Bruno Prieto*
->>>>>>> 506462ab
 
 ## Rails 7.0.8 (September 09, 2023) ##
 
