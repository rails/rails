--- conflicted
+++ resolved
@@ -65,19 +65,13 @@
     end
   end
 
-<<<<<<< HEAD
   # Returns a combination key of the blob and the variation that together identifies a specific variant.
   def key
     "variants/#{image.key}/#{Digest::SHA256.hexdigest(variation.key)}"
   end
 
-  def url(delivery_method = ActiveStorage.default_delivery_method)
-    ActiveStorage.delivery_methods.fetch(delivery_method).representation_url(self)
-  end
-=======
   alias_method :service_url, :url
   deprecate service_url: :url
->>>>>>> 538424a5
 
   private
     def processed?
