# frozen_string_literal: true

require "test_helper"
require "database/setup"

class ActiveStorage::TransformJobTest < ActiveJob::TestCase
  setup { @blob = create_file_blob }

  test "creates variant" do
    transformations = { resize_to_limit: [100, 100] }

    assert_changes -> { @blob.variant(transformations).send(:processed?) }, from: false, to: true do
      perform_enqueued_jobs do
        ActiveStorage::TransformJob.perform_later @blob, transformations
      end
    end
  end

  test "creates variant for previewable file" do
    @blob = create_file_blob(filename: "report.pdf", content_type: "application/pdf")
    transformations = { resize_to_limit: [100, 100] }

    assert_changes -> { @blob.preview(transformations).send(:processed?) }, from: false, to: true do
      perform_enqueued_jobs do
        ActiveStorage::TransformJob.perform_later @blob, transformations
      end
      @blob.reload
    end

    assert @blob.preview(transformations).image.variant(transformations).send(:processed?)
  end

  test "creates variant when untracked" do
    @was_tracking, ActiveStorage.track_variants = ActiveStorage.track_variants, false
    transformations = { resize_to_limit: [100, 100] }

    begin
      assert_changes -> { @blob.variant(transformations).send(:processed?) }, from: false, to: true do
        perform_enqueued_jobs do
          ActiveStorage::TransformJob.perform_later @blob, transformations
        end
      end
    ensure
      ActiveStorage.track_variants = @was_tracking
    end
  end
<<<<<<< HEAD
=======

  test "ignores unrepresentable blob" do
    unrepresentable_blob = create_blob(content_type: "text/plain")
    transformations = { resize_to_limit: [100, 100] }

    perform_enqueued_jobs do
      assert_nothing_raised do
        ActiveStorage::TransformJob.perform_later unrepresentable_blob, transformations
      end
    end
  end

  test "null transformer returns original file" do
    @was_transformer = ActiveStorage.variant_transformer
    ActiveStorage.variant_transformer = ActiveStorage::Transformers::NullTransformer

    transformations = { resize_to_limit: [100, 100] }
    assert_changes -> { @blob.variant(transformations).send(:processed?) }, from: false, to: true do
      perform_enqueued_jobs do
        ActiveStorage::TransformJob.perform_later @blob, transformations
      end
    end

    original = @blob.download
    result   = @blob.variant(transformations).processed.download
    assert_equal original, result
  ensure
    ActiveStorage.variant_transformer = @was_transformer
  end
>>>>>>> 07db688e
end<|MERGE_RESOLUTION|>--- conflicted
+++ resolved
@@ -44,19 +44,6 @@
       ActiveStorage.track_variants = @was_tracking
     end
   end
-<<<<<<< HEAD
-=======
-
-  test "ignores unrepresentable blob" do
-    unrepresentable_blob = create_blob(content_type: "text/plain")
-    transformations = { resize_to_limit: [100, 100] }
-
-    perform_enqueued_jobs do
-      assert_nothing_raised do
-        ActiveStorage::TransformJob.perform_later unrepresentable_blob, transformations
-      end
-    end
-  end
 
   test "null transformer returns original file" do
     @was_transformer = ActiveStorage.variant_transformer
@@ -75,5 +62,4 @@
   ensure
     ActiveStorage.variant_transformer = @was_transformer
   end
->>>>>>> 07db688e
 end