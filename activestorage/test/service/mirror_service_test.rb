--- conflicted
+++ resolved
@@ -59,13 +59,8 @@
     def upload(data, to:)
       SecureRandom.base58(24).tap do |key|
         io = StringIO.new(data).tap(&:read)
-<<<<<<< HEAD
         to.upload key, io, checksum: Digest::MD5.base64digest(data)
-        assert io.eof?
-=======
-        @service.upload key, io, checksum: Digest::MD5.base64digest(data)
         assert_predicate io, :eof?
->>>>>>> c392af36
       end
     end
 end