--- conflicted
+++ resolved
@@ -245,13 +245,6 @@
     end
   end
 
-<<<<<<< HEAD
-  test "change delivery on instance" do
-    blob = create_file_blob filename: "racecar.jpg"
-
-    assert_equal blob.url(:redirect), Rails.application.routes.url_helpers.route_for(:rails_service_blob, blob.signed_id, blob.filename, only_path: true)
-    assert_equal blob.url(:proxy), Rails.application.routes.url_helpers.route_for(:rails_blob_proxy, blob.signed_id, blob.filename, only_path: true)
-=======
   test "uses service from blob when provided" do
     with_service("mirror") do
       blob = create_blob(filename: "funky.jpg", service_name: :local)
@@ -265,7 +258,13 @@
 
     assert_not blob.valid?
     assert_equal ["is invalid"], blob.errors[:service_name]
->>>>>>> 698e9ce0
+  end
+
+  test "change delivery on instance" do
+    blob = create_file_blob filename: "racecar.jpg"
+
+    assert_equal blob.url(:redirect), Rails.application.routes.url_helpers.route_for(:rails_service_blob, blob.signed_id, blob.filename, only_path: true)
+    assert_equal blob.url(:proxy), Rails.application.routes.url_helpers.route_for(:rails_blob_proxy, blob.signed_id, blob.filename, only_path: true)
   end
 
   private
