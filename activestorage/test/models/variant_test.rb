--- conflicted
+++ resolved
@@ -197,24 +197,23 @@
     ActiveStorage.variant_processor = :mini_magick
   end
 
-<<<<<<< HEAD
+  test "passes content_type on upload" do
+    blob = create_file_blob(filename: "racecar.jpg", content_type: "image/jpeg")
+
+    mock_upload = lambda do |_, _, options = {}|
+      assert_equal options[:content_type], "image/jpeg"
+    end
+
+    blob.service.stub(:upload, mock_upload) do
+      blob.variant(resize: "100x100").processed
+    end
+  end
+
   test "change delivery on instance" do
     blob = create_file_blob filename: "racecar.jpg"
     variant = blob.variant(resize: "100x100").processed
 
     assert_equal variant.url(:redirect), Rails.application.routes.url_helpers.route_for(:rails_blob_representation, blob.signed_id, variant.variation.key, blob.filename, only_path: true)
     assert_equal variant.url(:proxy), Rails.application.routes.url_helpers.route_for(:rails_blob_representation_proxy, blob.signed_id, variant.variation.key, blob.filename, only_path: true)
-=======
-  test "passes content_type on upload" do
-    blob = create_file_blob(filename: "racecar.jpg", content_type: "image/jpeg")
-
-    mock_upload = lambda do |_, _, options = {}|
-      assert_equal options[:content_type], "image/jpeg"
-    end
-
-    blob.service.stub(:upload, mock_upload) do
-      blob.variant(resize: "100x100").processed
-    end
->>>>>>> 698e9ce0
   end
 end