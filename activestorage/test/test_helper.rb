--- conflicted
+++ resolved
@@ -120,12 +120,8 @@
   validates :name, presence: true
 
   has_one_attached :avatar
-<<<<<<< HEAD
-  has_one_attached :cover_photo, dependent: false
+  has_one_attached :cover_photo, dependent: false, service: :local
   has_one_attached :proxied_image, delivery_method: :proxy
-=======
-  has_one_attached :cover_photo, dependent: false, service: :local
->>>>>>> 698e9ce0
 
   has_many_attached :highlights
   has_many_attached :vlogs, dependent: false, service: :local
