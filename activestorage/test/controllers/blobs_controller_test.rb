--- conflicted
+++ resolved
@@ -19,7 +19,6 @@
     assert_redirected_to(/racecar\.jpg/)
     assert_equal "max-age=300, private", @response.headers["Cache-Control"]
   end
-<<<<<<< HEAD
 
   test "global proxying and default long public cache time" do
     ActiveStorage.delivery_method = :proxy
@@ -29,31 +28,4 @@
     assert_response(:success)
     assert_equal "max-age=31556952, public", @response.headers["Cache-Control"]
   end
-end
-
-if SERVICE_CONFIGURATIONS[:s3] && SERVICE_CONFIGURATIONS[:s3][:access_key_id].present?
-  class ActiveStorage::S3BlobsControllerTest < ActionDispatch::IntegrationTest
-    setup do
-      @old_service = ActiveStorage::Blob.service
-      ActiveStorage::Blob.service = ActiveStorage::Service.configure(:s3, SERVICE_CONFIGURATIONS)
-    end
-
-    teardown do
-      ActiveStorage::Blob.service = @old_service
-    end
-
-    test "allow redirection to the different host" do
-      blob = create_file_blob filename: "racecar.jpg"
-
-      assert_nothing_raised { get rails_blob_url(blob) }
-      assert_response :redirect
-      assert_no_match @request.host, @response.headers["Location"]
-    ensure
-      blob.purge
-    end
-  end
-else
-  puts "Skipping S3 redirection tests because no S3 configuration was supplied"
-=======
->>>>>>> 486b0bcf
 end