#!/usr/bin/env ruby
require 'fileutils'
include FileUtils

def root_dir
  @root_dir ||= File.expand_path('../..', __FILE__)
end

def rake(*tasks)
  tasks.each { |task| return false unless system("#{root_dir}/bin/rake", task) }
  true
end

puts "[CruiseControl] Rails build"
build_results = {}

# Requires gem home and path to be writeable and/or overridden to be ~/.gem,
# Will enable when RubyGems supports this properly (in a coming release)
# build_results[:geminstaller] = system 'geminstaller --exceptions'

# for now, use the no-passwd sudoers approach (documented in ci_setup_notes.txt)
# A security hole, but there is nothing valuable on rails CI box anyway.
build_results[:geminstaller] = system "sudo geminstaller --config=#{root_dir}/ci/geminstaller.yml --exceptions"

cd root_dir do
  puts
  puts "[CruiseControl] Bundling RubyGems"
  puts
<<<<<<< HEAD
  build_results[:bundle] = system 'rm -rf vendor && env CI=1 gem19 bundle --update && chmod 755 bin vendor vendor/gems'
=======
  build_results[:bundle] = system 'env CI=1 sudo bundle install'
>>>>>>> bf1f70d8
end

cd "#{root_dir}/activesupport" do
  puts
  puts "[CruiseControl] Building ActiveSupport"
  puts
  build_results[:activesupport] = rake 'test'
  build_results[:activesupport_isolated] = rake 'test:isolated'
end

cd "#{root_dir}/railties" do
  puts
  puts "[CruiseControl] Building RailTies"
  puts
  build_results[:railties] = rake 'test'
end

cd "#{root_dir}/actionpack" do
  puts
  puts "[CruiseControl] Building ActionPack"
  puts
  build_results[:actionpack] = rake 'test'
  build_results[:actionpack_isolated] = rake 'test:isolated'
end

cd "#{root_dir}/actionmailer" do
  puts
  puts "[CruiseControl] Building ActionMailer"
  puts
  build_results[:actionmailer] = rake 'test'
end

cd "#{root_dir}/activemodel" do
  puts
  puts "[CruiseControl] Building ActiveModel"
  puts
  build_results[:activemodel] = rake 'test'
end

rm_f "#{root_dir}/activeresource/debug.log"
cd "#{root_dir}/activeresource" do
  puts
  puts "[CruiseControl] Building ActiveResource"
  puts
  build_results[:activeresource] = rake 'test'
end

rm_f "#{root_dir}/activerecord/debug.log"
cd "#{root_dir}/activerecord" do
  puts
  puts "[CruiseControl] Building ActiveRecord with MySQL"
  puts
  build_results[:activerecord_mysql] = rake 'mysql:rebuild_databases', 'test_mysql'
end

cd "#{root_dir}/activerecord" do
  puts
  puts "[CruiseControl] Building ActiveRecord with PostgreSQL"
  puts
  build_results[:activerecord_postgresql8] = rake 'postgresql:rebuild_databases', 'test_postgresql'
end

cd "#{root_dir}/activerecord" do
  puts
  puts "[CruiseControl] Building ActiveRecord with SQLite 3"
  puts
  build_results[:activerecord_sqlite3] = rake 'test_sqlite3'
end


puts
puts "[CruiseControl] Build environment:"
puts "[CruiseControl]   #{`cat /etc/issue`}"
puts "[CruiseControl]   #{`uname -a`}"
puts "[CruiseControl]   #{`ruby19 -v`}"
puts "[CruiseControl]   #{`mysql --version`}"
puts "[CruiseControl]   #{`pg_config --version`}"
puts "[CruiseControl]   SQLite3: #{`sqlite3 -version`}"
`gem19 env`.each_line {|line| print "[CruiseControl]   #{line}"}
puts "[CruiseControl]   Bundled gems:"
`gem19 bundle --list`.each_line {|line| print "[CruiseControl]     #{line}"}
puts "[CruiseControl]   Local gems:"
`gem19 list`.each_line {|line| print "[CruiseControl]     #{line}"}

failures = build_results.select { |key, value| value == false }

if failures.empty?
  puts
  puts "[CruiseControl] Rails build finished sucessfully"
  exit(0)
else
  puts
  puts "[CruiseControl] Rails build FAILED"
  puts "[CruiseControl] Failed components: #{failures.map { |component| component.first }.join(', ')}"
  exit(-1)
end
<|MERGE_RESOLUTION|>--- conflicted
+++ resolved
@@ -26,11 +26,7 @@
   puts
   puts "[CruiseControl] Bundling RubyGems"
   puts
-<<<<<<< HEAD
-  build_results[:bundle] = system 'rm -rf vendor && env CI=1 gem19 bundle --update && chmod 755 bin vendor vendor/gems'
-=======
   build_results[:bundle] = system 'env CI=1 sudo bundle install'
->>>>>>> bf1f70d8
 end
 
 cd "#{root_dir}/activesupport" do
