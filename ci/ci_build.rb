--- conflicted
+++ resolved
@@ -119,16 +119,10 @@
 puts "[CruiseControl]   #{`pg_config --version`}"
 puts "[CruiseControl]   SQLite3: #{`sqlite3 -version`}"
 `gem env`.each_line {|line| print "[CruiseControl]   #{line}"}
-<<<<<<< HEAD
-# Commented until bundler supports --list again
-# puts "[CruiseControl]   Bundled gems:"
-# `gem bundle --list`.each_line {|line| print "[CruiseControl]     #{line}"}
-=======
 puts "[CruiseControl]   Bundled gems:"
 `bundle show`.each_line {|line| print "[CruiseControl]     #{line}"}
 puts "[CruiseControl]   Local gems:"
 `gem list`.each_line {|line| print "[CruiseControl]     #{line}"}
->>>>>>> 95b63c6a
 
 failures = build_results.select { |key, value| value == false }
 
