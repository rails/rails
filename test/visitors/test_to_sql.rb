--- conflicted
+++ resolved
@@ -39,11 +39,7 @@
 
       it "should escape LIMIT" do
         sc = Arel::Nodes::SelectStatement.new
-<<<<<<< HEAD
-        sc.limit = "omg"
-=======
         sc.limit = Arel::Nodes::Limit.new("omg")
->>>>>>> 1215c283
         assert_match(/LIMIT 'omg'/, @visitor.accept(sc))
       end
 
