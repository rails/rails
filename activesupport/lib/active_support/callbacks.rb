require 'active_support/concern'
require 'active_support/descendants_tracker'
require 'active_support/core_ext/class/attribute'
require 'active_support/core_ext/kernel/reporting'
require 'active_support/core_ext/kernel/singleton_class'
require 'thread'

module ActiveSupport
  # Callbacks are code hooks that are run at key points in an object's lifecycle.
  # The typical use case is to have a base class define a set of callbacks
  # relevant to the other functionality it supplies, so that subclasses can
  # install callbacks that enhance or modify the base functionality without
  # needing to override or redefine methods of the base class.
  #
  # Mixing in this module allows you to define the events in the object's
  # lifecycle that will support callbacks (via +ClassMethods.define_callbacks+),
  # set the instance methods, procs, or callback objects to be called (via
  # +ClassMethods.set_callback+), and run the installed callbacks at the
  # appropriate times (via +run_callbacks+).
  #
  # Three kinds of callbacks are supported: before callbacks, run before a
  # certain event; after callbacks, run after the event; and around callbacks,
  # blocks that surround the event, triggering it when they yield. Callback code
  # can be contained in instance methods, procs or lambdas, or callback objects
  # that respond to certain predetermined methods. See +ClassMethods.set_callback+
  # for details.
  #
  #   class Record
  #     include ActiveSupport::Callbacks
  #     define_callbacks :save
  #
  #     def save
  #       run_callbacks :save do
  #         puts "- save"
  #       end
  #     end
  #   end
  #
  #   class PersonRecord < Record
  #     set_callback :save, :before, :saving_message
  #     def saving_message
  #       puts "saving..."
  #     end
  #
  #     set_callback :save, :after do |object|
  #       puts "saved"
  #     end
  #   end
  #
  #   person = PersonRecord.new
  #   person.save
  #
  # Output:
  #   saving...
  #   - save
  #   saved
  module Callbacks
    extend Concern

    included do
      extend ActiveSupport::DescendantsTracker
    end

    CALLBACK_FILTER_TYPES = [:before, :after, :around]

    # Runs the callbacks for the given event.
    #
    # Calls the before and around callbacks in the order they were set, yields
    # the block (if given one), and then runs the after callbacks in reverse
    # order.
    #
    # If the callback chain was halted, returns +false+. Otherwise returns the
    # result of the block, or +true+ if no block is given.
    #
    #   run_callbacks :save do
    #     save
    #   end
    def run_callbacks(kind, &block)
      cbs = send("_#{kind}_callbacks")
      if cbs.empty?
        yield if block_given?
      else
        runner = cbs.compile
        e = Filters::Environment.new(self, false, nil, block)
        runner.call(e).value
      end
    end

    private

    # A hook invoked everytime a before callback is halted.
    # This can be overridden in AS::Callback implementors in order
    # to provide better debugging/logging.
    def halted_callback_hook(filter)
    end

    module Filters
      Environment = Struct.new(:target, :halted, :value, :run_block)

      class End
        def call(env)
          block = env.run_block
          env.value = !env.halted && (!block || block.call)
          env
        end
      end
      ENDING = End.new

      class Before
        def self.build(next_callback, user_callback, user_conditions, chain_config, filter)
          halted_lambda = chain_config[:terminator]

          if chain_config.key?(:terminator) && user_conditions.any?
            halting_and_conditional(next_callback, user_callback, user_conditions, halted_lambda, filter)
          elsif chain_config.key? :terminator
            halting(next_callback, user_callback, halted_lambda, filter)
          elsif user_conditions.any?
            conditional(next_callback, user_callback, user_conditions)
          else
            simple next_callback, user_callback
          end
        end

        private

        def self.halting_and_conditional(next_callback, user_callback, user_conditions, halted_lambda, filter)
          lambda { |env|
            target = env.target
            value  = env.value
            halted = env.halted

            if !halted && user_conditions.all? { |c| c.call(target, value) }
              result = user_callback.call target, value
              env.halted = halted_lambda.call(target, result)
              if env.halted
                target.send :halted_callback_hook, filter
              end
            end
            next_callback.call env
          }
        end

        def self.halting(next_callback, user_callback, halted_lambda, filter)
          lambda { |env|
            target = env.target
            value  = env.value
            halted = env.halted

            unless halted
              result = user_callback.call target, value
              env.halted = halted_lambda.call(target, result)
              if env.halted
                target.send :halted_callback_hook, filter
              end
            end
            next_callback.call env
          }
        end

        def self.conditional(next_callback, user_callback, user_conditions)
          lambda { |env|
            target = env.target
            value  = env.value

            if user_conditions.all? { |c| c.call(target, value) }
              user_callback.call target, value
            end
            next_callback.call env
          }
        end

        def self.simple(next_callback, user_callback)
          lambda { |env|
            user_callback.call env.target, env.value
            next_callback.call env
          }
        end
      end

      class After
        def self.build(next_callback, user_callback, user_conditions, chain_config)
          if chain_config[:skip_after_callbacks_if_terminated]
            if chain_config.key?(:terminator) && user_conditions.any?
              halting_and_conditional(next_callback, user_callback, user_conditions)
            elsif chain_config.key?(:terminator)
              halting(next_callback, user_callback)
            elsif user_conditions.any?
              conditional next_callback, user_callback, user_conditions
            else
              simple next_callback, user_callback
            end
          else
            if user_conditions.any?
              conditional next_callback, user_callback, user_conditions
            else
              simple next_callback, user_callback
            end
          end
        end

        private

        def self.halting_and_conditional(next_callback, user_callback, user_conditions)
          lambda { |env|
            env = next_callback.call env
            target = env.target
            value  = env.value
            halted = env.halted

            if !halted && user_conditions.all? { |c| c.call(target, value) }
              user_callback.call target, value
            end
            env
          }
        end

        def self.halting(next_callback, user_callback)
          lambda { |env|
            env = next_callback.call env
            unless env.halted
              user_callback.call env.target, env.value
            end
            env
          }
        end

        def self.conditional(next_callback, user_callback, user_conditions)
          lambda { |env|
            env = next_callback.call env
            target = env.target
            value  = env.value

            if user_conditions.all? { |c| c.call(target, value) }
              user_callback.call target, value
            end
            env
          }
        end

        def self.simple(next_callback, user_callback)
          lambda { |env|
            env = next_callback.call env
            user_callback.call env.target, env.value
            env
          }
        end
      end

      class Around
        def self.build(next_callback, user_callback, user_conditions, chain_config)
          if chain_config.key?(:terminator) && user_conditions.any?
            halting_and_conditional(next_callback, user_callback, user_conditions)
          elsif chain_config.key? :terminator
            halting(next_callback, user_callback)
          elsif user_conditions.any?
            conditional(next_callback, user_callback, user_conditions)
          else
            simple(next_callback, user_callback)
          end
        end

        private

        def self.halting_and_conditional(next_callback, user_callback, user_conditions)
          lambda { |env|
            target = env.target
            value  = env.value
            halted = env.halted

            if !halted && user_conditions.all? { |c| c.call(target, value) }
              user_callback.call(target, value) {
                env = next_callback.call env
                env.value
              }
              env
            else
              next_callback.call env
            end
          }
        end

        def self.halting(next_callback, user_callback)
          lambda { |env|
            target = env.target
            value  = env.value

            unless env.halted
              user_callback.call(target, value) {
                env = next_callback.call env
                env.value
              }
              env
            else
              next_callback.call env
            end
          }
        end

        def self.conditional(next_callback, user_callback, user_conditions)
          lambda { |env|
            target = env.target
            value  = env.value

            if user_conditions.all? { |c| c.call(target, value) }
              user_callback.call(target, value) {
                env = next_callback.call env
                env.value
              }
              env
            else
              next_callback.call env
            end
          }
        end

        def self.simple(next_callback, user_callback)
          lambda { |env|
            user_callback.call(env.target, env.value) {
              env = next_callback.call env
              env.value
            }
            env
          }
        end
      end
    end

    class Callback #:nodoc:#
      def self.build(chain, filter, kind, options)
        new chain.name, filter, kind, options, chain.config
      end

      attr_accessor :kind, :name
      attr_reader :chain_config

      def initialize(name, filter, kind, options, chain_config)
        @chain_config  = chain_config
        @name    = name
        @kind    = kind
        @filter  = filter
        @key     = compute_identifier filter
        @if      = Array(options[:if])
        @unless  = Array(options[:unless])
      end

      def filter; @key; end
      def raw_filter; @filter; end

      def merge(chain, new_options)
        options = {
          :if     => @if.dup,
          :unless => @unless.dup
        }

        options[:if].concat     Array(new_options.fetch(:unless, []))
        options[:unless].concat Array(new_options.fetch(:if, []))

        self.class.build chain, @filter, @kind, options
      end

      def matches?(_kind, _filter)
        @kind == _kind && filter == _filter
      end

      def duplicates?(other)
        case @filter
        when Symbol, String
          matches?(other.kind, other.filter)
        else
          false
        end
      end

      # Wraps code with filter
      def apply(next_callback)
        user_conditions = conditions_lambdas
        user_callback = make_lambda @filter

        case kind
        when :before
          Filters::Before.build(next_callback, user_callback, user_conditions, chain_config, @filter)
        when :after
          Filters::After.build(next_callback, user_callback, user_conditions, chain_config)
        when :around
          Filters::Around.build(next_callback, user_callback, user_conditions, chain_config)
        end
      end

      private

      def invert_lambda(l)
        lambda { |*args, &blk| !l.call(*args, &blk) }
      end

      # Filters support:
      #
      #   Symbols:: A method to call.
      #   Strings:: Some content to evaluate.
      #   Procs::   A proc to call with the object.
      #   Objects:: An object with a <tt>before_foo</tt> method on it to call.
      #
      # All of these objects are compiled into methods and handled
      # the same after this point:
      #
      #   Symbols:: Already methods.
      #   Strings:: class_eval'ed into methods.
      #   Procs::   define_method'ed into methods.
      #   Objects::
      #     a method is created that calls the before_foo method
      #     on the object.
      def make_lambda(filter)
        case filter
        when Symbol
          lambda { |target, _, &blk| target.send filter, &blk }
        when String
          l = eval "lambda { |value| #{filter} }"
          lambda { |target, value| target.instance_exec(value, &l) }
        when ::Proc
          if filter.arity > 1
            return lambda { |target, _, &block|
              raise ArgumentError unless block
              target.instance_exec(target, block, &filter)
            }
          end

          if filter.arity <= 0
            lambda { |target, _| target.instance_exec(&filter) }
          else
            lambda { |target, _| target.instance_exec(target, &filter) }
          end
        else
          scopes = Array(chain_config[:scope])
          method_to_call = scopes.map{ |s| public_send(s) }.join("_")

          lambda { |target, _, &blk|
            filter.public_send method_to_call, target, &blk
          }
        end
      end

      def compute_identifier(filter)
        case filter
        when String, ::Proc
          filter.object_id
        else
          filter
        end
      end

      def conditions_lambdas
        @if.map { |c| make_lambda c } +
          @unless.map { |c| invert_lambda make_lambda c }
      end
    end

    # An Array with a compile method.
    class CallbackChain #:nodoc:#
      include Enumerable

      attr_reader :name, :config

      def initialize(name, config)
        @name = name
        @config = {
          :scope => [ :kind ]
        }.merge!(config)
        @chain = []
        @callbacks = nil
        @mutex = Mutex.new
      end

      def each(&block); @chain.each(&block); end
      def index(o);     @chain.index(o); end
      def empty?;       @chain.empty?; end

      def insert(index, o)
        @callbacks = nil
        @chain.insert(index, o)
      end

      def delete(o)
        @callbacks = nil
        @chain.delete(o)
      end

      def clear
        @callbacks = nil
        @chain.clear
        self
      end

      def initialize_copy(other)
        @callbacks = nil
        @chain     = other.chain.dup
        @mutex     = Mutex.new
      end

      def compile
        @callbacks || @mutex.synchronize do
          @callbacks ||= @chain.reverse.inject(Filters::ENDING) do |chain, callback|
            callback.apply chain
          end
        end
      end

      def append(*callbacks)
        callbacks.each { |c| append_one(c) }
      end

      def prepend(*callbacks)
        callbacks.each { |c| prepend_one(c) }
      end

      protected
      def chain; @chain; end

      private

      def append_one(callback)
        @callbacks = nil
        remove_duplicates(callback)
        @chain.push(callback)
      end

      def prepend_one(callback)
        @callbacks = nil
        remove_duplicates(callback)
        @chain.unshift(callback)
      end

      def remove_duplicates(callback)
        @callbacks = nil
        @chain.delete_if { |c| callback.duplicates?(c) }
      end

    end

    module ClassMethods

<<<<<<< HEAD
      # This method defines callback chain method for the given kind
      # if it was not yet defined.
      # This generated method plays caching role.
      def __define_callbacks(kind, object) #:nodoc:
        name = __callback_runner_name(kind)
        unless object.respond_to?(name, true)
          str = object.send("_#{kind}_callbacks").compile
          class_eval <<-RUBY_EVAL, __FILE__, __LINE__ + 1
            def #{name}() #{str} end
            protected :#{name}
          RUBY_EVAL
        end
        name
      end

      def __reset_runner(symbol)
        name = __callback_runner_name(symbol)
        undef_method(name) if method_defined?(name)
      end

      def __callback_runner_name_cache
        @__callback_runner_name_cache ||= ThreadSafe::Cache.new {|cache, kind| cache[kind] = __generate_callback_runner_name(kind) }
      end

      def __generate_callback_runner_name(kind)
        "_run__#{self.name.hash.abs}__#{kind}__callbacks"
      end

      def __callback_runner_name(kind)
        __callback_runner_name_cache[kind]
      end

      def normalize_callback_params(filters, block) # :nodoc:
=======
      def normalize_callback_params(name, filters, block) # :nodoc:
>>>>>>> 677b64fc
        type = CALLBACK_FILTER_TYPES.include?(filters.first) ? filters.shift : :before
        options = filters.last.is_a?(Hash) ? filters.pop : {}
        filters.unshift(block) if block
        [type, filters, options.dup]
      end

      # This is used internally to append, prepend and skip callbacks to the
      # CallbackChain.
      def __update_callbacks(name) #:nodoc:
        ([self] + ActiveSupport::DescendantsTracker.descendants(self)).reverse.each do |target|
          chain = target.get_callbacks name
          yield target, chain.dup
        end
      end

      # Install a callback for the given event.
      #
      #   set_callback :save, :before, :before_meth
      #   set_callback :save, :after,  :after_meth, if: :condition
      #   set_callback :save, :around, ->(r, &block) { stuff; result = block.call; stuff }
      #
      # The second arguments indicates whether the callback is to be run +:before+,
      # +:after+, or +:around+ the event. If omitted, +:before+ is assumed. This
      # means the first example above can also be written as:
      #
      #   set_callback :save, :before_meth
      #
      # The callback can specified as a symbol naming an instance method; as a
      # proc, lambda, or block; as a string to be instance evaluated; or as an
      # object that responds to a certain method determined by the <tt>:scope</tt>
      # argument to +define_callback+.
      #
      # If a proc, lambda, or block is given, its body is evaluated in the context
      # of the current object. It can also optionally accept the current object as
      # an argument.
      #
      # Before and around callbacks are called in the order that they are set;
      # after callbacks are called in the reverse order.
      #
      # Around callbacks can access the return value from the event, if it
      # wasn't halted, from the +yield+ call.
      #
      # ===== Options
      #
      # * <tt>:if</tt> - A symbol naming an instance method or a proc; the
      #   callback will be called only when it returns a +true+ value.
      # * <tt>:unless</tt> - A symbol naming an instance method or a proc; the
      #   callback will be called only when it returns a +false+ value.
      # * <tt>:prepend</tt> - If +true+, the callback will be prepended to the
      #   existing chain rather than appended.
      def set_callback(name, *filter_list, &block)
<<<<<<< HEAD
        type, filters, options = normalize_callback_params(filter_list, block)
        chain = get_callbacks name
=======
        type, filters, options = normalize_callback_params(name, filter_list, block)
        self_chain = get_callbacks name
>>>>>>> 677b64fc
        mapped = filters.map do |filter|
          Callback.build(self_chain, filter, type, options)
        end

        __update_callbacks(name) do |target, chain|
          options[:prepend] ? chain.prepend(*mapped) : chain.append(*mapped)
          target.set_callbacks name, chain
        end
      end

      # Skip a previously set callback. Like +set_callback+, <tt>:if</tt> or
      # <tt>:unless</tt> options may be passed in order to control when the
      # callback is skipped.
      #
      #   class Writer < Person
      #      skip_callback :validate, :before, :check_membership, if: -> { self.age > 18 }
      #   end
      def skip_callback(name, *filter_list, &block)
        type, filters, options = normalize_callback_params(filter_list, block)

        __update_callbacks(name) do |target, chain|
          filters.each do |filter|
            filter = chain.find {|c| c.matches?(type, filter) }

            if filter && options.any?
              new_filter = filter.merge(chain, options)
              chain.insert(chain.index(filter), new_filter)
            end

            chain.delete(filter)
          end
          target.set_callbacks name, chain
        end
      end

      # Remove all set callbacks for the given event.
      def reset_callbacks(symbol)
        callbacks = get_callbacks symbol

        ActiveSupport::DescendantsTracker.descendants(self).each do |target|
          chain = target.get_callbacks(symbol).dup
          callbacks.each { |c| chain.delete(c) }
          target.set_callbacks symbol, chain
        end

        self.set_callbacks symbol, callbacks.dup.clear
      end

      # Define sets of events in the object lifecycle that support callbacks.
      #
      #   define_callbacks :validate
      #   define_callbacks :initialize, :save, :destroy
      #
      # ===== Options
      #
      # * <tt>:terminator</tt> - Determines when a before filter will halt the
      #   callback chain, preventing following callbacks from being called and
      #   the event from being triggered. This is a string to be eval'ed. The
      #   result of the callback is available in the +result+ variable.
      #
      #     define_callbacks :validate, terminator: 'result == false'
      #
      #   In this example, if any before validate callbacks returns +false+,
      #   other callbacks are not executed. Defaults to +false+, meaning no value
      #   halts the chain.
      #
      # * <tt>:skip_after_callbacks_if_terminated</tt> - Determines if after
      #   callbacks should be terminated by the <tt>:terminator</tt> option. By
      #   default after callbacks executed no matter if callback chain was
      #   terminated or not. Option makes sense only when <tt>:terminator</tt>
      #   option is specified.
      #
      # * <tt>:scope</tt> - Indicates which methods should be executed when an
      #   object is used as a callback.
      #
      #     class Audit
      #       def before(caller)
      #         puts 'Audit: before is called'
      #       end
      #
      #       def before_save(caller)
      #         puts 'Audit: before_save is called'
      #       end
      #     end
      #
      #     class Account
      #       include ActiveSupport::Callbacks
      #
      #       define_callbacks :save
      #       set_callback :save, :before, Audit.new
      #
      #       def save
      #         run_callbacks :save do
      #           puts 'save in main'
      #         end
      #       end
      #     end
      #
      #   In the above case whenever you save an account the method
      #   <tt>Audit#before</tt> will be called. On the other hand
      #
      #     define_callbacks :save, scope: [:kind, :name]
      #
      #   would trigger <tt>Audit#before_save</tt> instead. That's constructed
      #   by calling <tt>#{kind}_#{name}</tt> on the given instance. In this
      #   case "kind" is "before" and "name" is "save". In this context +:kind+
      #   and +:name+ have special meanings: +:kind+ refers to the kind of
      #   callback (before/after/around) and +:name+ refers to the method on
      #   which callbacks are being defined.
      #
      #   A declaration like
      #
      #     define_callbacks :save, scope: [:name]
      #
      #   would call <tt>Audit#save</tt>.
      def define_callbacks(*callbacks)
        config = callbacks.last.is_a?(Hash) ? callbacks.pop : {}
        if config.key?(:terminator) && String === config[:terminator]
          ActiveSupport::Deprecation.warn "String based terminators are deprecated, please use a lambda"
          value = config[:terminator]
          l = class_eval "lambda { |result| #{value} }", __FILE__, __LINE__
          config[:terminator] = lambda { |target, result| target.instance_exec(result, &l) }
        end

        callbacks.each do |callback|
          class_attribute "_#{callback}_callbacks"
          set_callbacks callback, CallbackChain.new(callback, config)
        end
      end

      protected

      def get_callbacks(name)
        send "_#{name}_callbacks"
      end

      def set_callbacks(name, callbacks)
        send "_#{name}_callbacks=", callbacks
      end
    end
  end
end<|MERGE_RESOLUTION|>--- conflicted
+++ resolved
@@ -1,9 +1,9 @@
+require 'thread_safe'
 require 'active_support/concern'
 require 'active_support/descendants_tracker'
 require 'active_support/core_ext/class/attribute'
 require 'active_support/core_ext/kernel/reporting'
 require 'active_support/core_ext/kernel/singleton_class'
-require 'thread'
 
 module ActiveSupport
   # Callbacks are code hooks that are run at key points in an object's lifecycle.
@@ -76,14 +76,8 @@
     #     save
     #   end
     def run_callbacks(kind, &block)
-      cbs = send("_#{kind}_callbacks")
-      if cbs.empty?
-        yield if block_given?
-      else
-        runner = cbs.compile
-        e = Filters::Environment.new(self, false, nil, block)
-        runner.call(e).value
-      end
+      runner_name = self.class.__define_callbacks(kind, self)
+      send(runner_name, &block)
     end
 
     private
@@ -94,306 +88,204 @@
     def halted_callback_hook(filter)
     end
 
-    module Filters
-      Environment = Struct.new(:target, :halted, :value, :run_block)
-
-      class End
-        def call(env)
-          block = env.run_block
-          env.value = !env.halted && (!block || block.call)
-          env
-        end
-      end
-      ENDING = End.new
-
-      class Before
-        def self.build(next_callback, user_callback, user_conditions, chain_config, filter)
-          halted_lambda = chain_config[:terminator]
-
-          if chain_config.key?(:terminator) && user_conditions.any?
-            halting_and_conditional(next_callback, user_callback, user_conditions, halted_lambda, filter)
-          elsif chain_config.key? :terminator
-            halting(next_callback, user_callback, halted_lambda, filter)
-          elsif user_conditions.any?
-            conditional(next_callback, user_callback, user_conditions)
-          else
-            simple next_callback, user_callback
-          end
-        end
-
-        private
-
-        def self.halting_and_conditional(next_callback, user_callback, user_conditions, halted_lambda, filter)
-          lambda { |env|
-            target = env.target
-            value  = env.value
-            halted = env.halted
-
-            if !halted && user_conditions.all? { |c| c.call(target, value) }
-              result = user_callback.call target, value
-              env.halted = halted_lambda.call(target, result)
-              if env.halted
-                target.send :halted_callback_hook, filter
+    class Callback #:nodoc:#
+      @@_callback_sequence = 0
+
+      class Basic < Callback
+      end
+
+      class Object < Callback
+        def duplicates?(other)
+          false
+        end
+      end
+
+      def self.build(chain, filter, kind, options, _klass)
+        klass = case filter
+                when Array, Symbol, String
+                  Callback::Basic
+                else
+                  Callback::Object
+                end
+        klass.new chain, filter, kind, options, _klass
+      end
+
+      attr_accessor :chain, :kind, :options, :klass, :raw_filter
+
+      def initialize(chain, filter, kind, options, klass)
+        @chain, @kind, @klass = chain, kind, klass
+        deprecate_per_key_option(options)
+        normalize_options!(options)
+
+        @raw_filter, @options = filter, options
+        @key = compute_identifier filter
+        @source = _compile_source(filter)
+        recompile_options!
+      end
+
+      def filter
+        @key
+      end
+
+      def deprecate_per_key_option(options)
+        if options[:per_key]
+          raise NotImplementedError, ":per_key option is no longer supported. Use generic :if and :unless options instead."
+        end
+      end
+
+      def clone(chain, klass)
+        obj                  = super()
+        obj.chain            = chain
+        obj.klass            = klass
+        obj.options          = @options.dup
+        obj.options[:if]     = @options[:if].dup
+        obj.options[:unless] = @options[:unless].dup
+        obj
+      end
+
+      def normalize_options!(options)
+        options[:if] = Array(options[:if])
+        options[:unless] = Array(options[:unless])
+      end
+
+      def name
+        chain.name
+      end
+
+      def next_id
+        @@_callback_sequence += 1
+      end
+
+      def matches?(_kind, _filter)
+        @kind == _kind && filter == _filter
+      end
+
+      def duplicates?(other)
+        return false unless self.class == other.class
+
+        matches?(other.kind, other.filter)
+      end
+
+      def _update_filter(filter_options, new_options)
+        filter_options[:if].concat(Array(new_options[:unless])) if new_options.key?(:unless)
+        filter_options[:unless].concat(Array(new_options[:if])) if new_options.key?(:if)
+      end
+
+      def recompile!(_options)
+        deprecate_per_key_option(_options)
+        _update_filter(self.options, _options)
+
+        recompile_options!
+      end
+
+      # Wraps code with filter
+      def apply(code)
+        case @kind
+        when :before
+          <<-RUBY_EVAL
+            if !halted && #{@compiled_options}
+              # This double assignment is to prevent warnings in 1.9.3 as
+              # the `result` variable is not always used except if the
+              # terminator code refers to it.
+              result = result = #{@source}
+              halted = (#{chain.config[:terminator]})
+              if halted
+                halted_callback_hook(#{@raw_filter.inspect.inspect})
               end
             end
-            next_callback.call env
-          }
-        end
-
-        def self.halting(next_callback, user_callback, halted_lambda, filter)
-          lambda { |env|
-            target = env.target
-            value  = env.value
-            halted = env.halted
-
-            unless halted
-              result = user_callback.call target, value
-              env.halted = halted_lambda.call(target, result)
-              if env.halted
-                target.send :halted_callback_hook, filter
-              end
-            end
-            next_callback.call env
-          }
-        end
-
-        def self.conditional(next_callback, user_callback, user_conditions)
-          lambda { |env|
-            target = env.target
-            value  = env.value
-
-            if user_conditions.all? { |c| c.call(target, value) }
-              user_callback.call target, value
-            end
-            next_callback.call env
-          }
-        end
-
-        def self.simple(next_callback, user_callback)
-          lambda { |env|
-            user_callback.call env.target, env.value
-            next_callback.call env
-          }
-        end
-      end
-
-      class After
-        def self.build(next_callback, user_callback, user_conditions, chain_config)
-          if chain_config[:skip_after_callbacks_if_terminated]
-            if chain_config.key?(:terminator) && user_conditions.any?
-              halting_and_conditional(next_callback, user_callback, user_conditions)
-            elsif chain_config.key?(:terminator)
-              halting(next_callback, user_callback)
-            elsif user_conditions.any?
-              conditional next_callback, user_callback, user_conditions
-            else
-              simple next_callback, user_callback
-            end
-          else
-            if user_conditions.any?
-              conditional next_callback, user_callback, user_conditions
-            else
-              simple next_callback, user_callback
-            end
+            #{code}
+          RUBY_EVAL
+        when :after
+          <<-RUBY_EVAL
+          #{code}
+          if #{!chain.config[:skip_after_callbacks_if_terminated] || "!halted"} && #{@compiled_options}
+            #{@source}
           end
-        end
-
-        private
-
-        def self.halting_and_conditional(next_callback, user_callback, user_conditions)
-          lambda { |env|
-            env = next_callback.call env
-            target = env.target
-            value  = env.value
-            halted = env.halted
-
-            if !halted && user_conditions.all? { |c| c.call(target, value) }
-              user_callback.call target, value
-            end
-            env
-          }
-        end
-
-        def self.halting(next_callback, user_callback)
-          lambda { |env|
-            env = next_callback.call env
-            unless env.halted
-              user_callback.call env.target, env.value
-            end
-            env
-          }
-        end
-
-        def self.conditional(next_callback, user_callback, user_conditions)
-          lambda { |env|
-            env = next_callback.call env
-            target = env.target
-            value  = env.value
-
-            if user_conditions.all? { |c| c.call(target, value) }
-              user_callback.call target, value
-            end
-            env
-          }
-        end
-
-        def self.simple(next_callback, user_callback)
-          lambda { |env|
-            env = next_callback.call env
-            user_callback.call env.target, env.value
-            env
-          }
-        end
-      end
-
-      class Around
-        def self.build(next_callback, user_callback, user_conditions, chain_config)
-          if chain_config.key?(:terminator) && user_conditions.any?
-            halting_and_conditional(next_callback, user_callback, user_conditions)
-          elsif chain_config.key? :terminator
-            halting(next_callback, user_callback)
-          elsif user_conditions.any?
-            conditional(next_callback, user_callback, user_conditions)
-          else
-            simple(next_callback, user_callback)
+          RUBY_EVAL
+        when :around
+          name = define_conditional_callback
+          <<-RUBY_EVAL
+          #{name}(halted) do
+            #{code}
+            value
           end
-        end
-
-        private
-
-        def self.halting_and_conditional(next_callback, user_callback, user_conditions)
-          lambda { |env|
-            target = env.target
-            value  = env.value
-            halted = env.halted
-
-            if !halted && user_conditions.all? { |c| c.call(target, value) }
-              user_callback.call(target, value) {
-                env = next_callback.call env
-                env.value
-              }
-              env
-            else
-              next_callback.call env
-            end
-          }
-        end
-
-        def self.halting(next_callback, user_callback)
-          lambda { |env|
-            target = env.target
-            value  = env.value
-
-            unless env.halted
-              user_callback.call(target, value) {
-                env = next_callback.call env
-                env.value
-              }
-              env
-            else
-              next_callback.call env
-            end
-          }
-        end
-
-        def self.conditional(next_callback, user_callback, user_conditions)
-          lambda { |env|
-            target = env.target
-            value  = env.value
-
-            if user_conditions.all? { |c| c.call(target, value) }
-              user_callback.call(target, value) {
-                env = next_callback.call env
-                env.value
-              }
-              env
-            else
-              next_callback.call env
-            end
-          }
-        end
-
-        def self.simple(next_callback, user_callback)
-          lambda { |env|
-            user_callback.call(env.target, env.value) {
-              env = next_callback.call env
-              env.value
-            }
-            env
-          }
-        end
-      end
-    end
-
-    class Callback #:nodoc:#
-      def self.build(chain, filter, kind, options)
-        new chain.name, filter, kind, options, chain.config
-      end
-
-      attr_accessor :kind, :name
-      attr_reader :chain_config
-
-      def initialize(name, filter, kind, options, chain_config)
-        @chain_config  = chain_config
-        @name    = name
-        @kind    = kind
-        @filter  = filter
-        @key     = compute_identifier filter
-        @if      = Array(options[:if])
-        @unless  = Array(options[:unless])
-      end
-
-      def filter; @key; end
-      def raw_filter; @filter; end
-
-      def merge(chain, new_options)
-        options = {
-          :if     => @if.dup,
-          :unless => @unless.dup
-        }
-
-        options[:if].concat     Array(new_options.fetch(:unless, []))
-        options[:unless].concat Array(new_options.fetch(:if, []))
-
-        self.class.build chain, @filter, @kind, options
-      end
-
-      def matches?(_kind, _filter)
-        @kind == _kind && filter == _filter
-      end
-
-      def duplicates?(other)
-        case @filter
-        when Symbol, String
-          matches?(other.kind, other.filter)
+          RUBY_EVAL
+        end
+      end
+
+      private
+
+      def compute_identifier(filter)
+        case filter
+        when String, ::Proc
+          filter.object_id
         else
-          false
-        end
-      end
-
-      # Wraps code with filter
-      def apply(next_callback)
-        user_conditions = conditions_lambdas
-        user_callback = make_lambda @filter
-
-        case kind
-        when :before
-          Filters::Before.build(next_callback, user_callback, user_conditions, chain_config, @filter)
-        when :after
-          Filters::After.build(next_callback, user_callback, user_conditions, chain_config)
-        when :around
-          Filters::Around.build(next_callback, user_callback, user_conditions, chain_config)
-        end
-      end
-
-      private
-
-      def invert_lambda(l)
-        lambda { |*args, &blk| !l.call(*args, &blk) }
+          filter
+        end
+      end
+
+      # Compile around filters with conditions into proxy methods
+      # that contain the conditions.
+      #
+      # For `set_callback :save, :around, :filter_name, if: :condition`:
+      #
+      #   def _conditional_callback_save_17
+      #     if condition
+      #       filter_name do
+      #         yield self
+      #       end
+      #     else
+      #       yield self
+      #     end
+      #   end
+      def define_conditional_callback
+        name = "_conditional_callback_#{@kind}_#{next_id}"
+        @klass.class_eval <<-RUBY_EVAL,  __FILE__, __LINE__ + 1
+          def #{name}(halted)
+           if #{@compiled_options} && !halted
+             #{@source} do
+               yield self
+             end
+           else
+             yield self
+           end
+         end
+        RUBY_EVAL
+        name
+      end
+
+      # Options support the same options as filters themselves (and support
+      # symbols, string, procs, and objects), so compile a conditional
+      # expression based on the options.
+      def recompile_options!
+        conditions = ["true"]
+
+        unless options[:if].empty?
+          conditions << Array(_compile_source(options[:if]))
+        end
+
+        unless options[:unless].empty?
+          conditions << Array(_compile_source(options[:unless])).map {|f| "!#{f}"}
+        end
+
+        @compiled_options = conditions.flatten.join(" && ")
+      end
+
+      def _method_name_for_object_filter(kind, filter, append_next_id = true)
+        class_name = filter.kind_of?(Class) ? filter.to_s : filter.class.to_s
+        class_name.gsub!(/<|>|#/, '')
+        class_name.gsub!(/\/|:/, "_")
+
+        method_name = "_callback_#{kind}_#{class_name}"
+        method_name << "_#{next_id}" if append_next_id
+        method_name
       end
 
       # Filters support:
       #
+      #   Arrays::  Used in conditions. This is used to specify
+      #             multiple conditions. Used internally to
+      #             merge conditions from skip_* filters.
       #   Symbols:: A method to call.
       #   Strings:: Some content to evaluate.
       #   Procs::   A proc to call with the object.
@@ -402,105 +294,87 @@
       # All of these objects are compiled into methods and handled
       # the same after this point:
       #
+      #   Arrays::  Merged together into a single filter.
       #   Symbols:: Already methods.
       #   Strings:: class_eval'ed into methods.
       #   Procs::   define_method'ed into methods.
       #   Objects::
       #     a method is created that calls the before_foo method
       #     on the object.
-      def make_lambda(filter)
+      def _compile_source(filter)
         case filter
+        when Array
+          filter.map {|f| _compile_source(f)}
         when Symbol
-          lambda { |target, _, &blk| target.send filter, &blk }
+          filter
         when String
-          l = eval "lambda { |value| #{filter} }"
-          lambda { |target, value| target.instance_exec(value, &l) }
+          "(#{filter})"
         when ::Proc
-          if filter.arity > 1
-            return lambda { |target, _, &block|
-              raise ArgumentError unless block
-              target.instance_exec(target, block, &filter)
-            }
+          method_name = "_callback_#{@kind}_#{next_id}"
+          @klass.send(:define_method, method_name, &filter)
+          return method_name if filter.arity <= 0
+
+          method_name << (filter.arity == 1 ? "(self)" : "(self, ::Proc.new)")
+        else
+          method_name = _method_name_for_object_filter(kind, filter)
+          @klass.send(:define_method, "#{method_name}_object") { filter }
+
+          _normalize_legacy_filter(kind, filter)
+          scopes = Array(chain.config[:scope])
+          method_to_call = scopes.map{ |s| public_send(s) }.join("_")
+
+          @klass.class_eval <<-RUBY_EVAL, __FILE__, __LINE__ + 1
+            def #{method_name}(&blk)
+              #{method_name}_object.send(:#{method_to_call}, self, &blk)
+            end
+          RUBY_EVAL
+
+          method_name
+        end
+      end
+
+      def _normalize_legacy_filter(kind, filter)
+        if !filter.respond_to?(kind) && filter.respond_to?(:filter)
+          message = "Filter object with #filter method is deprecated. Define method corresponding " \
+                    "to filter type (#before, #after or #around)."
+          ActiveSupport::Deprecation.warn message
+          filter.singleton_class.class_eval <<-RUBY_EVAL, __FILE__, __LINE__ + 1
+            def #{kind}(context, &block) filter(context, &block) end
+          RUBY_EVAL
+        elsif filter.respond_to?(:before) && filter.respond_to?(:after) && kind == :around && !filter.respond_to?(:around)
+          message = "Filter object with #before and #after methods is deprecated. Define #around method instead."
+          ActiveSupport::Deprecation.warn message
+          def filter.around(context)
+            should_continue = before(context)
+            yield if should_continue
+            after(context)
           end
-
-          if filter.arity <= 0
-            lambda { |target, _| target.instance_exec(&filter) }
-          else
-            lambda { |target, _| target.instance_exec(target, &filter) }
-          end
-        else
-          scopes = Array(chain_config[:scope])
-          method_to_call = scopes.map{ |s| public_send(s) }.join("_")
-
-          lambda { |target, _, &blk|
-            filter.public_send method_to_call, target, &blk
-          }
-        end
-      end
-
-      def compute_identifier(filter)
-        case filter
-        when String, ::Proc
-          filter.object_id
-        else
-          filter
-        end
-      end
-
-      def conditions_lambdas
-        @if.map { |c| make_lambda c } +
-          @unless.map { |c| invert_lambda make_lambda c }
+        end
       end
     end
 
     # An Array with a compile method.
-    class CallbackChain #:nodoc:#
-      include Enumerable
-
+    class CallbackChain < Array #:nodoc:#
       attr_reader :name, :config
 
       def initialize(name, config)
         @name = name
         @config = {
+          :terminator => "false",
           :scope => [ :kind ]
         }.merge!(config)
-        @chain = []
-        @callbacks = nil
-        @mutex = Mutex.new
-      end
-
-      def each(&block); @chain.each(&block); end
-      def index(o);     @chain.index(o); end
-      def empty?;       @chain.empty?; end
-
-      def insert(index, o)
-        @callbacks = nil
-        @chain.insert(index, o)
-      end
-
-      def delete(o)
-        @callbacks = nil
-        @chain.delete(o)
-      end
-
-      def clear
-        @callbacks = nil
-        @chain.clear
-        self
-      end
-
-      def initialize_copy(other)
-        @callbacks = nil
-        @chain     = other.chain.dup
-        @mutex     = Mutex.new
       end
 
       def compile
-        @callbacks || @mutex.synchronize do
-          @callbacks ||= @chain.reverse.inject(Filters::ENDING) do |chain, callback|
-            callback.apply chain
-          end
-        end
+        method =  ["value = nil", "halted = false"]
+        callbacks = "value = !halted && (!block_given? || yield)"
+        reverse_each do |callback|
+          callbacks = callback.apply(callbacks)
+        end
+        method << callbacks
+
+        method << "value"
+        method.join("\n")
       end
 
       def append(*callbacks)
@@ -511,33 +385,26 @@
         callbacks.each { |c| prepend_one(c) }
       end
 
-      protected
-      def chain; @chain; end
-
       private
 
       def append_one(callback)
-        @callbacks = nil
         remove_duplicates(callback)
-        @chain.push(callback)
+        push(callback)
       end
 
       def prepend_one(callback)
-        @callbacks = nil
         remove_duplicates(callback)
-        @chain.unshift(callback)
+        unshift(callback)
       end
 
       def remove_duplicates(callback)
-        @callbacks = nil
-        @chain.delete_if { |c| callback.duplicates?(c) }
+        delete_if { |c| callback.duplicates?(c) }
       end
 
     end
 
     module ClassMethods
 
-<<<<<<< HEAD
       # This method defines callback chain method for the given kind
       # if it was not yet defined.
       # This generated method plays caching role.
@@ -570,14 +437,11 @@
         __callback_runner_name_cache[kind]
       end
 
-      def normalize_callback_params(filters, block) # :nodoc:
-=======
       def normalize_callback_params(name, filters, block) # :nodoc:
->>>>>>> 677b64fc
         type = CALLBACK_FILTER_TYPES.include?(filters.first) ? filters.shift : :before
         options = filters.last.is_a?(Hash) ? filters.pop : {}
         filters.unshift(block) if block
-        [type, filters, options.dup]
+        [type, filters, options]
       end
 
       # This is used internally to append, prepend and skip callbacks to the
@@ -586,6 +450,7 @@
         ([self] + ActiveSupport::DescendantsTracker.descendants(self)).reverse.each do |target|
           chain = target.get_callbacks name
           yield target, chain.dup
+          target.__reset_runner(name)
         end
       end
 
@@ -625,15 +490,10 @@
       # * <tt>:prepend</tt> - If +true+, the callback will be prepended to the
       #   existing chain rather than appended.
       def set_callback(name, *filter_list, &block)
-<<<<<<< HEAD
-        type, filters, options = normalize_callback_params(filter_list, block)
+        type, filters, options = normalize_callback_params(name, filter_list, block)
         chain = get_callbacks name
-=======
-        type, filters, options = normalize_callback_params(name, filter_list, block)
-        self_chain = get_callbacks name
->>>>>>> 677b64fc
         mapped = filters.map do |filter|
-          Callback.build(self_chain, filter, type, options)
+          Callback.build(chain, filter, type, options.dup, self)
         end
 
         __update_callbacks(name) do |target, chain|
@@ -650,15 +510,16 @@
       #      skip_callback :validate, :before, :check_membership, if: -> { self.age > 18 }
       #   end
       def skip_callback(name, *filter_list, &block)
-        type, filters, options = normalize_callback_params(filter_list, block)
+        type, filters, options = normalize_callback_params(name, filter_list, block)
 
         __update_callbacks(name) do |target, chain|
           filters.each do |filter|
             filter = chain.find {|c| c.matches?(type, filter) }
 
             if filter && options.any?
-              new_filter = filter.merge(chain, options)
+              new_filter = filter.clone(chain, self)
               chain.insert(chain.index(filter), new_filter)
+              new_filter.recompile!(options)
             end
 
             chain.delete(filter)
@@ -675,9 +536,12 @@
           chain = target.get_callbacks(symbol).dup
           callbacks.each { |c| chain.delete(c) }
           target.set_callbacks symbol, chain
+          target.__reset_runner(symbol)
         end
 
         self.set_callbacks symbol, callbacks.dup.clear
+
+        __reset_runner(symbol)
       end
 
       # Define sets of events in the object lifecycle that support callbacks.
@@ -749,13 +613,6 @@
       #   would call <tt>Audit#save</tt>.
       def define_callbacks(*callbacks)
         config = callbacks.last.is_a?(Hash) ? callbacks.pop : {}
-        if config.key?(:terminator) && String === config[:terminator]
-          ActiveSupport::Deprecation.warn "String based terminators are deprecated, please use a lambda"
-          value = config[:terminator]
-          l = class_eval "lambda { |result| #{value} }", __FILE__, __LINE__
-          config[:terminator] = lambda { |target, result| target.instance_exec(result, &l) }
-        end
-
         callbacks.each do |callback|
           class_attribute "_#{callback}_callbacks"
           set_callbacks callback, CallbackChain.new(callback, config)
