require 'thread_safe'
require 'active_support/concern'
require 'active_support/descendants_tracker'
require 'active_support/core_ext/class/attribute'
require 'active_support/core_ext/kernel/reporting'
require 'active_support/core_ext/kernel/singleton_class'

module ActiveSupport
  # Callbacks are code hooks that are run at key points in an object's lifecycle.
  # The typical use case is to have a base class define a set of callbacks
  # relevant to the other functionality it supplies, so that subclasses can
  # install callbacks that enhance or modify the base functionality without
  # needing to override or redefine methods of the base class.
  #
  # Mixing in this module allows you to define the events in the object's
  # lifecycle that will support callbacks (via +ClassMethods.define_callbacks+),
  # set the instance methods, procs, or callback objects to be called (via
  # +ClassMethods.set_callback+), and run the installed callbacks at the
  # appropriate times (via +run_callbacks+).
  #
  # Three kinds of callbacks are supported: before callbacks, run before a
  # certain event; after callbacks, run after the event; and around callbacks,
  # blocks that surround the event, triggering it when they yield. Callback code
  # can be contained in instance methods, procs or lambdas, or callback objects
  # that respond to certain predetermined methods. See +ClassMethods.set_callback+
  # for details.
  #
  #   class Record
  #     include ActiveSupport::Callbacks
  #     define_callbacks :save
  #
  #     def save
  #       run_callbacks :save do
  #         puts "- save"
  #       end
  #     end
  #   end
  #
  #   class PersonRecord < Record
  #     set_callback :save, :before, :saving_message
  #     def saving_message
  #       puts "saving..."
  #     end
  #
  #     set_callback :save, :after do |object|
  #       puts "saved"
  #     end
  #   end
  #
  #   person = PersonRecord.new
  #   person.save
  #
  # Output:
  #   saving...
  #   - save
  #   saved
  module Callbacks
    extend Concern

    included do
      extend ActiveSupport::DescendantsTracker
    end

    CALLBACK_FILTER_TYPES = [:before, :after, :around]

    # Runs the callbacks for the given event.
    #
    # Calls the before and around callbacks in the order they were set, yields
    # the block (if given one), and then runs the after callbacks in reverse
    # order.
    #
    # If the callback chain was halted, returns +false+. Otherwise returns the
    # result of the block, or +true+ if no block is given.
    #
    #   run_callbacks :save do
    #     save
    #   end
    def run_callbacks(kind, &block)
      runner_name = self.class.__define_callbacks(kind, self)
      send(runner_name, &block)
    end

    private

    # A hook invoked everytime a before callback is halted.
    # This can be overridden in AS::Callback implementors in order
    # to provide better debugging/logging.
    def halted_callback_hook(filter)
    end

    class Callback #:nodoc:#
      @@_callback_sequence = 0

      class Basic < Callback
      end

      class Object < Callback
        def duplicates?(other)
          false
        end
      end

      def self.build(chain, filter, kind, options, _klass)
        klass = case filter
                when Array, Symbol, String
                  Callback::Basic
                else
                  Callback::Object
                end
        klass.new chain, filter, kind, options, _klass
      end

      attr_accessor :chain, :kind, :options, :klass, :raw_filter

      def initialize(chain, filter, kind, options, klass)
        @chain, @kind, @klass = chain, kind, klass
        deprecate_per_key_option(options)
        normalize_options!(options)

        @raw_filter, @options = filter, options
        @key = compute_identifier filter
        @source = _compile_source(filter)
        recompile_options!
      end

      def filter
        @key
      end

      def deprecate_per_key_option(options)
        if options[:per_key]
          raise NotImplementedError, ":per_key option is no longer supported. Use generic :if and :unless options instead."
        end
      end

      def clone(chain, klass)
        obj                  = super()
        obj.chain            = chain
        obj.klass            = klass
        obj.options          = @options.dup
        obj.options[:if]     = @options[:if].dup
        obj.options[:unless] = @options[:unless].dup
        obj
      end

      def normalize_options!(options)
        options[:if] = Array(options[:if])
        options[:unless] = Array(options[:unless])
      end

      def name
        chain.name
      end

      def next_id
        @@_callback_sequence += 1
      end

      def matches?(_kind, _filter)
<<<<<<< HEAD
        @kind == _kind && filter == _filter
=======
        if @_is_object_filter
          _filter_matches = @filter.to_s.start_with?(_method_name_for_object_filter(_kind, _filter, false))
        else
          _filter_matches = (@filter == _filter)
        end

        @kind == _kind && _filter_matches
>>>>>>> 1a9766f1
      end

      def duplicates?(other)
        return false unless self.class == other.class

        matches?(other.kind, other.filter)
      end

      def _update_filter(filter_options, new_options)
        filter_options[:if].concat(Array(new_options[:unless])) if new_options.key?(:unless)
        filter_options[:unless].concat(Array(new_options[:if])) if new_options.key?(:if)
      end

      def recompile!(_options)
        deprecate_per_key_option(_options)
        _update_filter(self.options, _options)

        recompile_options!
      end

      # Wraps code with filter
      def apply(code)
        case @kind
        when :before
          <<-RUBY_EVAL
            if !halted && #{@compiled_options}
              # This double assignment is to prevent warnings in 1.9.3 as
              # the `result` variable is not always used except if the
              # terminator code refers to it.
              result = result = #{@source}
              halted = (#{chain.config[:terminator]})
              if halted
                halted_callback_hook(#{@raw_filter.inspect.inspect})
              end
            end
            #{code}
          RUBY_EVAL
        when :after
          <<-RUBY_EVAL
          #{code}
          if #{!chain.config[:skip_after_callbacks_if_terminated] || "!halted"} && #{@compiled_options}
            #{@source}
          end
          RUBY_EVAL
        when :around
          name = define_conditional_callback
          <<-RUBY_EVAL
          #{name}(halted) do
            #{code}
            value
          end
          RUBY_EVAL
        end
      end

      private

      def compute_identifier(filter)
        case filter
        when String, ::Proc
          filter.object_id
        else
          filter
        end
      end

      # Compile around filters with conditions into proxy methods
      # that contain the conditions.
      #
      # For `set_callback :save, :around, :filter_name, if: :condition`:
      #
      #   def _conditional_callback_save_17
      #     if condition
      #       filter_name do
      #         yield self
      #       end
      #     else
      #       yield self
      #     end
      #   end
      def define_conditional_callback
        name = "_conditional_callback_#{@kind}_#{next_id}"
        @klass.class_eval <<-RUBY_EVAL,  __FILE__, __LINE__ + 1
          def #{name}(halted)
           if #{@compiled_options} && !halted
             #{@source} do
               yield self
             end
           else
             yield self
           end
         end
        RUBY_EVAL
        name
      end

      # Options support the same options as filters themselves (and support
      # symbols, string, procs, and objects), so compile a conditional
      # expression based on the options.
      def recompile_options!
        conditions = ["true"]

        unless options[:if].empty?
          conditions << Array(_compile_source(options[:if]))
        end

        unless options[:unless].empty?
          conditions << Array(_compile_source(options[:unless])).map {|f| "!#{f}"}
        end

        @compiled_options = conditions.flatten.join(" && ")
      end

      def _method_name_for_object_filter(kind, filter, append_next_id = true)
        class_name = filter.kind_of?(Class) ? filter.to_s : filter.class.to_s
        class_name.gsub!(/<|>|#/, '')
        class_name.gsub!(/\/|:/, "_")

        method_name = "_callback_#{kind}_#{class_name}"
        method_name << "_#{next_id}" if append_next_id
        method_name
      end

      # Filters support:
      #
      #   Arrays::  Used in conditions. This is used to specify
      #             multiple conditions. Used internally to
      #             merge conditions from skip_* filters.
      #   Symbols:: A method to call.
      #   Strings:: Some content to evaluate.
      #   Procs::   A proc to call with the object.
      #   Objects:: An object with a <tt>before_foo</tt> method on it to call.
      #
      # All of these objects are compiled into methods and handled
      # the same after this point:
      #
      #   Arrays::  Merged together into a single filter.
      #   Symbols:: Already methods.
      #   Strings:: class_eval'ed into methods.
      #   Procs::   define_method'ed into methods.
      #   Objects::
      #     a method is created that calls the before_foo method
      #     on the object.
      def _compile_source(filter)
        case filter
        when Array
          filter.map {|f| _compile_source(f)}
        when Symbol
          filter
        when String
          "(#{filter})"
        when ::Proc
          method_name = "_callback_#{@kind}_#{next_id}"
          @klass.send(:define_method, method_name, &filter)
          return method_name if filter.arity <= 0

          method_name << (filter.arity == 1 ? "(self)" : "(self, ::Proc.new)")
        else
          method_name = _method_name_for_object_filter(kind, filter)
          @klass.send(:define_method, "#{method_name}_object") { filter }

          _normalize_legacy_filter(kind, filter)
          scopes = Array(chain.config[:scope])
          method_to_call = scopes.map{ |s| public_send(s) }.join("_")

          @klass.class_eval <<-RUBY_EVAL, __FILE__, __LINE__ + 1
            def #{method_name}(&blk)
              #{method_name}_object.send(:#{method_to_call}, self, &blk)
            end
          RUBY_EVAL

          method_name
        end
      end

      def _normalize_legacy_filter(kind, filter)
        if !filter.respond_to?(kind) && filter.respond_to?(:filter)
          message = "Filter object with #filter method is deprecated. Define method corresponding " \
                    "to filter type (#before, #after or #around)."
          ActiveSupport::Deprecation.warn message
          filter.singleton_class.class_eval <<-RUBY_EVAL, __FILE__, __LINE__ + 1
            def #{kind}(context, &block) filter(context, &block) end
          RUBY_EVAL
        elsif filter.respond_to?(:before) && filter.respond_to?(:after) && kind == :around && !filter.respond_to?(:around)
          message = "Filter object with #before and #after methods is deprecated. Define #around method instead."
          ActiveSupport::Deprecation.warn message
          def filter.around(context)
            should_continue = before(context)
            yield if should_continue
            after(context)
          end
        end
      end
    end

    # An Array with a compile method.
    class CallbackChain < Array #:nodoc:#
      attr_reader :name, :config

      def initialize(name, config)
        @name = name
        @config = {
          :terminator => "false",
          :scope => [ :kind ]
        }.merge!(config)
      end

      def compile
        method =  ["value = nil", "halted = false"]
        callbacks = "value = !halted && (!block_given? || yield)"
        reverse_each do |callback|
          callbacks = callback.apply(callbacks)
        end
        method << callbacks

        method << "value"
        method.join("\n")
      end

      def append(*callbacks)
        callbacks.each { |c| append_one(c) }
      end

      def prepend(*callbacks)
        callbacks.each { |c| prepend_one(c) }
      end

      private

      def append_one(callback)
        remove_duplicates(callback)
        push(callback)
      end

      def prepend_one(callback)
        remove_duplicates(callback)
        unshift(callback)
      end

      def remove_duplicates(callback)
        delete_if { |c| callback.duplicates?(c) }
      end

    end

    module ClassMethods

      # This method defines callback chain method for the given kind
      # if it was not yet defined.
      # This generated method plays caching role.
      def __define_callbacks(kind, object) #:nodoc:
        name = __callback_runner_name(kind)
        unless object.respond_to?(name, true)
          str = object.send("_#{kind}_callbacks").compile
          class_eval <<-RUBY_EVAL, __FILE__, __LINE__ + 1
            def #{name}() #{str} end
            protected :#{name}
          RUBY_EVAL
        end
        name
      end

      def __reset_runner(symbol)
        name = __callback_runner_name(symbol)
        undef_method(name) if method_defined?(name)
      end

      def __callback_runner_name_cache
        @__callback_runner_name_cache ||= ThreadSafe::Cache.new {|cache, kind| cache[kind] = __generate_callback_runner_name(kind) }
      end

      def __generate_callback_runner_name(kind)
        "_run__#{self.name.hash.abs}__#{kind}__callbacks"
      end

      def __callback_runner_name(kind)
        __callback_runner_name_cache[kind]
      end

      # This is used internally to append, prepend and skip callbacks to the
      # CallbackChain.
      def __update_callbacks(name, filters = [], block = nil) #:nodoc:
        type = CALLBACK_FILTER_TYPES.include?(filters.first) ? filters.shift : :before
        options = filters.last.is_a?(Hash) ? filters.pop : {}
        filters.unshift(block) if block

        ([self] + ActiveSupport::DescendantsTracker.descendants(self)).reverse.each do |target|
          chain = target.send("_#{name}_callbacks")
          yield target, chain.dup, type, filters, options
          target.__reset_runner(name)
        end
      end

      # Install a callback for the given event.
      #
      #   set_callback :save, :before, :before_meth
      #   set_callback :save, :after,  :after_meth, if: :condition
      #   set_callback :save, :around, ->(r, &block) { stuff; result = block.call; stuff }
      #
      # The second arguments indicates whether the callback is to be run +:before+,
      # +:after+, or +:around+ the event. If omitted, +:before+ is assumed. This
      # means the first example above can also be written as:
      #
      #   set_callback :save, :before_meth
      #
      # The callback can specified as a symbol naming an instance method; as a
      # proc, lambda, or block; as a string to be instance evaluated; or as an
      # object that responds to a certain method determined by the <tt>:scope</tt>
      # argument to +define_callback+.
      #
      # If a proc, lambda, or block is given, its body is evaluated in the context
      # of the current object. It can also optionally accept the current object as
      # an argument.
      #
      # Before and around callbacks are called in the order that they are set;
      # after callbacks are called in the reverse order.
      #
      # Around callbacks can access the return value from the event, if it
      # wasn't halted, from the +yield+ call.
      #
      # ===== Options
      #
      # * <tt>:if</tt> - A symbol naming an instance method or a proc; the
      #   callback will be called only when it returns a +true+ value.
      # * <tt>:unless</tt> - A symbol naming an instance method or a proc; the
      #   callback will be called only when it returns a +false+ value.
      # * <tt>:prepend</tt> - If +true+, the callback will be prepended to the
      #   existing chain rather than appended.
      def set_callback(name, *filter_list, &block)
        mapped = nil

        __update_callbacks(name, filter_list, block) do |target, chain, type, filters, options|
          mapped ||= filters.map do |filter|
            Callback.build(chain, filter, type, options.dup, self)
          end

          options[:prepend] ? chain.prepend(*mapped) : chain.append(*mapped)

          target.send("_#{name}_callbacks=", chain)
        end
      end

      # Skip a previously set callback. Like +set_callback+, <tt>:if</tt> or
      # <tt>:unless</tt> options may be passed in order to control when the
      # callback is skipped.
      #
      #   class Writer < Person
      #      skip_callback :validate, :before, :check_membership, if: -> { self.age > 18 }
      #   end
      def skip_callback(name, *filter_list, &block)
        __update_callbacks(name, filter_list, block) do |target, chain, type, filters, options|
          filters.each do |filter|
            filter = chain.find {|c| c.matches?(type, filter) }

            if filter && options.any?
              new_filter = filter.clone(chain, self)
              chain.insert(chain.index(filter), new_filter)
              new_filter.recompile!(options)
            end

            chain.delete(filter)
          end
          target.send("_#{name}_callbacks=", chain)
        end
      end

      # Remove all set callbacks for the given event.
      def reset_callbacks(symbol)
        callbacks = send("_#{symbol}_callbacks")

        ActiveSupport::DescendantsTracker.descendants(self).each do |target|
          chain = target.send("_#{symbol}_callbacks").dup
          callbacks.each { |c| chain.delete(c) }
          target.send("_#{symbol}_callbacks=", chain)
          target.__reset_runner(symbol)
        end

        self.send("_#{symbol}_callbacks=", callbacks.dup.clear)

        __reset_runner(symbol)
      end

      # Define sets of events in the object lifecycle that support callbacks.
      #
      #   define_callbacks :validate
      #   define_callbacks :initialize, :save, :destroy
      #
      # ===== Options
      #
      # * <tt>:terminator</tt> - Determines when a before filter will halt the
      #   callback chain, preventing following callbacks from being called and
      #   the event from being triggered. This is a string to be eval'ed. The
      #   result of the callback is available in the +result+ variable.
      #
      #     define_callbacks :validate, terminator: 'result == false'
      #
      #   In this example, if any before validate callbacks returns +false+,
      #   other callbacks are not executed. Defaults to +false+, meaning no value
      #   halts the chain.
      #
      # * <tt>:skip_after_callbacks_if_terminated</tt> - Determines if after
      #   callbacks should be terminated by the <tt>:terminator</tt> option. By
      #   default after callbacks executed no matter if callback chain was
      #   terminated or not. Option makes sense only when <tt>:terminator</tt>
      #   option is specified.
      #
      # * <tt>:scope</tt> - Indicates which methods should be executed when an
      #   object is used as a callback.
      #
      #     class Audit
      #       def before(caller)
      #         puts 'Audit: before is called'
      #       end
      #
      #       def before_save(caller)
      #         puts 'Audit: before_save is called'
      #       end
      #     end
      #
      #     class Account
      #       include ActiveSupport::Callbacks
      #
      #       define_callbacks :save
      #       set_callback :save, :before, Audit.new
      #
      #       def save
      #         run_callbacks :save do
      #           puts 'save in main'
      #         end
      #       end
      #     end
      #
      #   In the above case whenever you save an account the method
      #   <tt>Audit#before</tt> will be called. On the other hand
      #
      #     define_callbacks :save, scope: [:kind, :name]
      #
      #   would trigger <tt>Audit#before_save</tt> instead. That's constructed
      #   by calling <tt>#{kind}_#{name}</tt> on the given instance. In this
      #   case "kind" is "before" and "name" is "save". In this context +:kind+
      #   and +:name+ have special meanings: +:kind+ refers to the kind of
      #   callback (before/after/around) and +:name+ refers to the method on
      #   which callbacks are being defined.
      #
      #   A declaration like
      #
      #     define_callbacks :save, scope: [:name]
      #
      #   would call <tt>Audit#save</tt>.
      def define_callbacks(*callbacks)
        config = callbacks.last.is_a?(Hash) ? callbacks.pop : {}
        callbacks.each do |callback|
          class_attribute "_#{callback}_callbacks"
          send("_#{callback}_callbacks=", CallbackChain.new(callback, config))
        end
      end
    end
  end
end<|MERGE_RESOLUTION|>--- conflicted
+++ resolved
@@ -157,17 +157,7 @@
       end
 
       def matches?(_kind, _filter)
-<<<<<<< HEAD
         @kind == _kind && filter == _filter
-=======
-        if @_is_object_filter
-          _filter_matches = @filter.to_s.start_with?(_method_name_for_object_filter(_kind, _filter, false))
-        else
-          _filter_matches = (@filter == _filter)
-        end
-
-        @kind == _kind && _filter_matches
->>>>>>> 1a9766f1
       end
 
       def duplicates?(other)
