--- conflicted
+++ resolved
@@ -202,7 +202,6 @@
     acts_like?(:time) ? result.change(:hour => 0) : result
   end
 
-<<<<<<< HEAD
   # Short-hand for months_ago(3)
   def prev_quarter
     months_ago(3)
@@ -214,10 +213,7 @@
     months_since(3)
   end
 
-  # Returns a new ; DateTime objects will have time set to 0:00DateTime representing the start of the month (1st of the month; DateTime objects will have time set to 0:00)
-=======
   # Returns a new Date/DateTime representing the start of the month (1st of the month; DateTime objects will have time set to 0:00)
->>>>>>> 1bb2f5a8
   def beginning_of_month
     acts_like?(:time) ? change(:day => 1, :hour => 0) : change(:day => 1)
   end
