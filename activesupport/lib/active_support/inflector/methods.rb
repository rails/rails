require "active_support/inflections"
require "active_support/core_ext/regexp"

module ActiveSupport
  # The Inflector transforms words from singular to plural, class names to table
  # names, modularized class names to ones without, and class names to foreign
  # keys. The default inflections for pluralization, singularization, and
  # uncountable words are kept in inflections.rb.
  #
  # The Rails core team has stated patches for the inflections library will not
  # be accepted in order to avoid breaking legacy applications which may be
  # relying on errant inflections. If you discover an incorrect inflection and
  # require it for your application or wish to define rules for languages other
  # than English, please correct or add them yourself (explained below).
  module Inflector
    extend self

    # Returns the plural form of the word in the string.
    #
    # If passed an optional +locale+ parameter, the word will be
    # pluralized using rules defined for that language. By default,
    # this parameter is set to <tt>:en</tt>.
    #
    #   pluralize('post')             # => "posts"
    #   pluralize('octopus')          # => "octopi"
    #   pluralize('sheep')            # => "sheep"
    #   pluralize('words')            # => "words"
    #   pluralize('CamelOctopus')     # => "CamelOctopi"
    #   pluralize('ley', :es)         # => "leyes"
    def pluralize(word, locale = :en)
      apply_inflections(word, inflections(locale).plurals)
    end

    # The reverse of #pluralize, returns the singular form of a word in a
    # string.
    #
    # If passed an optional +locale+ parameter, the word will be
    # singularized using rules defined for that language. By default,
    # this parameter is set to <tt>:en</tt>.
    #
    #   singularize('posts')            # => "post"
    #   singularize('octopi')           # => "octopus"
    #   singularize('sheep')            # => "sheep"
    #   singularize('word')             # => "word"
    #   singularize('CamelOctopi')      # => "CamelOctopus"
    #   singularize('leyes', :es)       # => "ley"
    def singularize(word, locale = :en)
      apply_inflections(word, inflections(locale).singulars)
    end

    # Converts strings to UpperCamelCase.
    # If the +uppercase_first_letter+ parameter is set to false, then produces
    # lowerCamelCase.
    #
    # Also converts '/' to '::' which is useful for converting
    # paths to namespaces.
    #
    #   camelize('active_model')                # => "ActiveModel"
    #   camelize('active_model', false)         # => "activeModel"
    #   camelize('active_model/errors')         # => "ActiveModel::Errors"
    #   camelize('active_model/errors', false)  # => "activeModel::Errors"
    #
    # As a rule of thumb you can think of +camelize+ as the inverse of
    # #underscore, though there are cases where that does not hold:
    #
    #   camelize(underscore('SSLError'))        # => "SslError"
    def camelize(term, uppercase_first_letter = true)
      string = term.to_s
      if uppercase_first_letter
        string = string.sub(/^[a-z\d]*/) { |match| inflections.acronyms[match] || match.capitalize }
      else
        string = string.sub(/^(?:#{inflections.acronym_regex}(?=\b|[A-Z_])|\w)/) { |match| match.downcase }
      end
      string.gsub!(/(?:_|(\/))([a-z\d]*)/i) { "#{$1}#{inflections.acronyms[$2] || $2.capitalize}" }
      string.gsub!("/".freeze, "::".freeze)
      string
    end

    # Makes an underscored, lowercase form from the expression in the string.
    #
    # Changes '::' to '/' to convert namespaces to paths.
    #
    #   underscore('ActiveModel')         # => "active_model"
    #   underscore('ActiveModel::Errors') # => "active_model/errors"
    #
    # As a rule of thumb you can think of +underscore+ as the inverse of
    # #camelize, though there are cases where that does not hold:
    #
    #   camelize(underscore('SSLError'))  # => "SslError"
    def underscore(camel_cased_word)
      return camel_cased_word unless /[A-Z-]|::/.match?(camel_cased_word)
      word = camel_cased_word.to_s.gsub("::".freeze, "/".freeze)
      word.gsub!(/(?:(?<=([A-Za-z\d]))|\b)(#{inflections.acronym_regex})(?=\b|[^a-z])/) { "#{$1 && '_'.freeze }#{$2.downcase}" }
      word.gsub!(/([A-Z\d]+)([A-Z][a-z])/, '\1_\2'.freeze)
      word.gsub!(/([a-z\d])([A-Z])/, '\1_\2'.freeze)
      word.tr!("-".freeze, "_".freeze)
      word.downcase!
      word
    end

    # Tweaks an attribute name for display to end users.
    #
    # Specifically, performs these transformations:
    #
    # * Applies human inflection rules to the argument.
    # * Deletes leading underscores, if any.
    # * Removes a "_id" suffix if present.
    # * Replaces underscores with spaces, if any.
    # * Downcases all words except acronyms.
    # * Capitalizes the first word.
    # The capitalization of the first word can be turned off by setting the
    # +:capitalize+ option to false (default is true).
    #
    # The trailing '_id' can be kept and capitalized by setting the
    # optional parameter +keep_id_suffix+ to true (default is false).
    #
    #   humanize('employee_salary')                  # => "Employee salary"
    #   humanize('author_id')                        # => "Author"
    #   humanize('author_id', capitalize: false)     # => "author"
    #   humanize('_id')                              # => "Id"
    #   humanize('author_id', keep_id_suffix: true)  # => "Author Id"
    #
    # If "SSL" was defined to be an acronym:
    #
    #   humanize('ssl_error') # => "SSL error"
    #
    def humanize(lower_case_and_underscored_word, options = {})
      result = lower_case_and_underscored_word.to_s.dup

      inflections.humans.each { |(rule, replacement)| break if result.sub!(rule, replacement) }

<<<<<<< HEAD
      result.sub!(/\A_+/, ''.freeze)
      unless options.fetch(:keep_id_suffix, false)
        result.sub!(/_id\z/, ''.freeze)
      end
      result.tr!('_'.freeze, ' '.freeze)
=======
      result.sub!(/\A_+/, "".freeze)
      result.sub!(/_id\z/, "".freeze)
      result.tr!("_".freeze, " ".freeze)
>>>>>>> 6d6249b1

      result.gsub!(/([a-z\d]*)/i) do |match|
        "#{inflections.acronyms[match] || match.downcase}"
      end

      if options.fetch(:capitalize, true)
        result.sub!(/\A\w/) { |match| match.upcase }
      end

      result
    end

    # Converts just the first character to uppercase.
    #
    #   upcase_first('what a Lovely Day') # => "What a Lovely Day"
    #   upcase_first('w')                 # => "W"
    #   upcase_first('')                  # => ""
    def upcase_first(string)
      string.length > 0 ? string[0].upcase.concat(string[1..-1]) : ""
    end

    # Capitalizes all the words and replaces some characters in the string to
    # create a nicer looking title. +titleize+ is meant for creating pretty
    # output. It is not used in the Rails internals.
    #
    # The trailing '_id','Id'.. can be kept and capitalized by setting the
    # optional parameter +keep_id_suffix+ to true.
    # By default, this parameter is false.
    #
    # +titleize+ is also aliased as +titlecase+.
    #
    #   titleize('man from the boondocks')                       # => "Man From The Boondocks"
    #   titleize('x-men: the last stand')                        # => "X Men: The Last Stand"
    #   titleize('TheManWithoutAPast')                           # => "The Man Without A Past"
    #   titleize('raiders_of_the_lost_ark')                      # => "Raiders Of The Lost Ark"
    #   titleize('string_ending_with_id', keep_id_suffix: true)  # => "String Ending With Id"
    def titleize(word, options = {})
      humanize(underscore(word), options).gsub(/\b(?<!['’`])[a-z]/) { |match| match.capitalize }
    end

    # Creates the name of a table like Rails does for models to table names.
    # This method uses the #pluralize method on the last word in the string.
    #
    #   tableize('RawScaledScorer') # => "raw_scaled_scorers"
    #   tableize('ham_and_egg')     # => "ham_and_eggs"
    #   tableize('fancyCategory')   # => "fancy_categories"
    def tableize(class_name)
      pluralize(underscore(class_name))
    end

    # Creates a class name from a plural table name like Rails does for table
    # names to models. Note that this returns a string and not a Class (To
    # convert to an actual class follow +classify+ with #constantize).
    #
    #   classify('ham_and_eggs') # => "HamAndEgg"
    #   classify('posts')        # => "Post"
    #
    # Singular names are not handled correctly:
    #
    #   classify('calculus')     # => "Calculus"
    def classify(table_name)
      # strip out any leading schema name
      camelize(singularize(table_name.to_s.sub(/.*\./, "".freeze)))
    end

    # Replaces underscores with dashes in the string.
    #
    #   dasherize('puni_puni') # => "puni-puni"
    def dasherize(underscored_word)
      underscored_word.tr("_".freeze, "-".freeze)
    end

    # Removes the module part from the expression in the string.
    #
    #   demodulize('ActiveRecord::CoreExtensions::String::Inflections') # => "Inflections"
    #   demodulize('Inflections')                                       # => "Inflections"
    #   demodulize('::Inflections')                                     # => "Inflections"
    #   demodulize('')                                                  # => ""
    #
    # See also #deconstantize.
    def demodulize(path)
      path = path.to_s
      if i = path.rindex("::")
        path[(i + 2)..-1]
      else
        path
      end
    end

    # Removes the rightmost segment from the constant expression in the string.
    #
    #   deconstantize('Net::HTTP')   # => "Net"
    #   deconstantize('::Net::HTTP') # => "::Net"
    #   deconstantize('String')      # => ""
    #   deconstantize('::String')    # => ""
    #   deconstantize('')            # => ""
    #
    # See also #demodulize.
    def deconstantize(path)
      path.to_s[0, path.rindex("::") || 0] # implementation based on the one in facets' Module#spacename
    end

    # Creates a foreign key name from a class name.
    # +separate_class_name_and_id_with_underscore+ sets whether
    # the method should put '_' between the name and 'id'.
    #
    #   foreign_key('Message')        # => "message_id"
    #   foreign_key('Message', false) # => "messageid"
    #   foreign_key('Admin::Post')    # => "post_id"
    def foreign_key(class_name, separate_class_name_and_id_with_underscore = true)
      underscore(demodulize(class_name)) + (separate_class_name_and_id_with_underscore ? "_id" : "id")
    end

    # Tries to find a constant with the name specified in the argument string.
    #
    #   constantize('Module')   # => Module
    #   constantize('Foo::Bar') # => Foo::Bar
    #
    # The name is assumed to be the one of a top-level constant, no matter
    # whether it starts with "::" or not. No lexical context is taken into
    # account:
    #
    #   C = 'outside'
    #   module M
    #     C = 'inside'
    #     C                # => 'inside'
    #     constantize('C') # => 'outside', same as ::C
    #   end
    #
    # NameError is raised when the name is not in CamelCase or the constant is
    # unknown.
    def constantize(camel_cased_word)
      names = camel_cased_word.split("::".freeze)

      # Trigger a built-in NameError exception including the ill-formed constant in the message.
      Object.const_get(camel_cased_word) if names.empty?

      # Remove the first blank element in case of '::ClassName' notation.
      names.shift if names.size > 1 && names.first.empty?

      names.inject(Object) do |constant, name|
        if constant == Object
          constant.const_get(name)
        else
          candidate = constant.const_get(name)
          next candidate if constant.const_defined?(name, false)
          next candidate unless Object.const_defined?(name)

          # Go down the ancestors to check if it is owned directly. The check
          # stops when we reach Object or the end of ancestors tree.
          constant = constant.ancestors.inject do |const, ancestor|
            break const    if ancestor == Object
            break ancestor if ancestor.const_defined?(name, false)
            const
          end

          # owner is in Object, so raise
          constant.const_get(name, false)
        end
      end
    end

    # Tries to find a constant with the name specified in the argument string.
    #
    #   safe_constantize('Module')   # => Module
    #   safe_constantize('Foo::Bar') # => Foo::Bar
    #
    # The name is assumed to be the one of a top-level constant, no matter
    # whether it starts with "::" or not. No lexical context is taken into
    # account:
    #
    #   C = 'outside'
    #   module M
    #     C = 'inside'
    #     C                     # => 'inside'
    #     safe_constantize('C') # => 'outside', same as ::C
    #   end
    #
    # +nil+ is returned when the name is not in CamelCase or the constant (or
    # part of it) is unknown.
    #
    #   safe_constantize('blargle')                  # => nil
    #   safe_constantize('UnknownModule')            # => nil
    #   safe_constantize('UnknownModule::Foo::Bar')  # => nil
    def safe_constantize(camel_cased_word)
      constantize(camel_cased_word)
    rescue NameError => e
      raise if e.name && !(camel_cased_word.to_s.split("::").include?(e.name.to_s) ||
        e.name.to_s == camel_cased_word.to_s)
    rescue ArgumentError => e
      raise unless /not missing constant #{const_regexp(camel_cased_word)}!$/.match?(e.message)
    end

    # Returns the suffix that should be added to a number to denote the position
    # in an ordered sequence such as 1st, 2nd, 3rd, 4th.
    #
    #   ordinal(1)     # => "st"
    #   ordinal(2)     # => "nd"
    #   ordinal(1002)  # => "nd"
    #   ordinal(1003)  # => "rd"
    #   ordinal(-11)   # => "th"
    #   ordinal(-1021) # => "st"
    def ordinal(number)
      abs_number = number.to_i.abs

      if (11..13).include?(abs_number % 100)
        "th"
      else
        case abs_number % 10
        when 1; "st"
        when 2; "nd"
        when 3; "rd"
          else    "th"
        end
      end
    end

    # Turns a number into an ordinal string used to denote the position in an
    # ordered sequence such as 1st, 2nd, 3rd, 4th.
    #
    #   ordinalize(1)     # => "1st"
    #   ordinalize(2)     # => "2nd"
    #   ordinalize(1002)  # => "1002nd"
    #   ordinalize(1003)  # => "1003rd"
    #   ordinalize(-11)   # => "-11th"
    #   ordinalize(-1021) # => "-1021st"
    def ordinalize(number)
      "#{number}#{ordinal(number)}"
    end

    private

      # Mounts a regular expression, returned as a string to ease interpolation,
      # that will match part by part the given constant.
      #
      #   const_regexp("Foo::Bar::Baz") # => "Foo(::Bar(::Baz)?)?"
      #   const_regexp("::")            # => "::"
      def const_regexp(camel_cased_word) #:nodoc:
        parts = camel_cased_word.split("::".freeze)

        return Regexp.escape(camel_cased_word) if parts.blank?

        last = parts.pop

        parts.reverse.inject(last) do |acc, part|
          part.empty? ? acc : "#{part}(::#{acc})?"
        end
      end

      # Applies inflection rules for +singularize+ and +pluralize+.
      #
      #  apply_inflections('post', inflections.plurals)    # => "posts"
      #  apply_inflections('posts', inflections.singulars) # => "post"
      def apply_inflections(word, rules)
        result = word.to_s.dup

        if word.empty? || inflections.uncountables.uncountable?(result)
          result
        else
          rules.each { |(rule, replacement)| break if result.sub!(rule, replacement) }
          result
        end
      end
  end
end<|MERGE_RESOLUTION|>--- conflicted
+++ resolved
@@ -128,19 +128,9 @@
       result = lower_case_and_underscored_word.to_s.dup
 
       inflections.humans.each { |(rule, replacement)| break if result.sub!(rule, replacement) }
-
-<<<<<<< HEAD
-      result.sub!(/\A_+/, ''.freeze)
-      unless options.fetch(:keep_id_suffix, false)
-        result.sub!(/_id\z/, ''.freeze)
-      end
-      result.tr!('_'.freeze, ' '.freeze)
-=======
       result.sub!(/\A_+/, "".freeze)
       result.sub!(/_id\z/, "".freeze)
       result.tr!("_".freeze, " ".freeze)
->>>>>>> 6d6249b1
-
       result.gsub!(/([a-z\d]*)/i) do |match|
         "#{inflections.acronyms[match] || match.downcase}"
       end
