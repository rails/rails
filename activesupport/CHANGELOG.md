<<<<<<< HEAD
*   Allow subtracting two Dates, DateTimes, etc. to return a Duration.

    *David Faulkenberry*

*   Change return value of `Rational#duplicable?`, `ComplexClass#duplicable?`
    to false.
=======
*   Add `Date#prev_occurring` and `Date#next_occurring` to return specified next/previous occurring day of week.
>>>>>>> 387b7751

    *Shota Iguchi*

*   Add default option to class_attribute. Before:

        class_attribute :settings
        self.settings = {}

    Now:

        class_attribute :settings, default: {}

    *DHH*

*   `#singularize` and `#pluralize` now respect uncountables for the specified locale.

    *Eilis Hamilton*

*   Add `ActiveSupport::CurrentAttributes` to provide a thread-isolated attributes singleton.
    Primary use case is keeping all the per-request attributes easily available to the whole system.

    *DHH*

*   Fix implicit coercion calculations with scalars and durations

    Previously calculations where the scalar is first would be converted to a duration
    of seconds but this causes issues with dates being converted to times, e.g:

        Time.zone = "Beijing"           # => Asia/Shanghai
        date = Date.civil(2017, 5, 20)  # => Mon, 20 May 2017
        2 * 1.day                       # => 172800 seconds
        date + 2 * 1.day                # => Mon, 22 May 2017 00:00:00 CST +08:00

    Now the `ActiveSupport::Duration::Scalar` calculation methods will try to maintain
    the part structure of the duration where possible, e.g:

        Time.zone = "Beijing"           # => Asia/Shanghai
        date = Date.civil(2017, 5, 20)  # => Mon, 20 May 2017
        2 * 1.day                       # => 2 days
        date + 2 * 1.day                # => Mon, 22 May 2017

    Fixes #29160, #28970.

    *Andrew White*

*   Add support for versioned cache entries. This enables the cache stores to recycle cache keys, greatly saving
    on storage in cases with frequent churn. Works together with the separation of `#cache_key` and `#cache_version`
    in Active Record and its use in Action Pack's fragment caching.

    *DHH*

*   Pass gem name and deprecation horizon to deprecation notifications.

    *Willem van Bergen*

*   Add support for `:offset` and `:zone` to `ActiveSupport::TimeWithZone#change`

    *Andrew White*

*   Add support for `:offset` to `Time#change`

    Fixes #28723.

    *Andrew White*

*   Add `fetch_values` for `HashWithIndifferentAccess`

    The method was originally added to `Hash` in Ruby 2.3.0.

    *Josh Pencheon*


Please check [5-1-stable](https://github.com/rails/rails/blob/5-1-stable/activesupport/CHANGELOG.md) for previous changes.<|MERGE_RESOLUTION|>--- conflicted
+++ resolved
@@ -1,13 +1,10 @@
-<<<<<<< HEAD
 *   Allow subtracting two Dates, DateTimes, etc. to return a Duration.
 
     *David Faulkenberry*
 
 *   Change return value of `Rational#duplicable?`, `ComplexClass#duplicable?`
     to false.
-=======
 *   Add `Date#prev_occurring` and `Date#next_occurring` to return specified next/previous occurring day of week.
->>>>>>> 387b7751
 
     *Shota Iguchi*
 
