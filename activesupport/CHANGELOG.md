<<<<<<< HEAD
*   Update to TZInfo v2.0.0.

    To fully adopt the new version, set
    `ActiveSupport.tzinfo_compatibility_version = 2` (the default is 1).
    See documentation of `tzinfo_compatibility_version` for details.

    *Phil Ross and Jared Beck*
=======
*   [Breaking change] `ActiveSupport::Callbacks#halted_callback_hook` now receive a 2nd argument:

    `ActiveSupport::Callbacks#halted_callback_hook` now receive the name of the callback
    being halted as second argument.
    This change will allow you to differentiate which callbacks halted the chain
    and act accordingly.

    ```ruby
      class Book < ApplicationRecord
        before_save { throw(:abort) }
        before_create { throw(:abort) }

        def halted_callback_hook(filter, callback_name)
          Rails.logger.info("Book couldn't be #{callback_name}d")
        end

        Book.create # => "Book couldn't be created"
        book.save # => "Book couldn't be saved"
      end
    ```

    *Edouard Chin*

*   Support `prepend` with `ActiveSupport::Concern`.

    Allows a module with `extend ActiveSupport::Concern` to be prepended.

        module Imposter
          extend ActiveSupport::Concern

          # Same as `included`, except only run when prepended.
          prepended do
          end
        end

        class Person
          prepend Imposter
        end

    Class methods are prepended to the base class, concerning is also
    updated: `concerning :Imposter, prepend: true do`.

    *Jason Karns*, *Elia Schito*

*   Deprecate using `Range#include?` method to check the inclusion of a value
    in a date time range. It is recommended to use `Range#cover?` method
    instead of `Range#include?` to check the inclusion of a value
    in a date time range.

    *Vishal Telangre*

*   Support added for a `round_mode` parameter, in all number helpers. (See: `BigDecimal::mode`.)

    ```ruby
    number_to_currency(1234567890.50, precision: 0, round_mode: :half_down) # => "$1,234,567,890"
    number_to_percentage(302.24398923423, precision: 5, round_mode: :down) # => "302.24398%"
    number_to_rounded(389.32314, precision: 0, round_mode: :ceil) # => "390"
    number_to_human_size(483989, precision: 2, round_mode: :up) # => "480 KB"
    number_to_human(489939, precision: 2, round_mode: :floor) # => "480 Thousand"

    485000.to_s(:human, precision: 2, round_mode: :half_even) # => "480 Thousand"
    ```

    *Tom Lord*

*   `Array#to_sentence` no longer returns a frozen string.

    Before:

        ['one', 'two'].to_sentence.frozen?
        # => true

    After:

        ['one', 'two'].to_sentence.frozen?
        # => false

    *Nicolas Dular*
>>>>>>> fba10641

*   When an instance of `ActiveSupport::Duration` is converted to an `iso8601` duration string, if `weeks` are mixed with `date` parts, the `week` part will be converted to days.
    This keeps the parser and serializer on the same page.

    ```ruby
    duration = ActiveSupport::Duration.build(1000000)
    # 1 week, 4 days, 13 hours, 46 minutes, and 40.0 seconds

    duration_iso = duration.iso8601
    # P11DT13H46M40S

    ActiveSupport::Duration.parse(duration_iso)
    # 11 days, 13 hours, 46 minutes, and 40 seconds

    duration = ActiveSupport::Duration.build(604800)
    # 1 week

    duration_iso = duration.iso8601
    # P1W

    ActiveSupport::Duration.parse(duration_iso)
    # 1 week
    ```

    *Abhishek Sarkar*

*   Add block support to `ActiveSupport::Testing::TimeHelpers#travel_back`.

    *Tim Masliuchenko*

*   Update `ActiveSupport::Messages::Metadata#fresh?` to work for cookies with expiry set when
    `ActiveSupport.parse_json_times = true`.

    *Christian Gregg*

*   Support symbolic links for `content_path` in `ActiveSupport::EncryptedFile`.

    *Takumi Shotoku*

*   Improve `Range#===`, `Range#include?`, and `Range#cover?` to work with beginless (startless)
    and endless range targets.

    *Allen Hsu*, *Andrew Hodgkinson*

*   Don't use `Process#clock_gettime(CLOCK_THREAD_CPUTIME_ID)` on Solaris.

    *Iain Beeston*

*   Prevent `ActiveSupport::Duration.build(value)` from creating instances of
    `ActiveSupport::Duration` unless `value` is of type `Numeric`.

    Addresses the errant set of behaviours described in #37012 where
    `ActiveSupport::Duration` comparisons would fail confusingly
    or return unexpected results when comparing durations built from instances of `String`.

    Before:

        small_duration_from_string = ActiveSupport::Duration.build('9')
        large_duration_from_string = ActiveSupport::Duration.build('100000000000000')
        small_duration_from_int = ActiveSupport::Duration.build(9)

        large_duration_from_string > small_duration_from_string
        # => false

        small_duration_from_string == small_duration_from_int
        # => false

        small_duration_from_int < large_duration_from_string
        # => ArgumentError (comparison of ActiveSupport::Duration::Scalar with ActiveSupport::Duration failed)

        large_duration_from_string > small_duration_from_int
        # => ArgumentError (comparison of String with ActiveSupport::Duration failed)

    After:

        small_duration_from_string = ActiveSupport::Duration.build('9')
        # => TypeError (can't build an ActiveSupport::Duration from a String)

    *Alexei Emam*

*   Add `ActiveSupport::Cache::Store#delete_multi` method to delete multiple keys from the cache store.

    *Peter Zhu*

*   Support multiple arguments in `HashWithIndifferentAccess` for `merge` and `update` methods, to
    follow Ruby 2.6 addition.

    *Wojciech Wnętrzak*

*   Allow initializing `thread_mattr_*` attributes via `:default` option.

        class Scraper
          thread_mattr_reader :client, default: Api::Client.new
        end

    *Guilherme Mansur*

*   Add `compact_blank` for those times when you want to remove #blank? values from
    an Enumerable (also `compact_blank!` on Hash, Array, ActionController::Parameters).

    *Dana Sherson*

*   Make ActiveSupport::Logger Fiber-safe.

    Use `Fiber.current.__id__` in `ActiveSupport::Logger#local_level=` in order
    to make log level local to Ruby Fibers in addition to Threads.

    Example:

        logger = ActiveSupport::Logger.new(STDOUT)
        logger.level = 1
        puts "Main is debug? #{logger.debug?}"

        Fiber.new {
          logger.local_level = 0
          puts "Thread is debug? #{logger.debug?}"
        }.resume

        puts "Main is debug? #{logger.debug?}"

    Before:

        Main is debug? false
        Thread is debug? true
        Main is debug? true

    After:

        Main is debug? false
        Thread is debug? true
        Main is debug? false

    Fixes #36752.

    *Alexander Varnin*

*   Allow the `on_rotation` proc used when decrypting/verifying a message to be
    passed at the constructor level.

    Before:

        crypt = ActiveSupport::MessageEncryptor.new('long_secret')
        crypt.decrypt_and_verify(encrypted_message, on_rotation: proc { ... })
        crypt.decrypt_and_verify(another_encrypted_message, on_rotation: proc { ... })

    After:

        crypt = ActiveSupport::MessageEncryptor.new('long_secret', on_rotation: proc { ... })
        crypt.decrypt_and_verify(encrypted_message)
        crypt.decrypt_and_verify(another_encrypted_message)

    *Edouard Chin*

*   `delegate_missing_to` would raise a `DelegationError` if the object
    delegated to was `nil`. Now the `allow_nil` option has been added to enable
    the user to specify they want `nil` returned in this case.

    *Matthew Tanous*

*   `truncate` would return the original string if it was too short to be truncated
    and a frozen string if it were long enough to be truncated. Now truncate will
    consistently return an unfrozen string regardless. This behavior is consistent
    with `gsub` and `strip`.

    Before:

        'foobar'.truncate(5).frozen?
        # => true
        'foobar'.truncate(6).frozen?
        # => false

    After:

        'foobar'.truncate(5).frozen?
        # => false
        'foobar'.truncate(6).frozen?
        # => false

    *Jordan Thomas*


Please check [6-0-stable](https://github.com/rails/rails/blob/6-0-stable/activesupport/CHANGELOG.md) for previous changes.<|MERGE_RESOLUTION|>--- conflicted
+++ resolved
@@ -1,4 +1,3 @@
-<<<<<<< HEAD
 *   Update to TZInfo v2.0.0.
 
     To fully adopt the new version, set
@@ -6,7 +5,7 @@
     See documentation of `tzinfo_compatibility_version` for details.
 
     *Phil Ross and Jared Beck*
-=======
+
 *   [Breaking change] `ActiveSupport::Callbacks#halted_callback_hook` now receive a 2nd argument:
 
     `ActiveSupport::Callbacks#halted_callback_hook` now receive the name of the callback
@@ -85,7 +84,6 @@
         # => false
 
     *Nicolas Dular*
->>>>>>> fba10641
 
 *   When an instance of `ActiveSupport::Duration` is converted to an `iso8601` duration string, if `weeks` are mixed with `date` parts, the `week` part will be converted to days.
     This keeps the parser and serializer on the same page.
