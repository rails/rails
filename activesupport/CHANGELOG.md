<<<<<<< HEAD
*   Add `number_from_delimited` helper to `ActiveSupport::NumberHelper`.

    This new helper allows converting a delimited number string to a number:

    ```ruby
    number_from_delimited("12,345,678.9876") # => 12345678.9876
    ```

    *Matija Čupić*

*   Add `assert_events_reported` test helper for `ActiveSupport::EventReporter`.
=======
*   Add a fast failure mode to `ActiveSupport::ContinuousIntegration` that stops the rest of
    the run after a step fails. Invoke by running `bin/ci --fail-fast` or `bin/ci -f`.
>>>>>>> 1a02651a

    *Dennis Paagman*

*   Implement LocalCache strategy on `ActiveSupport::Cache::MemoryStore`. The memory store
    needs to respond to the same interface as other cache stores (e.g. `ActiveSupport::NullStore`).

    *Mikey Gough*

*   Add a detailed failure summary to `ActiveSupport::ContinuousIntegration`.

    *Mike Dalessio*

*   Introduce `ActiveSupport::EventReporter::LogSubscriber` structured event logging.

    ```ruby
    class MyLogSubscriber < ActiveSupport::EventReporter::LogSubscriber
      self.namespace = "test"

      def something(event)
        info { "Event #{event[:name]} emitted." }
      end
    end
    ```

    *Gannon McGibbon*


Please check [8-1-stable](https://github.com/rails/rails/blob/8-1-stable/activesupport/CHANGELOG.md) for previous changes.<|MERGE_RESOLUTION|>--- conflicted
+++ resolved
@@ -1,4 +1,3 @@
-<<<<<<< HEAD
 *   Add `number_from_delimited` helper to `ActiveSupport::NumberHelper`.
 
     This new helper allows converting a delimited number string to a number:
@@ -9,11 +8,8 @@
 
     *Matija Čupić*
 
-*   Add `assert_events_reported` test helper for `ActiveSupport::EventReporter`.
-=======
 *   Add a fast failure mode to `ActiveSupport::ContinuousIntegration` that stops the rest of
     the run after a step fails. Invoke by running `bin/ci --fail-fast` or `bin/ci -f`.
->>>>>>> 1a02651a
 
     *Dennis Paagman*
 
