<<<<<<< HEAD
*   Include options when instrumenting `ActiveSupport::Cache::Store#delete` and `ActiveSupport::Cache::Store#delete_multi`.

    *Adam Renberg Tamm*

*   Print test names when running `rails test -v` for parallel tests.

    *John Hawthorn*, *Abeid Ahmed*
=======
## Rails 7.2.1.1 (October 15, 2024) ##

*   No changes.

>>>>>>> a1f6a13f

## Rails 7.2.1 (August 22, 2024) ##

*   No changes.


## Rails 7.2.0 (August 09, 2024) ##

*   Fix `delegate_missing_to allow_nil: true` when called with implict self

    ```ruby
    class Person
      delegate_missing_to :address, allow_nil: true

      def address
        nil
      end

      def berliner?
        city == "Berlin"
      end
    end

    Person.new.city # => nil
    Person.new.berliner? # undefined local variable or method `city' for an instance of Person (NameError)
    ```

    *Jean Boussier*

*   Add `logger` as a dependency since it is a bundled gem candidate for Ruby 3.5

    *Earlopain*

*   Define `Digest::UUID.nil_uuid`, which returns the so-called nil UUID.

    *Xavier Noria*

*   Support `duration` type in `ActiveSupport::XmlMini`.

    *heka1024*

*   Remove deprecated `ActiveSupport::Notifications::Event#children` and  `ActiveSupport::Notifications::Event#parent_of?`.

    *Rafael Mendonça França*

*   Remove deprecated support to call the following methods without passing a deprecator:

    - `deprecate`
    - `deprecate_constant`
    - `ActiveSupport::Deprecation::DeprecatedObjectProxy.new`
    - `ActiveSupport::Deprecation::DeprecatedInstanceVariableProxy.new`
    - `ActiveSupport::Deprecation::DeprecatedConstantProxy.new`
    - `assert_deprecated`
    - `assert_not_deprecated`
    - `collect_deprecations`

    *Rafael Mendonça França*

*   Remove deprecated `ActiveSupport::Deprecation` delegation to instance.

    *Rafael Mendonça França*

*   Remove deprecated `SafeBuffer#clone_empty`.

    *Rafael Mendonça França*

*   Remove deprecated `#to_default_s` from `Array`, `Date`, `DateTime` and `Time`.

    *Rafael Mendonça França*

*   Remove deprecated support to passing `Dalli::Client` instances to `MemCacheStore`.

    *Rafael Mendonça França*

*   Remove deprecated `config.active_support.use_rfc4122_namespaced_uuids`.

    *Rafael Mendonça França*

*   Remove deprecated `config.active_support.remove_deprecated_time_with_zone_name`.

    *Rafael Mendonça França*

*   Remove deprecated `config.active_support.disable_to_s_conversion`.

    *Rafael Mendonça França*

*   Remove deprecated support to bolding log text with positional boolean in `ActiveSupport::LogSubscriber#color`.

    *Rafael Mendonça França*

*   Remove deprecated constants `ActiveSupport::LogSubscriber::CLEAR` and `ActiveSupport::LogSubscriber::BOLD`.

    *Rafael Mendonça França*

*   Remove deprecated support for `config.active_support.cache_format_version = 6.1`.

    *Rafael Mendonça França*

*   Remove deprecated `:pool_size` and `:pool_timeout` options for the cache storage.

    *Rafael Mendonça França*

*   Warn on tests without assertions.

    `ActiveSupport::TestCase` now warns when tests do not run any assertions.
    This is helpful in detecting broken tests that do not perform intended assertions.

    *fatkodima*

*   Support `hexBinary` type in `ActiveSupport::XmlMini`.

    *heka1024*

*   Deprecate `ActiveSupport::ProxyObject` in favor of Ruby's built-in `BasicObject`.

    *Earlopain*

*   `stub_const` now accepts a `exists: false` parameter to allow stubbing missing constants.

    *Jean Boussier*

*   Make `ActiveSupport::BacktraceCleaner` copy filters and silencers on dup and clone.

    Previously the copy would still share the internal silencers and filters array,
    causing state to leak.

    *Jean Boussier*

*   Updating Astana with Western Kazakhstan TZInfo identifier.

    *Damian Nelson*

*   Add filename support for `ActiveSupport::Logger.logger_outputs_to?`.

    ```ruby
    logger = Logger.new('/var/log/rails.log')
    ActiveSupport::Logger.logger_outputs_to?(logger, '/var/log/rails.log')
    ```

    *Christian Schmidt*

*   Include `IPAddr#prefix` when serializing an `IPAddr` using the
    `ActiveSupport::MessagePack` serializer.

    This change is backward and forward compatible — old payloads can
    still be read, and new payloads will be readable by older versions of Rails.

    *Taiki Komaba*

*   Add `default:` support for `ActiveSupport::CurrentAttributes.attribute`.

    ```ruby
    class Current < ActiveSupport::CurrentAttributes
      attribute :counter, default: 0
    end
    ```

    *Sean Doyle*

*   Yield instance to `Object#with` block.

    ```ruby
    client.with(timeout: 5_000) do |c|
      c.get("/commits")
    end
    ```

    *Sean Doyle*

*   Use logical core count instead of physical core count to determine the
    default number of workers when parallelizing tests.

    *Jonathan Hefner*

*   Fix `Time.now/DateTime.now/Date.today` to return results in a system timezone after `#travel_to`.

    There is a bug in the current implementation of #travel_to:
    it remembers a timezone of its argument, and all stubbed methods start
    returning results in that remembered timezone. However, the expected
    behavior is to return results in a system timezone.

    *Aleksei Chernenkov*

*   Add `ErrorReported#unexpected` to report precondition violations.

    For example:

    ```ruby
    def edit
      if published?
        Rails.error.unexpected("[BUG] Attempting to edit a published article, that shouldn't be possible")
        return false
      end
      # ...
    end
    ```

    The above will raise an error in development and test, but only report the error in production.

    *Jean Boussier*

*   Make the order of read_multi and write_multi notifications for `Cache::Store#fetch_multi` operations match the order they are executed in.

    *Adam Renberg Tamm*

*   Make return values of `Cache::Store#write` consistent.

    The return value was not specified before. Now it returns `true` on a successful write,
    `nil` if there was an error talking to the cache backend, and `false` if the write failed
    for another reason (e.g. the key already exists and `unless_exist: true` was passed).

    *Sander Verdonschot*

*   Fix logged cache keys not always matching actual key used by cache action.

    *Hartley McGuire*

*   Improve error messages of `assert_changes` and `assert_no_changes`.

    `assert_changes` error messages now display objects with `.inspect` to make it easier
    to differentiate nil from empty strings, strings from symbols, etc.
    `assert_no_changes` error messages now surface the actual value.

    *pcreux*

*   Fix `#to_fs(:human_size)` to correctly work with negative numbers.

    *Earlopain*

*   Fix `BroadcastLogger#dup` so that it duplicates the logger's `broadcasts`.

    *Andrew Novoselac*

*   Fix issue where `bootstrap.rb` overwrites the `level` of a `BroadcastLogger`'s `broadcasts`.

    *Andrew Novoselac*

*   Fix compatibility with the `semantic_logger` gem.

    The `semantic_logger` gem doesn't behave exactly like stdlib logger in that
    `SemanticLogger#level` returns a Symbol while stdlib `Logger#level` returns an Integer.

    This caused the various `LogSubscriber` classes in Rails to break when assigned a
    `SemanticLogger` instance.

    *Jean Boussier*, *ojab*

*   Fix MemoryStore to prevent race conditions when incrementing or decrementing.

    *Pierre Jambet*

*   Implement `HashWithIndifferentAccess#to_proc`.

    Previously, calling `#to_proc` on `HashWithIndifferentAccess` object used inherited `#to_proc`
    method from the `Hash` class, which was not able to access values using indifferent keys.

    *fatkodima*

Please check [7-1-stable](https://github.com/rails/rails/blob/7-1-stable/activesupport/CHANGELOG.md) for previous changes.<|MERGE_RESOLUTION|>--- conflicted
+++ resolved
@@ -1,4 +1,3 @@
-<<<<<<< HEAD
 *   Include options when instrumenting `ActiveSupport::Cache::Store#delete` and `ActiveSupport::Cache::Store#delete_multi`.
 
     *Adam Renberg Tamm*
@@ -6,12 +5,12 @@
 *   Print test names when running `rails test -v` for parallel tests.
 
     *John Hawthorn*, *Abeid Ahmed*
-=======
+
+
 ## Rails 7.2.1.1 (October 15, 2024) ##
 
 *   No changes.
 
->>>>>>> a1f6a13f
 
 ## Rails 7.2.1 (August 22, 2024) ##
 
