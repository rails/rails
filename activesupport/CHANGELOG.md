<<<<<<< HEAD
*   Add `bigdecimal` as Active Support dependency that is a bundled gem candidate for Ruby 3.4.

    `bigdecimal` 3.1.4 or higher version will be installed.
    Ruby 2.7 and 3.0 users who want `bigdecimal` version 2.0.0 or 3.0.0 behavior as a default gem,
    pin the `bigdecimal` version in your application Gemfile.

    *Koichi ITO*

*   Add `drb`, `mutex_m` and `base64` that are bundled gem candidates for Ruby 3.4

    *Yasuo Honda*
=======
## Rails 6.1.7.8 (June 04, 2024) ##

*   No changes.

>>>>>>> e39361ab

## Rails 6.1.7.7 (February 21, 2024) ##

*   No changes.


## Rails 6.1.7.6 (August 22, 2023) ##

*   No changes.


## Rails 6.1.7.5 (August 22, 2023) ##

*   Use a temporary file for storing unencrypted files while editing

    [CVE-2023-38037]


## Rails 6.1.7.4 (June 26, 2023) ##

*   No changes.


## Rails 6.1.7.3 (March 13, 2023) ##

*   Implement SafeBuffer#bytesplice

    [CVE-2023-28120]


## Rails 6.1.7.2 (January 24, 2023) ##

*   No changes.


## Rails 6.1.7.1 (January 17, 2023) ##

*   Avoid regex backtracking in Inflector.underscore

    [CVE-2023-22796]


## Rails 6.1.7 (September 09, 2022) ##

*   No changes.


## Rails 6.1.6.1 (July 12, 2022) ##

*   No changes.


## Rails 6.1.6 (May 09, 2022) ##

*   No changes.


## Rails 6.1.5.1 (April 26, 2022) ##

*   Fix and add protections for XSS in `ActionView::Helpers` and `ERB::Util`.

    Add the method `ERB::Util.xml_name_escape` to escape dangerous characters
    in names of tags and names of attributes, following the specification of XML.

    *Álvaro Martín Fraguas*

## Rails 6.1.5 (March 09, 2022) ##

*   Fix `ActiveSupport::Duration.build` to support negative values.

    The algorithm to collect the `parts` of the `ActiveSupport::Duration`
    ignored the sign of the `value` and accumulated incorrect part values. This
    impacted `ActiveSupport::Duration#sum` (which is dependent on `parts`) but
    not `ActiveSupport::Duration#eql?` (which is dependent on `value`).

    *Caleb Buxton*, *Braden Staudacher*

*   `Time#change` and methods that call it (eg. `Time#advance`) will now
    return a `Time` with the timezone argument provided, if the caller was
    initialized with a timezone argument.

    Fixes [#42467](https://github.com/rails/rails/issues/42467).

    *Alex Ghiculescu*

*   Clone to keep extended Logger methods for tagged logger.

    *Orhan Toy*

*   `assert_changes` works on including `ActiveSupport::Assertions` module.

    *Pedro Medeiros*


## Rails 6.1.4.7 (March 08, 2022) ##

*   No changes.


## Rails 6.1.4.6 (February 11, 2022) ##

*   Fix Reloader method signature to work with the new Executor signature


## Rails 6.1.4.5 (February 11, 2022) ##

*   No changes.


## Rails 6.1.4.4 (December 15, 2021) ##

*   No changes.


## Rails 6.1.4.3 (December 14, 2021) ##

*   No changes.


## Rails 6.1.4.2 (December 14, 2021) ##

*   No changes.


## Rails 6.1.4.1 (August 19, 2021) ##

*   No changes.


## Rails 6.1.4 (June 24, 2021) ##

*   MemCacheStore: convert any underlying value (including `false`) to an `Entry`.

    See [#42559](https://github.com/rails/rails/pull/42559).

    *Alex Ghiculescu*

*   Fix bug in `number_with_precision` when using large `BigDecimal` values.

    Fixes #42302.

    *Federico Aldunate*, *Zachary Scott*

*   Check byte size instead of length on `secure_compare`.

    *Tietew*

*   Fix `Time.at` to not lose `:in` option.

    *Ryuta Kamizono*

*   Require a path for `config.cache_store = :file_store`.

    *Alex Ghiculescu*

*   Avoid having to store complex object in the default translation file.

    *Rafael Mendonça França*


## Rails 6.1.3.2 (May 05, 2021) ##

*   No changes.


## Rails 6.1.3.1 (March 26, 2021) ##

*   No changes.


## Rails 6.1.3 (February 17, 2021) ##

*   No changes.


## Rails 6.1.2.1 (February 10, 2021) ##

*   No changes.


## Rails 6.1.2 (February 09, 2021) ##

*   `ActiveSupport::Cache::MemCacheStore` now accepts an explicit `nil` for its `addresses` argument.

    ```ruby
    config.cache_store = :mem_cache_store, nil

    # is now equivalent to

    config.cache_store = :mem_cache_store

    # and is also equivalent to

    config.cache_store = :mem_cache_store, ENV["MEMCACHE_SERVERS"] || "localhost:11211"

    # which is the fallback behavior of Dalli
    ```

    This helps those migrating from `:dalli_store`, where an explicit `nil` was permitted.

    *Michael Overmeyer*


## Rails 6.1.1 (January 07, 2021) ##

*   Change `IPAddr#to_json` to match the behavior of the json gem returning the string representation
    instead of the instance variables of the object.

    Before:

    ```ruby
    IPAddr.new("127.0.0.1").to_json
    # => "{\"addr\":2130706433,\"family\":2,\"mask_addr\":4294967295}"
    ```

    After:

    ```ruby
    IPAddr.new("127.0.0.1").to_json
    # => "\"127.0.0.1\""
    ```


## Rails 6.1.0 (December 09, 2020) ##

*   Ensure `MemoryStore` disables compression by default. Reverts behavior of
    `MemoryStore` to its prior rails `5.1` behavior.

    *Max Gurewitz*

*   Calling `iso8601` on negative durations retains the negative sign on individual
    digits instead of prepending it.

    This change is required so we can interoperate with PostgreSQL, which prefers
    negative signs for each component.

    Compatibility with other iso8601 parsers which support leading negatives as well
    as negatives per component is still retained.

    Before:

        (-1.year - 1.day).iso8601
        # => "-P1Y1D"

    After:

        (-1.year - 1.day).iso8601
        # => "P-1Y-1D"

    *Vipul A M*

*   Remove deprecated `ActiveSupport::Notifications::Instrumenter#end=`.

    *Rafael Mendonça França*

*   Deprecate `ActiveSupport::Multibyte::Unicode.default_normalization_form`.

    *Rafael Mendonça França*

*   Remove deprecated `ActiveSupport::Multibyte::Unicode.pack_graphemes`,
    `ActiveSupport::Multibyte::Unicode.unpack_graphemes`,
    `ActiveSupport::Multibyte::Unicode.normalize`,
    `ActiveSupport::Multibyte::Unicode.downcase`,
    `ActiveSupport::Multibyte::Unicode.upcase` and `ActiveSupport::Multibyte::Unicode.swapcase`.

    *Rafael Mendonça França*

*   Remove deprecated `ActiveSupport::Multibyte::Chars#consumes?` and `ActiveSupport::Multibyte::Chars#normalize`.

    *Rafael Mendonça França*

*   Remove deprecated file `active_support/core_ext/range/include_range`.

    *Rafael Mendonça França*

*   Remove deprecated file `active_support/core_ext/hash/transform_values`.

    *Rafael Mendonça França*

*   Remove deprecated file `active_support/core_ext/hash/compact`.

    *Rafael Mendonça França*

*   Remove deprecated file `active_support/core_ext/array/prepend_and_append`.

    *Rafael Mendonça França*

*   Remove deprecated file `active_support/core_ext/numeric/inquiry`.

    *Rafael Mendonça França*

*   Remove deprecated file `active_support/core_ext/module/reachable`.

    *Rafael Mendonça França*

*   Remove deprecated `Module#parent_name`, `Module#parent` and `Module#parents`.

    *Rafael Mendonça França*

*   Remove deprecated `ActiveSupport::LoggerThreadSafeLevel#after_initialize`.

    *Rafael Mendonça França*

*   Remove deprecated `LoggerSilence` constant.

    *Rafael Mendonça França*

*   Remove deprecated fallback to `I18n.default_local` when `config.i18n.fallbacks` is empty.

    *Rafael Mendonça França*

*   Remove entries from local cache on `RedisCacheStore#delete_matched`

    Fixes #38627

    *ojab*

*   Speed up `ActiveSupport::SecurityUtils.fixed_length_secure_compare` by using
    `OpenSSL.fixed_length_secure_compare`, if available.

    *Nate Matykiewicz*

*   `ActiveSupport::Cache::MemCacheStore` now checks `ENV["MEMCACHE_SERVERS"]` before falling back to `"localhost:11211"` if configured without any addresses.

    ```ruby
    config.cache_store = :mem_cache_store

    # is now equivalent to

    config.cache_store = :mem_cache_store, ENV["MEMCACHE_SERVERS"] || "localhost:11211"

    # instead of

    config.cache_store = :mem_cache_store, "localhost:11211" # ignores ENV["MEMCACHE_SERVERS"]
    ```

    *Sam Bostock*

*   `ActiveSupport::Subscriber#attach_to` now accepts an `inherit_all:` argument. When set to true,
    it allows a subscriber to receive events for methods defined in the subscriber's ancestor class(es).

    ```ruby
    class ActionControllerSubscriber < ActiveSupport::Subscriber
      attach_to :action_controller

      def start_processing(event)
        info "Processing by #{event.payload[:controller]}##{event.payload[:action]} as #{format}"
      end

      def redirect_to(event)
        info { "Redirected to #{event.payload[:location]}" }
      end
    end

    # We detach ActionControllerSubscriber from the :action_controller namespace so that our CustomActionControllerSubscriber
    # can provide its own instrumentation for certain events in the namespace
    ActionControllerSubscriber.detach_from(:action_controller)

    class CustomActionControllerSubscriber < ActionControllerSubscriber
      attach_to :action_controller, inherit_all: true

      def start_processing(event)
        info "A custom response to start_processing events"
      end

      # => CustomActionControllerSubscriber will process events for "start_processing.action_controller" notifications
      # using its own #start_processing implementation, while retaining ActionControllerSubscriber's instrumentation
      # for "redirect_to.action_controller" notifications
    end
    ```

    *Adrianna Chang*

*   Allow the digest class used to generate non-sensitive digests to be configured with `config.active_support.hash_digest_class`.

    `config.active_support.use_sha1_digests` is deprecated in favour of `config.active_support.hash_digest_class = ::Digest::SHA1`.

    *Dirkjan Bussink*

*   Fix bug to make memcached write_entry expire correctly with unless_exist

    *Jye Lee*

*   Add `ActiveSupport::Duration` conversion methods

    `in_seconds`, `in_minutes`, `in_hours`, `in_days`, `in_weeks`, `in_months`, and `in_years` return the respective duration covered.

    *Jason York*

*   Fixed issue in `ActiveSupport::Cache::RedisCacheStore` not passing options
    to `read_multi` causing `fetch_multi` to not work properly

    *Rajesh Sharma*

*   Fixed issue in `ActiveSupport::Cache::MemCacheStore` which caused duplicate compression,
    and caused the provided `compression_threshold` to not be respected.

    *Max Gurewitz*

*   Prevent `RedisCacheStore` and `MemCacheStore` from performing compression
    when reading entries written with `raw: true`.

    *Max Gurewitz*

*   `URI.parser` is deprecated and will be removed in Rails 7.0. Use
    `URI::DEFAULT_PARSER` instead.

    *Jean Boussier*

*   `require_dependency` has been documented to be _obsolete_ in `:zeitwerk`
    mode. The method is not deprecated as such (yet), but applications are
    encouraged to not use it.

    In `:zeitwerk` mode, semantics match Ruby's and you do not need to be
    defensive with load order. Just refer to classes and modules normally. If
    the constant name is dynamic, camelize if needed, and constantize.

    *Xavier Noria*

*   Add 3rd person aliases of `Symbol#start_with?` and `Symbol#end_with?`.

    ```ruby
    :foo.starts_with?("f") # => true
    :foo.ends_with?("o")   # => true
    ```

    *Ryuta Kamizono*

*   Add override of unary plus for `ActiveSupport::Duration`.

    `+ 1.second` is now identical to `+1.second` to prevent errors
    where a seemingly innocent change of formatting leads to a change in the code behavior.

    Before:
    ```ruby
    +1.second.class
    # => ActiveSupport::Duration
    (+ 1.second).class
    # => Integer
    ```

    After:
    ```ruby
    +1.second.class
    # => ActiveSupport::Duration
    (+ 1.second).class
    # => ActiveSupport::Duration
    ```

    Fixes #39079.

    *Roman Kushnir*

*   Add subsec to `ActiveSupport::TimeWithZone#inspect`.

    Before:

        Time.at(1498099140).in_time_zone.inspect
        # => "Thu, 22 Jun 2017 02:39:00 UTC +00:00"
        Time.at(1498099140, 123456780, :nsec).in_time_zone.inspect
        # => "Thu, 22 Jun 2017 02:39:00 UTC +00:00"
        Time.at(1498099140 + Rational("1/3")).in_time_zone.inspect
        # => "Thu, 22 Jun 2017 02:39:00 UTC +00:00"

    After:

        Time.at(1498099140).in_time_zone.inspect
        # => "Thu, 22 Jun 2017 02:39:00.000000000 UTC +00:00"
        Time.at(1498099140, 123456780, :nsec).in_time_zone.inspect
        # => "Thu, 22 Jun 2017 02:39:00.123456780 UTC +00:00"
        Time.at(1498099140 + Rational("1/3")).in_time_zone.inspect
        # => "Thu, 22 Jun 2017 02:39:00.333333333 UTC +00:00"

    *akinomaeni*

*   Calling `ActiveSupport::TaggedLogging#tagged` without a block now returns a tagged logger.

    ```ruby
    logger.tagged("BCX").info("Funky time!") # => [BCX] Funky time!
    ```

    *Eugene Kenny*

*   Align `Range#cover?` extension behavior with Ruby behavior for backwards ranges.

    `(1..10).cover?(5..3)` now returns `false`, as it does in plain Ruby.

    Also update `#include?` and `#===` behavior to match.

    *Michael Groeneman*

*   Update to TZInfo v2.0.0.

    This changes the output of `ActiveSupport::TimeZone.utc_to_local`, but
    can be controlled with the
    `ActiveSupport.utc_to_local_returns_utc_offset_times` config.

    New Rails 6.1 apps have it enabled by default, existing apps can upgrade
    via the config in config/initializers/new_framework_defaults_6_1.rb

    See the `utc_to_local_returns_utc_offset_times` documentation for details.

    *Phil Ross*, *Jared Beck*

*   Add Date and Time `#yesterday?` and `#tomorrow?` alongside `#today?`.

    Aliased to `#prev_day?` and `#next_day?` to match the existing `#prev/next_day` methods.

    *Jatin Dhankhar*

*   Add `Enumerable#pick` to complement `ActiveRecord::Relation#pick`.

    *Eugene Kenny*

*   [Breaking change] `ActiveSupport::Callbacks#halted_callback_hook` now receive a 2nd argument:

    `ActiveSupport::Callbacks#halted_callback_hook` now receive the name of the callback
    being halted as second argument.
    This change will allow you to differentiate which callbacks halted the chain
    and act accordingly.

    ```ruby
      class Book < ApplicationRecord
        before_save { throw(:abort) }
        before_create { throw(:abort) }

        def halted_callback_hook(filter, callback_name)
          Rails.logger.info("Book couldn't be #{callback_name}d")
        end

        Book.create # => "Book couldn't be created"
        book.save # => "Book couldn't be saved"
      end
    ```

    *Edouard Chin*

*   Support `prepend` with `ActiveSupport::Concern`.

    Allows a module with `extend ActiveSupport::Concern` to be prepended.

        module Imposter
          extend ActiveSupport::Concern

          # Same as `included`, except only run when prepended.
          prepended do
          end
        end

        class Person
          prepend Imposter
        end

    Class methods are prepended to the base class, concerning is also
    updated: `concerning :Imposter, prepend: true do`.

    *Jason Karns*, *Elia Schito*

*   Deprecate using `Range#include?` method to check the inclusion of a value
    in a date time range. It is recommended to use `Range#cover?` method
    instead of `Range#include?` to check the inclusion of a value
    in a date time range.

    *Vishal Telangre*

*   Support added for a `round_mode` parameter, in all number helpers. (See: `BigDecimal::mode`.)

    ```ruby
    number_to_currency(1234567890.50, precision: 0, round_mode: :half_down) # => "$1,234,567,890"
    number_to_percentage(302.24398923423, precision: 5, round_mode: :down) # => "302.24398%"
    number_to_rounded(389.32314, precision: 0, round_mode: :ceil) # => "390"
    number_to_human_size(483989, precision: 2, round_mode: :up) # => "480 KB"
    number_to_human(489939, precision: 2, round_mode: :floor) # => "480 Thousand"

    485000.to_s(:human, precision: 2, round_mode: :half_even) # => "480 Thousand"
    ```

    *Tom Lord*

*   `Array#to_sentence` no longer returns a frozen string.

    Before:

        ['one', 'two'].to_sentence.frozen?
        # => true

    After:

        ['one', 'two'].to_sentence.frozen?
        # => false

    *Nicolas Dular*

*   When an instance of `ActiveSupport::Duration` is converted to an `iso8601` duration string, if `weeks` are mixed with `date` parts, the `week` part will be converted to days.
    This keeps the parser and serializer on the same page.

    ```ruby
    duration = ActiveSupport::Duration.build(1000000)
    # 1 week, 4 days, 13 hours, 46 minutes, and 40.0 seconds

    duration_iso = duration.iso8601
    # P11DT13H46M40S

    ActiveSupport::Duration.parse(duration_iso)
    # 11 days, 13 hours, 46 minutes, and 40 seconds

    duration = ActiveSupport::Duration.build(604800)
    # 1 week

    duration_iso = duration.iso8601
    # P1W

    ActiveSupport::Duration.parse(duration_iso)
    # 1 week
    ```

    *Abhishek Sarkar*

*   Add block support to `ActiveSupport::Testing::TimeHelpers#travel_back`.

    *Tim Masliuchenko*

*   Update `ActiveSupport::Messages::Metadata#fresh?` to work for cookies with expiry set when
    `ActiveSupport.parse_json_times = true`.

    *Christian Gregg*

*   Support symbolic links for `content_path` in `ActiveSupport::EncryptedFile`.

    *Takumi Shotoku*

*   Improve `Range#===`, `Range#include?`, and `Range#cover?` to work with beginless (startless)
    and endless range targets.

    *Allen Hsu*, *Andrew Hodgkinson*

*   Don't use `Process#clock_gettime(CLOCK_THREAD_CPUTIME_ID)` on Solaris.

    *Iain Beeston*

*   Prevent `ActiveSupport::Duration.build(value)` from creating instances of
    `ActiveSupport::Duration` unless `value` is of type `Numeric`.

    Addresses the errant set of behaviours described in #37012 where
    `ActiveSupport::Duration` comparisons would fail confusingly
    or return unexpected results when comparing durations built from instances of `String`.

    Before:

        small_duration_from_string = ActiveSupport::Duration.build('9')
        large_duration_from_string = ActiveSupport::Duration.build('100000000000000')
        small_duration_from_int = ActiveSupport::Duration.build(9)

        large_duration_from_string > small_duration_from_string
        # => false

        small_duration_from_string == small_duration_from_int
        # => false

        small_duration_from_int < large_duration_from_string
        # => ArgumentError (comparison of ActiveSupport::Duration::Scalar with ActiveSupport::Duration failed)

        large_duration_from_string > small_duration_from_int
        # => ArgumentError (comparison of String with ActiveSupport::Duration failed)

    After:

        small_duration_from_string = ActiveSupport::Duration.build('9')
        # => TypeError (can't build an ActiveSupport::Duration from a String)

    *Alexei Emam*

*   Add `ActiveSupport::Cache::Store#delete_multi` method to delete multiple keys from the cache store.

    *Peter Zhu*

*   Support multiple arguments in `HashWithIndifferentAccess` for `merge` and `update` methods, to
    follow Ruby 2.6 addition.

    *Wojciech Wnętrzak*

*   Allow initializing `thread_mattr_*` attributes via `:default` option.

        class Scraper
          thread_mattr_reader :client, default: Api::Client.new
        end

    *Guilherme Mansur*

*   Add `compact_blank` for those times when you want to remove #blank? values from
    an Enumerable (also `compact_blank!` on Hash, Array, ActionController::Parameters).

    *Dana Sherson*

*   Make ActiveSupport::Logger Fiber-safe.

    Use `Fiber.current.__id__` in `ActiveSupport::Logger#local_level=` in order
    to make log level local to Ruby Fibers in addition to Threads.

    Example:

        logger = ActiveSupport::Logger.new(STDOUT)
        logger.level = 1
        puts "Main is debug? #{logger.debug?}"

        Fiber.new {
          logger.local_level = 0
          puts "Thread is debug? #{logger.debug?}"
        }.resume

        puts "Main is debug? #{logger.debug?}"

    Before:

        Main is debug? false
        Thread is debug? true
        Main is debug? true

    After:

        Main is debug? false
        Thread is debug? true
        Main is debug? false

    Fixes #36752.

    *Alexander Varnin*

*   Allow the `on_rotation` proc used when decrypting/verifying a message to be
    passed at the constructor level.

    Before:

        crypt = ActiveSupport::MessageEncryptor.new('long_secret')
        crypt.decrypt_and_verify(encrypted_message, on_rotation: proc { ... })
        crypt.decrypt_and_verify(another_encrypted_message, on_rotation: proc { ... })

    After:

        crypt = ActiveSupport::MessageEncryptor.new('long_secret', on_rotation: proc { ... })
        crypt.decrypt_and_verify(encrypted_message)
        crypt.decrypt_and_verify(another_encrypted_message)

    *Edouard Chin*

*   `delegate_missing_to` would raise a `DelegationError` if the object
    delegated to was `nil`. Now the `allow_nil` option has been added to enable
    the user to specify they want `nil` returned in this case.

    *Matthew Tanous*

*   `truncate` would return the original string if it was too short to be truncated
    and a frozen string if it were long enough to be truncated. Now truncate will
    consistently return an unfrozen string regardless. This behavior is consistent
    with `gsub` and `strip`.

    Before:

        'foobar'.truncate(5).frozen?
        # => true
        'foobar'.truncate(6).frozen?
        # => false

    After:

        'foobar'.truncate(5).frozen?
        # => false
        'foobar'.truncate(6).frozen?
        # => false

    *Jordan Thomas*


Please check [6-0-stable](https://github.com/rails/rails/blob/6-0-stable/activesupport/CHANGELOG.md) for previous changes.<|MERGE_RESOLUTION|>--- conflicted
+++ resolved
@@ -1,4 +1,3 @@
-<<<<<<< HEAD
 *   Add `bigdecimal` as Active Support dependency that is a bundled gem candidate for Ruby 3.4.
 
     `bigdecimal` 3.1.4 or higher version will be installed.
@@ -10,12 +9,11 @@
 *   Add `drb`, `mutex_m` and `base64` that are bundled gem candidates for Ruby 3.4
 
     *Yasuo Honda*
-=======
+
 ## Rails 6.1.7.8 (June 04, 2024) ##
 
 *   No changes.
 
->>>>>>> e39361ab
 
 ## Rails 6.1.7.7 (February 21, 2024) ##
 
