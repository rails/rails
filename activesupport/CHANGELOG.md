--- conflicted
+++ resolved
@@ -1,12 +1,10 @@
-<<<<<<< HEAD
 *   Add `quarter` method to date/time
 
     *Matt Swanson*
 
 *   Add `urlsafe` option to `ActiveSupport::MessageVerifier` initializer
-=======
+
 *   Fix `NoMethodError` on custom `ActiveSupport::Deprecation` behavior.
->>>>>>> 4f818c72
 
     `ActiveSupport::Deprecation.behavior=` was supposed to accept any object
     that responds to `call`, but in fact its internal implementation assumed that
