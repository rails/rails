--- conflicted
+++ resolved
@@ -1,4 +1,3 @@
-<<<<<<< HEAD
 *   ActiveSupport::Duration can be parsed from and outputted to ISO 8601 duration format.
 
     Parts of code and tests are taken from ISO8601 gem by Arnau Siches (@arnau) that is published
@@ -13,7 +12,7 @@
         # => "P3Y3D"
 
     *Andrey Novikov*, *Arnau Siches*, *Andrew White*
-=======
+
 *   `ActiveSupport::Duration` supports weeks and hours.
 
         [1.hour.inspect, 1.hour.value, 1.hour.parts]
@@ -408,7 +407,6 @@
     Fixes #5790.
 
     *Nate Smith*
->>>>>>> 38d6d412
 
 *   Add `Integer#positive?` and `Integer#negative?` query methods
     in the vein of `Fixnum#zero?`.
