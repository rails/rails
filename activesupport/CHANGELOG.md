<<<<<<< HEAD
*   Allow subtracting two Dates, DateTimes, etc. to return a Duration.

    *David Faulkenberry*
=======
*   Change return value of `Rational#duplicable?`, `ComplexClass#duplicable?`
    to false.

    *utilum*
>>>>>>> fd63aa02

*   Change return value of `NilClass#duplicable?`, `FalseClass#duplicable?`,
    `TrueClass#duplicable?`, `Symbol#duplicable?` and `Numeric#duplicable?`
    to true with Ruby 2.4+. These classes can dup with Ruby 2.4+.

    *Yuji Yaginuma*

*   Remove deprecated class `ActiveSupport::Concurrency::Latch`

    *Andrew White*

*   Remove deprecated separator argument from `parameterize`

    *Andrew White*

*   Remove deprecated method `Numeric#to_formatted_s`

    *Andrew White*

*   Remove deprecated method `alias_method_chain`

    *Andrew White*

*   Remove deprecated constant `MissingSourceFile`

    *Andrew White*

*   Remove deprecated methods `Module.qualified_const_defined?`,
    `Module.qualified_const_get` and `Module.qualified_const_set`

    *Andrew White*

*   Remove deprecated `:prefix` option from `number_to_human_size`

    *Andrew White*

*   Remove deprecated method `ActiveSupport::HashWithIndifferentAccess.new_from_hash_copying_default`

    *Andrew White*

*   Remove deprecated file `active_support/core_ext/time/marshal.rb`

    *Andrew White*

*   Remove deprecated file `active_support/core_ext/struct.rb`

    *Andrew White*

*   Remove deprecated file `active_support/core_ext/module/method_transplanting.rb`

    *Andrew White*

*   Remove deprecated method `Module.local_constants`

    *Andrew White*

*   Remove deprecated file `active_support/core_ext/kernel/debugger.rb`

    *Andrew White*

*   Remove deprecated method `ActiveSupport::Cache::Store#namespaced_key`

    *Andrew White*

*   Remove deprecated method `ActiveSupport::Cache::Strategy::LocalCache::LocalStore#set_cache_value`

    *Andrew White*

*   Remove deprecated method `ActiveSupport::Cache::MemCacheStore#escape_key`

    *Andrew White*

*   Remove deprecated method `ActiveSupport::Cache::FileStore#key_file_path`

    *Andrew White*

*   Ensure duration parsing is consistent across DST changes

    Previously `ActiveSupport::Duration.parse` used `Time.current` and
    `Time#advance` to calculate the number of seconds in the duration
    from an arbitrary collection of parts. However as `advance` tries to
    be consistent across DST boundaries this meant that either the
    duration was shorter or longer depending on the time of year.

    This was fixed by using an absolute reference point in UTC which
    isn't subject to DST transitions. An arbitrary date of Jan 1st, 2000
    was chosen for no other reason that it seemed appropriate.

    Additionally, duration parsing should now be marginally faster as we
    are no longer creating instances of `ActiveSupport::TimeWithZone`
    every time we parse a duration string.

    Fixes #26941.

    *Andrew White*

*   Use `Hash#compact` and `Hash#compact!` from Ruby 2.4. Old Ruby versions
    will continue to get these methods from Active Support as before.

    *Prathamesh Sonpatki*

*   Fix `ActiveSupport::TimeZone#strptime`.
    Support for timestamps in format of seconds (%s) and milliseconds (%Q).

    Fixes #26840.

    *Lev Denisov*

*   Fix `DateAndTime::Calculations#copy_time_to`. Copy `nsec` instead of `usec`.

    Jumping forward or backward between weeks now preserves nanosecond digits.

    *Josua Schmid*

*   Fix `ActiveSupport::TimeWithZone#in` across DST boundaries.

    Previously calls to `in` were being sent to the non-DST aware
    method `Time#since` via `method_missing`. It is now aliased to
    the DST aware `ActiveSupport::TimeWithZone#+` which handles
    transitions across DST boundaries, e.g:

        Time.zone = "US/Eastern"

        t = Time.zone.local(2016,11,6,1)
        # => Sun, 06 Nov 2016 01:00:00 EDT -05:00

        t.in(1.hour)
        # => Sun, 06 Nov 2016 01:00:00 EST -05:00

    Fixes #26580.

    *Thomas Balthazar*

*   Remove unused parameter `options = nil` for `#clear` of
    `ActiveSupport::Cache::Strategy::LocalCache::LocalStore` and
    `ActiveSupport::Cache::Strategy::LocalCache`.

    *Yosuke Kabuto*

*   Fix `thread_mattr_accessor` subclass no longer overwrites parent.

    Assigning a value to a subclass using `thread_mattr_accessor` no
    longer changes the value of the parent class. This brings the
    behavior inline with the documentation.

    Given:

        class Account
          thread_mattr_accessor :user
        end

        class Customer < Account
        end

        Account.user = "DHH"
        Customer.user = "Rafael"

    Before:

        Account.user  # => "Rafael"

    After:

        Account.user  # => "DHH"

    *Shinichi Maeshima*

*   Since weeks are no longer converted to days, add `:weeks` to the list of
    parts that `ActiveSupport::TimeWithZone` will recognize as possibly being
    of variable duration to take account of DST transitions.

    Fixes #26039.

    *Andrew White*

*   Defines `Regexp.match?` for Ruby versions prior to 2.4. The predicate
    has the same interface, but it does not have the performance boost. Its
    purpose is to be able to write 2.4 compatible code.

    *Xavier Noria*

*   Allow `MessageEncryptor` to take advantage of authenticated encryption modes.

    AEAD modes like `aes-256-gcm` provide both confidentiality and data
    authenticity, eliminating the need to use `MessageVerifier` to check if the
    encrypted data has been tampered with. This speeds up encryption/decryption
    and results in shorter cipher text.

    *Bart de Water*

*   Introduce `assert_changes` and `assert_no_changes`.

    `assert_changes` is a more general `assert_difference` that works with any
    value.

        assert_changes 'Error.current', from: nil, to: 'ERR' do
          expected_bad_operation
        end

    Can be called with strings, to be evaluated in the binding (context) of
    the block given to the assertion, or a lambda.

        assert_changes -> { Error.current }, from: nil, to: 'ERR' do
          expected_bad_operation
        end

    The `from` and `to` arguments are compared with the case operator (`===`).

        assert_changes 'Error.current', from: nil, to: Error do
          expected_bad_operation
        end

    This is pretty useful, if you need to loosely compare a value. For example,
    you need to test a token has been generated and it has that many random
    characters.

        user = User.start_registration
        assert_changes 'user.token', to: /\w{32}/ do
          user.finish_registration
        end

    *Genadi Samokovarov*

*   Fix `ActiveSupport::TimeZone#strptime`. Now raises `ArgumentError` when the
    given time doesn't match the format. The error is the same as the one given
    by Ruby's `Date.strptime`. Previously it raised
    `NoMethodError: undefined method empty? for nil:NilClass.` due to a bug.

    Fixes #25701.

    *John Gesimondo*

*   `travel/travel_to` travel time helpers, now raise on nested calls,
     as this can lead to confusing time stubbing.

     Instead of:

         travel_to 2.days.from_now do
           # 2 days from today
           travel_to 3.days.from_now do
             # 5 days from today
           end
         end

     preferred way to achieve above is:

         travel 2.days do
           # 2 days from today
         end

         travel 5.days do
           # 5 days from today
         end

     *Vipul A M*

*   Support parsing JSON time in ISO8601 local time strings in
    `ActiveSupport::JSON.decode` when `parse_json_times` is enabled.
    Strings in the format of `YYYY-MM-DD hh:mm:ss` (without a `Z` at
    the end) will be parsed in the local timezone (`Time.zone`). In
    addition, date strings (`YYYY-MM-DD`) are now parsed into `Date`
    objects.

    *Grzegorz Witek*

*   Fixed `ActiveSupport::Logger.broadcast` so that calls to `#silence` now
    properly delegate to all loggers. Silencing now properly suppresses logging
    to both the log and the console.

    *Kevin McPhillips*

*   Remove deprecated arguments in `assert_nothing_raised`.

    *Rafel Mendonça França*

*   `Date.to_s` doesn't produce too many spaces. For example, `to_s(:short)`
    will now produce `01 Feb` instead of ` 1 Feb`.

    Fixes #25251.

    *Sean Griffin*

*   Introduce `Module#delegate_missing_to`.

    When building a decorator, a common pattern emerges:

        class Partition
          def initialize(first_event)
            @events = [ first_event ]
          end

          def people
            if @events.first.detail.people.any?
              @events.collect { |e| Array(e.detail.people) }.flatten.uniq
            else
              @events.collect(&:creator).uniq
            end
          end

          private
            def respond_to_missing?(name, include_private = false)
              @events.respond_to?(name, include_private)
            end

            def method_missing(method, *args, &block)
              @events.send(method, *args, &block)
            end
        end

    With `Module#delegate_missing_to`, the above is condensed to:

        class Partition
          delegate_missing_to :@events

          def initialize(first_event)
            @events = [ first_event ]
          end

          def people
            if @events.first.detail.people.any?
              @events.collect { |e| Array(e.detail.people) }.flatten.uniq
            else
              @events.collect(&:creator).uniq
            end
          end
        end

    *Genadi Samokovarov*, *DHH*

*   Rescuable: If a handler doesn't match the exception, check for handlers
    matching the exception's cause.

    *Jeremy Daer*

Please check [5-0-stable](https://github.com/rails/rails/blob/5-0-stable/activesupport/CHANGELOG.md) for previous changes.<|MERGE_RESOLUTION|>--- conflicted
+++ resolved
@@ -1,13 +1,11 @@
-<<<<<<< HEAD
 *   Allow subtracting two Dates, DateTimes, etc. to return a Duration.
 
     *David Faulkenberry*
-=======
+
 *   Change return value of `Rational#duplicable?`, `ComplexClass#duplicable?`
     to false.
 
     *utilum*
->>>>>>> fd63aa02
 
 *   Change return value of `NilClass#duplicable?`, `FalseClass#duplicable?`,
     `TrueClass#duplicable?`, `Symbol#duplicable?` and `Numeric#duplicable?`
