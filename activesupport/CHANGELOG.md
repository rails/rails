<<<<<<< HEAD
*   `try` now works properly with instances of `DelegateClass(x)`

    Fixes #31045

    *Daniel Ma*
=======
*   Fix acronym support in `humanize`

    Acronym inflections are stored with lowercase keys in the hash but
    the match wasn't being lowercased before being looked up in the hash.
    This shouldn't have any performance impact because before it would
    fail to find the acronym and perform the `downcase` operation anyway.

    Fixes #31052.

    *Andrew White*

*   Add same method signature for `Time#prev_year` and `Time#next_year`
    in accordance with `Date#prev_year`, `Date#next_year`.

    Allows pass argument for `Time#prev_year` and `Time#next_year`.

    Before:
    ```
    Time.new(2017, 9, 16, 17, 0).prev_year    # => 2016-09-16 17:00:00 +0300
    Time.new(2017, 9, 16, 17, 0).prev_year(1)
    # => ArgumentError: wrong number of arguments (given 1, expected 0)

    Time.new(2017, 9, 16, 17, 0).next_year    # => 2018-09-16 17:00:00 +0300
    Time.new(2017, 9, 16, 17, 0).next_year(1)
    # => ArgumentError: wrong number of arguments (given 1, expected 0)
    ```

    After:
    ```
    Time.new(2017, 9, 16, 17, 0).prev_year    # => 2016-09-16 17:00:00 +0300
    Time.new(2017, 9, 16, 17, 0).prev_year(1) # => 2016-09-16 17:00:00 +0300

    Time.new(2017, 9, 16, 17, 0).next_year    # => 2018-09-16 17:00:00 +0300
    Time.new(2017, 9, 16, 17, 0).next_year(1) # => 2018-09-16 17:00:00 +0300
    ```

    *bogdanvlviv*

*   Add same method signature for `Time#prev_month` and `Time#next_month`
    in accordance with `Date#prev_month`, `Date#next_month`.

    Allows pass argument for `Time#prev_month` and `Time#next_month`.

    Before:
    ```
    Time.new(2017, 9, 16, 17, 0).prev_month    # => 2017-08-16 17:00:00 +0300
    Time.new(2017, 9, 16, 17, 0).prev_month(1)
    # => ArgumentError: wrong number of arguments (given 1, expected 0)

    Time.new(2017, 9, 16, 17, 0).next_month    # => 2017-10-16 17:00:00 +0300
    Time.new(2017, 9, 16, 17, 0).next_month(1)
    # => ArgumentError: wrong number of arguments (given 1, expected 0)
    ```

    After:
    ```
    Time.new(2017, 9, 16, 17, 0).prev_month    # => 2017-08-16 17:00:00 +0300
    Time.new(2017, 9, 16, 17, 0).prev_month(1) # => 2017-08-16 17:00:00 +0300

    Time.new(2017, 9, 16, 17, 0).next_month    # => 2017-10-16 17:00:00 +0300
    Time.new(2017, 9, 16, 17, 0).next_month(1) # => 2017-10-16 17:00:00 +0300
    ```

    *bogdanvlviv*

*   Add same method signature for `Time#prev_day` and `Time#next_day`
    in accordance with `Date#prev_day`, `Date#next_day`.

    Allows pass argument for `Time#prev_day` and `Time#next_day`.

    Before:
    ```
    Time.new(2017, 9, 16, 17, 0).prev_day    # => 2017-09-15 17:00:00 +0300
    Time.new(2017, 9, 16, 17, 0).prev_day(1)
    # => ArgumentError: wrong number of arguments (given 1, expected 0)

    Time.new(2017, 9, 16, 17, 0).next_day    # => 2017-09-17 17:00:00 +0300
    Time.new(2017, 9, 16, 17, 0).next_day(1)
    # => ArgumentError: wrong number of arguments (given 1, expected 0)
    ```

    After:
    ```
    Time.new(2017, 9, 16, 17, 0).prev_day    # => 2017-09-15 17:00:00 +0300
    Time.new(2017, 9, 16, 17, 0).prev_day(1) # => 2017-09-15 17:00:00 +0300

    Time.new(2017, 9, 16, 17, 0).next_day    # => 2017-09-17 17:00:00 +0300
    Time.new(2017, 9, 16, 17, 0).next_day(1) # => 2017-09-17 17:00:00 +0300
    ```

    *bogdanvlviv*
>>>>>>> daf77db6

*   `IO#to_json` now returns the `to_s` representation, rather than
    attempting to convert to an array. This fixes a bug where `IO#to_json`
    would raise an `IOError` when called on an unreadable object.

    Fixes #26132.

    *Paul Kuruvilla*

*   Remove deprecated `halt_callback_chains_on_return_false` option.

    *Rafael Mendonça França*

*   Remove deprecated `:if` and `:unless` string filter for callbacks.

    *Rafael Mendonça França*

*   `Hash#slice` now falls back to Ruby 2.5+'s built-in definition if defined.

    *Akira Matsuda*

*   Deprecate `secrets.secret_token`.

    The architecture for secrets had a big upgrade between Rails 3 and Rails 4,
    when the default changed from using `secret_token` to `secret_key_base`.

    `secret_token` has been soft deprecated in documentation for four years
    but is still in place to support apps created before Rails 4.
    Deprecation warnings have been added to help developers upgrade their
    applications to `secret_key_base`.

    *claudiob*, *Kasper Timm Hansen*

*   Return an instance of `HashWithIndifferentAccess` from `HashWithIndifferentAccess#transform_keys`.

    *Yuji Yaginuma*

*   Add key rotation support to `MessageEncryptor` and `MessageVerifier`

    This change introduces a `rotate` method to both the `MessageEncryptor` and
    `MessageVerifier` classes. This method accepts the same arguments and
    options as the given classes' constructor. The `encrypt_and_verify` method
    for `MessageEncryptor` and the `verified` method for `MessageVerifier` also
    accept an optional keyword argument `:on_rotation` block which is called
    when a rotated instance is used to decrypt or verify the message.

    *Michael J Coyne*

*   Deprecate `Module#reachable?` method.

    *bogdanvlviv*

*   Add `config/credentials.yml.enc` to store production app secrets.

    Allows saving any authentication credentials for third party services
    directly in repo encrypted with `config/master.key` or `ENV["RAILS_MASTER_KEY"]`.

    This will eventually replace `Rails.application.secrets` and the encrypted
    secrets introduced in Rails 5.1.

    *DHH*, *Kasper Timm Hansen*

*   Add `ActiveSupport::EncryptedFile` and `ActiveSupport::EncryptedConfiguration`.

    Allows for stashing encrypted files or configuration directly in repo by
    encrypting it with a key.

    Backs the new credentials setup above, but can also be used independently.

    *DHH*, *Kasper Timm Hansen*

*   `Module#delegate_missing_to` now raises `DelegationError` if target is nil,
    similar to `Module#delegate`.

    *Anton Khamets*

*   Update `String#camelize` to provide feedback when wrong option is passed

    `String#camelize` was returning nil without any feedback when an
    invalid option was passed as a parameter.

    Previously:

        'one_two'.camelize(true)
        # => nil

    Now:

        'one_two'.camelize(true)
        # => ArgumentError: Invalid option, use either :upper or :lower.

    *Ricardo Díaz*

*   Fix modulo operations involving durations

    Rails 5.1 introduced `ActiveSupport::Duration::Scalar` as a wrapper
    around numeric values as a way of ensuring a duration was the outcome of
    an expression. However, the implementation was missing support for modulo
    operations. This support has now been added and should result in a duration
    being returned from expressions involving modulo operations.

    Prior to Rails 5.1:

        5.minutes % 2.minutes
        # => 60

    Now:

        5.minutes % 2.minutes
        # => 1 minute

    Fixes #29603 and #29743.

    *Sayan Chakraborty*, *Andrew White*

*   Fix division where a duration is the denominator

    PR #29163 introduced a change in behavior when a duration was the denominator
    in a calculation - this was incorrect as dividing by a duration should always
    return a `Numeric`. The behavior of previous versions of Rails has been restored.

    Fixes #29592.

    *Andrew White*

*   Add purpose and expiry support to `ActiveSupport::MessageVerifier` &
   `ActiveSupport::MessageEncryptor`.

    For instance, to ensure a message is only usable for one intended purpose:

        token = @verifier.generate("x", purpose: :shipping)

        @verifier.verified(token, purpose: :shipping) # => "x"
        @verifier.verified(token)                     # => nil

    Or make it expire after a set time:

        @verifier.generate("x", expires_in: 1.month)
        @verifier.generate("y", expires_at: Time.now.end_of_year)

    Showcased with `ActiveSupport::MessageVerifier`, but works the same for
    `ActiveSupport::MessageEncryptor`'s `encrypt_and_sign` and `decrypt_and_verify`.

    Pull requests: #29599, #29854

    *Assain Jaleel*

*   Make the order of `Hash#reverse_merge!` consistent with `HashWithIndifferentAccess`.

    *Erol Fornoles*

*   Add `freeze_time` helper which freezes time to `Time.now` in tests.

    *Prathamesh Sonpatki*

*   Default `ActiveSupport::MessageEncryptor` to use AES 256 GCM encryption.

    On for new Rails 5.2 apps. Upgrading apps can find the config as a new
    framework default.

    *Assain Jaleel*

*   Cache: `write_multi`

        Rails.cache.write_multi foo: 'bar', baz: 'qux'

    Plus faster fetch_multi with stores that implement `write_multi_entries`.
    Keys that aren't found may be written to the cache store in one shot
    instead of separate writes.

    The default implementation simply calls `write_entry` for each entry.
    Stores may override if they're capable of one-shot bulk writes, like
    Redis `MSET`.

    *Jeremy Daer*

*   Add default option to module and class attribute accessors.

        mattr_accessor :settings, default: {}

    Works for `mattr_reader`, `mattr_writer`, `cattr_accessor`, `cattr_reader`,
    and `cattr_writer` as well.

    *Genadi Samokovarov*

*   Add `Date#prev_occurring` and `Date#next_occurring` to return specified next/previous occurring day of week.

    *Shota Iguchi*

*   Add default option to `class_attribute`.

    Before:

        class_attribute :settings
        self.settings = {}

    Now:

        class_attribute :settings, default: {}

    *DHH*

*   `#singularize` and `#pluralize` now respect uncountables for the specified locale.

    *Eilis Hamilton*

*   Add `ActiveSupport::CurrentAttributes` to provide a thread-isolated attributes singleton.
    Primary use case is keeping all the per-request attributes easily available to the whole system.

    *DHH*

*   Fix implicit coercion calculations with scalars and durations

    Previously, calculations where the scalar is first would be converted to a duration
    of seconds, but this causes issues with dates being converted to times, e.g:

        Time.zone = "Beijing"           # => Asia/Shanghai
        date = Date.civil(2017, 5, 20)  # => Mon, 20 May 2017
        2 * 1.day                       # => 172800 seconds
        date + 2 * 1.day                # => Mon, 22 May 2017 00:00:00 CST +08:00

    Now, the `ActiveSupport::Duration::Scalar` calculation methods will try to maintain
    the part structure of the duration where possible, e.g:

        Time.zone = "Beijing"           # => Asia/Shanghai
        date = Date.civil(2017, 5, 20)  # => Mon, 20 May 2017
        2 * 1.day                       # => 2 days
        date + 2 * 1.day                # => Mon, 22 May 2017

    Fixes #29160, #28970.

    *Andrew White*

*   Add support for versioned cache entries. This enables the cache stores to recycle cache keys, greatly saving
    on storage in cases with frequent churn. Works together with the separation of `#cache_key` and `#cache_version`
    in Active Record and its use in Action Pack's fragment caching.

    *DHH*

*   Pass gem name and deprecation horizon to deprecation notifications.

    *Willem van Bergen*

*   Add support for `:offset` and `:zone` to `ActiveSupport::TimeWithZone#change`

    *Andrew White*

*   Add support for `:offset` to `Time#change`

    Fixes #28723.

    *Andrew White*

*   Add `fetch_values` for `HashWithIndifferentAccess`

    The method was originally added to `Hash` in Ruby 2.3.0.

    *Josh Pencheon*


Please check [5-1-stable](https://github.com/rails/rails/blob/5-1-stable/activesupport/CHANGELOG.md) for previous changes.<|MERGE_RESOLUTION|>--- conflicted
+++ resolved
@@ -1,10 +1,8 @@
-<<<<<<< HEAD
 *   `try` now works properly with instances of `DelegateClass(x)`
 
     Fixes #31045
 
     *Daniel Ma*
-=======
 *   Fix acronym support in `humanize`
 
     Acronym inflections are stored with lowercase keys in the hash but
@@ -96,7 +94,6 @@
     ```
 
     *bogdanvlviv*
->>>>>>> daf77db6
 
 *   `IO#to_json` now returns the `to_s` representation, rather than
     attempting to convert to an array. This fixes a bug where `IO#to_json`
