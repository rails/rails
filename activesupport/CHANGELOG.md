<<<<<<< HEAD
*   Add missing timezone offsets to `ActiveSupport::TimeZone`.

    *Guy C*
=======
*   Support `prepend` with `ActiveSupport::Concern`.

    Allows a module with `extend ActiveSupport::Concern` to be prepended.

        module Imposter
          extend ActiveSupport::Concern

          # Same as `included`, except only run when prepended.
          prepended do
          end
        end

        class Person
          prepend Imposter
        end

    Class methods are prepended to the base class, concerning is also 
    updated: `concerning :Imposter, prepend: true do`.

    *Jason Karns*, *Elia Schito*
>>>>>>> 03d32ca2

*   Deprecate using `Range#include?` method to check the inclusion of a value
    in a date time range. It is recommended to use `Range#cover?` method
    instead of `Range#include?` to check the inclusion of a value
    in a date time range.

    *Vishal Telangre*

*   Support added for a `round_mode` parameter, in all number helpers. (See: `BigDecimal::mode`.)

    ```ruby
    number_to_currency(1234567890.50, precision: 0, round_mode: :half_down) # => "$1,234,567,890"
    number_to_percentage(302.24398923423, precision: 5, round_mode: :down) # => "302.24398%"
    number_to_rounded(389.32314, precision: 0, round_mode: :ceil) # => "390"
    number_to_human_size(483989, precision: 2, round_mode: :up) # => "480 KB"
    number_to_human(489939, precision: 2, round_mode: :floor) # => "480 Thousand"

    485000.to_s(:human, precision: 2, round_mode: :half_even) # => "480 Thousand"
    ```

    *Tom Lord*

*   `Array#to_sentence` no longer returns a frozen string.

    Before:

        ['one', 'two'].to_sentence.frozen?
        # => true

    After:

        ['one', 'two'].to_sentence.frozen?
        # => false

    *Nicolas Dular*

*   When an instance of `ActiveSupport::Duration` is converted to an `iso8601` duration string, if `weeks` are mixed with `date` parts, the `week` part will be converted to days.
    This keeps the parser and serializer on the same page.

    ```ruby
    duration = ActiveSupport::Duration.build(1000000)
    # 1 week, 4 days, 13 hours, 46 minutes, and 40.0 seconds

    duration_iso = duration.iso8601
    # P11DT13H46M40S

    ActiveSupport::Duration.parse(duration_iso)
    # 11 days, 13 hours, 46 minutes, and 40 seconds

    duration = ActiveSupport::Duration.build(604800)
    # 1 week

    duration_iso = duration.iso8601
    # P1W

    ActiveSupport::Duration.parse(duration_iso)
    # 1 week
    ```

    *Abhishek Sarkar*

*   Add block support to `ActiveSupport::Testing::TimeHelpers#travel_back`.

    *Tim Masliuchenko*

*   Update `ActiveSupport::Messages::Metadata#fresh?` to work for cookies with expiry set when
    `ActiveSupport.parse_json_times = true`.

    *Christian Gregg*

*   Support symbolic links for `content_path` in `ActiveSupport::EncryptedFile`.

    *Takumi Shotoku*

*   Improve `Range#===`, `Range#include?`, and `Range#cover?` to work with beginless (startless)
    and endless range targets.

    *Allen Hsu*, *Andrew Hodgkinson*

*   Don't use `Process#clock_gettime(CLOCK_THREAD_CPUTIME_ID)` on Solaris.

    *Iain Beeston*

*   Prevent `ActiveSupport::Duration.build(value)` from creating instances of
    `ActiveSupport::Duration` unless `value` is of type `Numeric`.

    Addresses the errant set of behaviours described in #37012 where
    `ActiveSupport::Duration` comparisons would fail confusingly
    or return unexpected results when comparing durations built from instances of `String`.

    Before:

        small_duration_from_string = ActiveSupport::Duration.build('9')
        large_duration_from_string = ActiveSupport::Duration.build('100000000000000')
        small_duration_from_int = ActiveSupport::Duration.build(9)

        large_duration_from_string > small_duration_from_string
        # => false

        small_duration_from_string == small_duration_from_int
        # => false

        small_duration_from_int < large_duration_from_string
        # => ArgumentError (comparison of ActiveSupport::Duration::Scalar with ActiveSupport::Duration failed)

        large_duration_from_string > small_duration_from_int
        # => ArgumentError (comparison of String with ActiveSupport::Duration failed)

    After:

        small_duration_from_string = ActiveSupport::Duration.build('9')
        # => TypeError (can't build an ActiveSupport::Duration from a String)

    *Alexei Emam*

*   Add `ActiveSupport::Cache::Store#delete_multi` method to delete multiple keys from the cache store.

    *Peter Zhu*

*   Support multiple arguments in `HashWithIndifferentAccess` for `merge` and `update` methods, to
    follow Ruby 2.6 addition.

    *Wojciech Wnętrzak*

*   Allow initializing `thread_mattr_*` attributes via `:default` option.

        class Scraper
          thread_mattr_reader :client, default: Api::Client.new
        end

    *Guilherme Mansur*

*   Add `compact_blank` for those times when you want to remove #blank? values from
    an Enumerable (also `compact_blank!` on Hash, Array, ActionController::Parameters).

    *Dana Sherson*

*   Make ActiveSupport::Logger Fiber-safe.

    Use `Fiber.current.__id__` in `ActiveSupport::Logger#local_level=` in order
    to make log level local to Ruby Fibers in addition to Threads.

    Example:

        logger = ActiveSupport::Logger.new(STDOUT)
        logger.level = 1
        puts "Main is debug? #{logger.debug?}"

        Fiber.new {
          logger.local_level = 0
          puts "Thread is debug? #{logger.debug?}"
        }.resume

        puts "Main is debug? #{logger.debug?}"

    Before:

        Main is debug? false
        Thread is debug? true
        Main is debug? true

    After:

        Main is debug? false
        Thread is debug? true
        Main is debug? false

    Fixes #36752.

    *Alexander Varnin*

*   Allow the `on_rotation` proc used when decrypting/verifying a message to be
    passed at the constructor level.

    Before:

        crypt = ActiveSupport::MessageEncryptor.new('long_secret')
        crypt.decrypt_and_verify(encrypted_message, on_rotation: proc { ... })
        crypt.decrypt_and_verify(another_encrypted_message, on_rotation: proc { ... })

    After:

        crypt = ActiveSupport::MessageEncryptor.new('long_secret', on_rotation: proc { ... })
        crypt.decrypt_and_verify(encrypted_message)
        crypt.decrypt_and_verify(another_encrypted_message)

    *Edouard Chin*

*   `delegate_missing_to` would raise a `DelegationError` if the object
    delegated to was `nil`. Now the `allow_nil` option has been added to enable
    the user to specify they want `nil` returned in this case.

    *Matthew Tanous*

*   `truncate` would return the original string if it was too short to be truncated
    and a frozen string if it were long enough to be truncated. Now truncate will
    consistently return an unfrozen string regardless. This behavior is consistent
    with `gsub` and `strip`.

    Before:

        'foobar'.truncate(5).frozen?
        # => true
        'foobar'.truncate(6).frozen?
        # => false

    After:

        'foobar'.truncate(5).frozen?
        # => false
        'foobar'.truncate(6).frozen?
        # => false

    *Jordan Thomas*


Please check [6-0-stable](https://github.com/rails/rails/blob/6-0-stable/activesupport/CHANGELOG.md) for previous changes.<|MERGE_RESOLUTION|>--- conflicted
+++ resolved
@@ -1,8 +1,7 @@
-<<<<<<< HEAD
 *   Add missing timezone offsets to `ActiveSupport::TimeZone`.
 
     *Guy C*
-=======
+
 *   Support `prepend` with `ActiveSupport::Concern`.
 
     Allows a module with `extend ActiveSupport::Concern` to be prepended.
@@ -23,7 +22,6 @@
     updated: `concerning :Imposter, prepend: true do`.
 
     *Jason Karns*, *Elia Schito*
->>>>>>> 03d32ca2
 
 *   Deprecate using `Range#include?` method to check the inclusion of a value
     in a date time range. It is recommended to use `Range#cover?` method
