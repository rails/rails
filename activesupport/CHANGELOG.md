--- conflicted
+++ resolved
@@ -1,4 +1,3 @@
-<<<<<<< HEAD
 *   Use `Asia/Dubai` for "Abu Dhabi" timezone instead of `Asia/Muscat`
 
     The "Abu Dhabi" timezone now maps to the canonical `Asia/Dubai` IANA
@@ -8,12 +7,11 @@
     identical (UTC+04:00, no DST), so this is not a breaking change.
 
     *Ellin Pino*
-=======
+
 *   Implement LocalCache strategy on `ActiveSupport::Cache::MemoryStore`. The memory store
     needs to respond to the same interface as other cache stores (e.g. `ActiveSupport::NullStore`).
 
     *Mikey Gough*
->>>>>>> 69cf9361
 
 *   Add a detailed failure summary to `ActiveSupport::ContinuousIntegration`.
 
