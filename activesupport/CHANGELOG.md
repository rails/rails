<<<<<<< HEAD
*   Add `Date.upcoming` method to find the next occurrence of a specific month and day.

    Returns the upcoming date for the specified month and day. If the date has already
    passed this year, returns the date for next year. Handles edge cases like leap years
    properly (e.g., Feb 29 in non-leap years will find the next leap year).

    ```ruby
    Date.upcoming(month: 12, day: 25)  # => Date for next Christmas (Dec 25)
    Date.upcoming(month: 1, day: 1)    # => Date for next New Year's Day (Jan 1)
    Date.upcoming(month: 2, day: 29)   # => Date for next Feb 29 (finds next leap year if needed)
    ```

    *Victor Cobos*
=======
*   Introduce `ActiveSupport::EventReporter::LogSubscriber` structured event logging.

    ```ruby
    class MyLogSubscriber < ActiveSupport::EventReporter::LogSubscriber
      self.namespace = "test"

      def something(event)
        info { "Event #{event[:name]} emitted." }
      end
    end
    ```

    *Gannon McGibbon*

>>>>>>> c07de405

Please check [8-1-stable](https://github.com/rails/rails/blob/8-1-stable/activesupport/CHANGELOG.md) for previous changes.<|MERGE_RESOLUTION|>--- conflicted
+++ resolved
@@ -1,4 +1,3 @@
-<<<<<<< HEAD
 *   Add `Date.upcoming` method to find the next occurrence of a specific month and day.
 
     Returns the upcoming date for the specified month and day. If the date has already
@@ -12,7 +11,7 @@
     ```
 
     *Victor Cobos*
-=======
+
 *   Introduce `ActiveSupport::EventReporter::LogSubscriber` structured event logging.
 
     ```ruby
@@ -27,6 +26,4 @@
 
     *Gannon McGibbon*
 
->>>>>>> c07de405
-
 Please check [8-1-stable](https://github.com/rails/rails/blob/8-1-stable/activesupport/CHANGELOG.md) for previous changes.