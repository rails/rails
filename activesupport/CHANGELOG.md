--- conflicted
+++ resolved
@@ -1,9 +1,8 @@
-<<<<<<< HEAD
 *   Add ActiveSupport::CurrentAttributes to provide a thread-isolated attributes singleton.
     Primary use case is keeping all the per-request attributes easily available to the whole system.
     
     *DHH*
-=======
+
 *   Fix implicit coercion calculations with scalars and durations
 
     Previously calculations where the scalar is first would be converted to a duration
@@ -25,7 +24,6 @@
     Fixes #29160, #28970.
 
     *Andrew White*
->>>>>>> 673dacc9
 
 *   Add support for versioned cache entries. This enables the cache stores to recycle cache keys, greatly saving
     on storage in cases with frequent churn. Works together with the separation of `#cache_key` and `#cache_version`
