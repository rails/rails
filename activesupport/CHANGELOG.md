--- conflicted
+++ resolved
@@ -1,10 +1,9 @@
-<<<<<<< HEAD
 *   `try` now works properly with instances of `DelegateClass(x)`
 
     Fixes #31045
 
     *Daniel Ma*
-=======
+
 *   Allow `Range#include?` on TWZ ranges
 
     In #11474 we prevented TWZ ranges being iterated over which matched
@@ -17,7 +16,6 @@
     Fixes #30799.
     
     *Andrew White*
->>>>>>> eae65ac2
 
 *   Fix acronym support in `humanize`
 
