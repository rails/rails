--- conflicted
+++ resolved
@@ -1,8 +1,7 @@
-<<<<<<< HEAD
 *   Add missing timezone offsets to `ActiveSupport::TimeZone`.
 
     *Guy C*
-=======
+
 *   [Breaking change] `ActiveSupport::Callbacks#halted_callback_hook` now receive a 2nd argument:
 
     `ActiveSupport::Callbacks#halted_callback_hook` now receive the name of the callback
@@ -25,7 +24,6 @@
     ```
 
     *Edouard Chin*
->>>>>>> 526dd647
 
 *   Support `prepend` with `ActiveSupport::Concern`.
 
