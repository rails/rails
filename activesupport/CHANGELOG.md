<<<<<<< HEAD
*   Add `Date.upcoming_date` method to find the next occurrence of a specific month and day.

    Returns the upcoming date for the specified month and day. If the date has already
    passed this year, returns the date for next year. Handles edge cases like leap years
    properly (e.g., Feb 29 in non-leap years will find the next leap year).

    ```ruby
    Date.upcoming_date(month: 12, day: 25)  # => Date for next Christmas (Dec 25)
    Date.upcoming_date(month: 1, day: 1)    # => Date for next New Year's Day (Jan 1)
    Date.upcoming_date(month: 2, day: 29)   # => Date for next Feb 29 (finds next leap year if needed)
    ```

    *Victor Cobos*
=======
*   Fix `Enumerable#sole` to return the full tuple instead of just the first element of the tuple.

    *Olivier Bellone*
>>>>>>> c72f6713

*   Fix parallel tests hanging when worker processes die abruptly.

    Previously, if a worker process was killed (e.g., OOM killed, `kill -9`) during parallel
    test execution, the test suite would hang forever waiting for the dead worker.

    *Joshua Young*

*   Add `config.active_support.escape_js_separators_in_json`.

    Introduce a new framework default to skip escaping LINE SEPARATOR (U+2028) and PARAGRAPH SEPARATOR (U+2029) in JSON.

    Historically these characters were not valid inside JavaScript literal strings but that changed in ECMAScript 2019.
    As such it's no longer a concern in modern browsers: https://caniuse.com/mdn-javascript_builtins_json_json_superset.

    *Étienne Barrié*, *Jean Boussier*

*   Fix `NameError` when `class_attribute` is defined on instance singleton classes.

    Previously, calling `class_attribute` on an instance's singleton class would raise
    a `NameError` when accessing the attribute through the instance.

    ```ruby
    object = MyClass.new
    object.singleton_class.class_attribute :foo, default: "bar"
    object.foo # previously raised NameError, now returns "bar"
    ```

    *Joshua Young*

*   Introduce `ActiveSupport::Testing::EventReporterAssertions#with_debug_event_reporting`
    to enable event reporter debug mode in tests.

    The previous way to enable debug mode is by using `#with_debug` on the
    event reporter itself, which is too verbose. This new helper will help
    clear up any confusion on how to test debug events.

    *Gannon McGibbon*

*   Add `ActiveSupport::StructuredEventSubscriber` for consuming notifications and
    emitting structured event logs. Events may be emitted with the `#emit_event`
    or `#emit_debug_event` methods.

    ```ruby
    class MyStructuredEventSubscriber < ActiveSupport::StructuredEventSubscriber
      def notification(event)
        emit_event("my.notification", data: 1)
      end
    end
    ```

    *Adrianna Chang*

*   `ActiveSupport::FileUpdateChecker` does not depend on `Time.now` to prevent unecessary reloads with time travel test helpers

    *Jan Grodowski*

## Rails 8.1.0.beta1 (September 04, 2025) ##

*   Add `ActiveSupport::Cache::Store#namespace=` and `#namespace`.

    Can be used as an alternative to `Store#clear` in some situations such as parallel
    testing.

    *Nick Schwaderer*

*   Create `parallel_worker_id` helper for running parallel tests. This allows users to
    know which worker they are currently running in.

    *Nick Schwaderer*

*   Make the cache of `ActiveSupport::Cache::Strategy::LocalCache::Middleware` updatable.

    If the cache client at `Rails.cache` of a booted application changes, the corresponding
    mounted middleware needs to update in order for request-local caches to be setup properly.
    Otherwise, redundant cache operations will erroneously hit the datastore.

    *Gannon McGibbon*

*   Add `assert_events_reported` test helper for `ActiveSupport::EventReporter`.

    This new assertion allows testing multiple events in a single block, regardless of order:

    ```ruby
    assert_events_reported([
      { name: "user.created", payload: { id: 123 } },
      { name: "email.sent", payload: { to: "user@example.com" } }
    ]) do
      create_user_and_send_welcome_email
    end
    ```

    *George Ma*

*   Add `ActiveSupport::TimeZone#standard_name` method.

    ``` ruby
    zone = ActiveSupport::TimeZone['Hawaii']
    # Old way
    ActiveSupport::TimeZone::MAPPING[zone.name]
    # New way
    zone.standard_name # => 'Pacific/Honolulu'
    ```

    *Bogdan Gusiev*

*   Add Structured Event Reporter, accessible via `Rails.event`.

    The Event Reporter provides a unified interface for producing structured events in Rails
    applications:

    ```ruby
    Rails.event.notify("user.signup", user_id: 123, email: "user@example.com")
    ```

    It supports adding tags to events:

    ```ruby
    Rails.event.tagged("graphql") do
      # Event includes tags: { graphql: true }
      Rails.event.notify("user.signup", user_id: 123, email: "user@example.com")
    end
    ```

    As well as context:
    ```ruby
    # All events will contain context: {request_id: "abc123", shop_id: 456}
    Rails.event.set_context(request_id: "abc123", shop_id: 456)
    ```

    Events are emitted to subscribers. Applications register subscribers to
    control how events are serialized and emitted. Subscribers must implement
    an `#emit` method, which receives the event hash:

    ```ruby
    class LogSubscriber
      def emit(event)
        payload = event[:payload].map { |key, value| "#{key}=#{value}" }.join(" ")
        source_location = event[:source_location]
        log = "[#{event[:name]}] #{payload} at #{source_location[:filepath]}:#{source_location[:lineno]}"
        Rails.logger.info(log)
      end
    end
    ```

    *Adrianna Chang*

*   Make `ActiveSupport::Logger` `#freeze`-friendly.

    *Joshua Young*

*   Make `ActiveSupport::Gzip.compress` deterministic based on input.

    `ActiveSupport::Gzip.compress` used to include a timestamp in the output,
    causing consecutive calls with the same input data to have different output
    if called during different seconds. It now always sets the timestamp to `0`
    so that the output is identical for any given input.

    *Rob Brackett*

*   Given an array of `Thread::Backtrace::Location` objects, the new method
    `ActiveSupport::BacktraceCleaner#clean_locations` returns an array with the
    clean ones:

    ```ruby
    clean_locations = backtrace_cleaner.clean_locations(caller_locations)
    ```

    Filters and silencers receive strings as usual. However, the `path`
    attributes of the locations in the returned array are the original,
    unfiltered ones, since locations are immutable.

    *Xavier Noria*

*   Improve `CurrentAttributes` and `ExecutionContext` state managment in test cases.

    Previously these two global state would be entirely cleared out whenever calling
    into code that is wrapped by the Rails executor, typically Action Controller or
    Active Job helpers:

    ```ruby
    test "#index works" do
      CurrentUser.id = 42
      get :index
      CurrentUser.id == nil
    end
    ```

    Now re-entering the executor properly save and restore that state.

    *Jean Boussier*

*   The new method `ActiveSupport::BacktraceCleaner#first_clean_location`
    returns the first clean location of the caller's call stack, or `nil`.
    Locations are `Thread::Backtrace::Location` objects. Useful when you want to
    report the application-level location where something happened as an object.

    *Xavier Noria*

*   FileUpdateChecker and EventedFileUpdateChecker ignore changes in Gem.path now.

    *Ermolaev Andrey*, *zzak*

*   The new method `ActiveSupport::BacktraceCleaner#first_clean_frame` returns
    the first clean frame of the caller's backtrace, or `nil`. Useful when you
    want to report the application-level frame where something happened as a
    string.

    *Xavier Noria*

*   Always clear `CurrentAttributes` instances.

    Previously `CurrentAttributes` instance would be reset at the end of requests.
    Meaning its attributes would be re-initialized.

    This is problematic because it assume these objects don't hold any state
    other than their declared attribute, which isn't always the case, and
    can lead to state leak across request.

    Now `CurrentAttributes` instances are abandoned at the end of a request,
    and a new instance is created at the start of the next request.

    *Jean Boussier*, *Janko Marohnić*

*   Add public API for `before_fork_hook` in parallel testing.

    Introduces a public API for calling the before fork hooks implemented by parallel testing.

    ```ruby
    parallelize_before_fork do
        # perform an action before test processes are forked
    end
    ```

    *Eileen M. Uchitelle*

*   Implement ability to skip creating parallel testing databases.

    With parallel testing, Rails will create a database per process. If this isn't
    desirable or you would like to implement databases handling on your own, you can
    now turn off this default behavior.

    To skip creating a database per process, you can change it via the
    `parallelize` method:

    ```ruby
    parallelize(workers: 10, parallelize_databases: false)
    ```

    or via the application configuration:

    ```ruby
    config.active_support.parallelize_databases = false
    ```

    *Eileen M. Uchitelle*

*   Allow to configure maximum cache key sizes

    When the key exceeds the configured limit (250 bytes by default), it will be truncated and
    the digest of the rest of the key appended to it.

    Note that previously `ActiveSupport::Cache::RedisCacheStore` allowed up to 1kb cache keys before
    truncation, which is now reduced to 250 bytes.

    ```ruby
    config.cache_store = :redis_cache_store, { max_key_size: 64 }
    ```

    *fatkodima*

*   Use `UNLINK` command instead of `DEL` in `ActiveSupport::Cache::RedisCacheStore` for non-blocking deletion.

    *Aron Roh*

*   Add `Cache#read_counter` and `Cache#write_counter`

    ```ruby
    Rails.cache.write_counter("foo", 1)
    Rails.cache.read_counter("foo") # => 1
    Rails.cache.increment("foo")
    Rails.cache.read_counter("foo") # => 2
    ```

    *Alex Ghiculescu*

*   Introduce ActiveSupport::Testing::ErrorReporterAssertions#capture_error_reports

    Captures all reported errors from within the block that match the given
    error class.

    ```ruby
    reports = capture_error_reports(IOError) do
      Rails.error.report(IOError.new("Oops"))
      Rails.error.report(IOError.new("Oh no"))
      Rails.error.report(StandardError.new)
    end

    assert_equal 2, reports.size
    assert_equal "Oops", reports.first.error.message
    assert_equal "Oh no", reports.last.error.message
    ```

    *Andrew Novoselac*

*   Introduce ActiveSupport::ErrorReporter#add_middleware

    When reporting an error, the error context middleware will be called with the reported error
    and base execution context. The stack may mutate the context hash. The mutated context will
    then be passed to error subscribers. Middleware receives the same parameters as `ErrorReporter#report`.

    *Andrew Novoselac*, *Sam Schmidt*

*   Change execution wrapping to report all exceptions, including `Exception`.

    If a more serious error like `SystemStackError` or `NoMemoryError` happens,
    the error reporter should be able to report these kinds of exceptions.

    *Gannon McGibbon*

*   `ActiveSupport::Testing::Parallelization.before_fork_hook` allows declaration of callbacks that
    are invoked immediately before forking test workers.

    *Mike Dalessio*

*   Allow the `#freeze_time` testing helper to accept a date or time argument.

    ```ruby
    Time.current # => Sun, 09 Jul 2024 15:34:49 EST -05:00
    freeze_time Time.current + 1.day
    sleep 1
    Time.current # => Mon, 10 Jul 2024 15:34:49 EST -05:00
    ```

    *Joshua Young*

*   `ActiveSupport::JSON` now accepts options

    It is now possible to pass options to `ActiveSupport::JSON`:
    ```ruby
    ActiveSupport::JSON.decode('{"key": "value"}', symbolize_names: true) # => { key: "value" }
    ```

    *matthaigh27*

*   `ActiveSupport::Testing::NotificationAssertions`'s `assert_notification` now matches against payload subsets by default.

    Previously the following assertion would fail due to excess key vals in the notification payload. Now with payload subset matching, it will pass.

    ```ruby
    assert_notification("post.submitted", title: "Cool Post") do
      ActiveSupport::Notifications.instrument("post.submitted", title: "Cool Post", body: "Cool Body")
    end
    ```

    Additionally, you can now persist a matched notification for more customized assertions.

    ```ruby
    notification = assert_notification("post.submitted", title: "Cool Post") do
      ActiveSupport::Notifications.instrument("post.submitted", title: "Cool Post", body: Body.new("Cool Body"))
    end

    assert_instance_of(Body, notification.payload[:body])
    ```

    *Nicholas La Roux*

*   Deprecate `String#mb_chars` and `ActiveSupport::Multibyte::Chars`.

    These APIs are a relic of the Ruby 1.8 days when Ruby strings weren't encoding
    aware. There is no legitimate reasons to need these APIs today.

    *Jean Boussier*

*   Deprecate `ActiveSupport::Configurable`

    *Sean Doyle*

*   `nil.to_query("key")` now returns `key`.

    Previously it would return `key=`, preventing round tripping with `Rack::Utils.parse_nested_query`.

    *Erol Fornoles*

*   Avoid wrapping redis in a `ConnectionPool` when using `ActiveSupport::Cache::RedisCacheStore` if the `:redis`
    option is already a `ConnectionPool`.

    *Joshua Young*

*   Alter `ERB::Util.tokenize` to return :PLAIN token with full input string when string doesn't contain ERB tags.

    *Martin Emde*

*   Fix a bug in `ERB::Util.tokenize` that causes incorrect tokenization when ERB tags are preceded by multibyte characters.

    *Martin Emde*

*   Add `ActiveSupport::Testing::NotificationAssertions` module to help with testing `ActiveSupport::Notifications`.

    *Nicholas La Roux*, *Yishu See*, *Sean Doyle*

*   `ActiveSupport::CurrentAttributes#attributes` now will return a new hash object on each call.

    Previously, the same hash object was returned each time that method was called.

    *fatkodima*

*   `ActiveSupport::JSON.encode` supports CIDR notation.

    Previously:

    ```ruby
    ActiveSupport::JSON.encode(IPAddr.new("172.16.0.0/24")) # => "\"172.16.0.0\""
    ```

    After this change:

    ```ruby
    ActiveSupport::JSON.encode(IPAddr.new("172.16.0.0/24")) # => "\"172.16.0.0/24\""
    ```

    *Taketo Takashima*

*   Make `ActiveSupport::FileUpdateChecker` faster when checking many file-extensions.

    *Jonathan del Strother*

Please check [8-0-stable](https://github.com/rails/rails/blob/8-0-stable/activesupport/CHANGELOG.md) for previous changes.<|MERGE_RESOLUTION|>--- conflicted
+++ resolved
@@ -1,4 +1,3 @@
-<<<<<<< HEAD
 *   Add `Date.upcoming_date` method to find the next occurrence of a specific month and day.
 
     Returns the upcoming date for the specified month and day. If the date has already
@@ -12,11 +11,10 @@
     ```
 
     *Victor Cobos*
-=======
+
 *   Fix `Enumerable#sole` to return the full tuple instead of just the first element of the tuple.
 
     *Olivier Bellone*
->>>>>>> c72f6713
 
 *   Fix parallel tests hanging when worker processes die abruptly.
 
