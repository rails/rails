<<<<<<< HEAD
*   Added `on_or_before?` and `on_or_after?` methods to date/time core extensions

    *Martin Echtner*
=======
*   `Class#subclasses` and `Class#descendants` now automatically filter reloaded classes.

    Previously they could return old implementations of reloadable classes that have been
    dereferenced but not yet garbage collected.

    They now automatically filter such classes like `DescendantTracker#subclasses` and
    `DescendantTracker#descendants`.

    *Jean Boussier*

*   `Rails.error.report` now marks errors as reported to avoid reporting them twice.

    In some cases, users might want to report errors explicitly with some extra context
    before letting it bubble up.

    This also allows to safely catch and report errors outside of the execution context.

    *Jean Boussier*

*   Add `assert_error_reported` and `assert_no_error_reported`

    Allows to easily asserts an error happened but was handled

    ```ruby
    report = assert_error_reported(IOError) do
      # ...
    end
    assert_equal "Oops", report.error.message
    assert_equal "admin", report.context[:section]
    assert_equal :warning, report.severity
    assert_predicate report, :handled?
    ```

    *Jean Boussier*

*   `ActiveSupport::Deprecation` behavior callbacks can now receive the
    deprecator instance as an argument.  This makes it easier for such callbacks
    to change their behavior based on the deprecator's state.  For example,
    based on the deprecator's `debug` flag.

    3-arity and splat-args callbacks such as the following will now be passed
    the deprecator instance as their third argument:

    * `->(message, callstack, deprecator) { ... }`
    * `->(*args) { ... }`
    * `->(message, *other_args) { ... }`

    2-arity and 4-arity callbacks such as the following will continue to behave
    the same as before:

    * `->(message, callstack) { ... }`
    * `->(message, callstack, deprecation_horizon, gem_name) { ... }`
    * `->(message, callstack, *deprecation_details) { ... }`

    *Jonathan Hefner*

*   `ActiveSupport::Deprecation#disallowed_warnings` now affects the instance on
    which it is configured.

    This means that individual `ActiveSupport::Deprecation` instances can be
    configured with their own disallowed warnings, and the global
    `ActiveSupport::Deprecation.disallowed_warnings` now only affects the global
    `ActiveSupport::Deprecation.warn`.

    **Before**

    ```ruby
    ActiveSupport::Deprecation.disallowed_warnings = ["foo"]
    deprecator = ActiveSupport::Deprecation.new("2.0", "MyCoolGem")
    deprecator.disallowed_warnings = ["bar"]

    ActiveSupport::Deprecation.warn("foo") # => raise ActiveSupport::DeprecationException
    ActiveSupport::Deprecation.warn("bar") # => print "DEPRECATION WARNING: bar"
    deprecator.warn("foo")                 # => raise ActiveSupport::DeprecationException
    deprecator.warn("bar")                 # => print "DEPRECATION WARNING: bar"
    ```

    **After**

    ```ruby
    ActiveSupport::Deprecation.disallowed_warnings = ["foo"]
    deprecator = ActiveSupport::Deprecation.new("2.0", "MyCoolGem")
    deprecator.disallowed_warnings = ["bar"]

    ActiveSupport::Deprecation.warn("foo") # => raise ActiveSupport::DeprecationException
    ActiveSupport::Deprecation.warn("bar") # => print "DEPRECATION WARNING: bar"
    deprecator.warn("foo")                 # => print "DEPRECATION WARNING: foo"
    deprecator.warn("bar")                 # => raise ActiveSupport::DeprecationException
    ```

    *Jonathan Hefner*

*   Add italic and underline support to `ActiveSupport::LogSubscriber#color`

    Previously, only bold text was supported via a positional argument.
    This allows for bold, italic, and underline options to be specified
    for colored logs.

    ```ruby
    info color("Hello world!", :red, bold: true, underline: true)
    ```

    *Gannon McGibbon*

*   Add `String#downcase_first` method.

    This method is the corollary of `String#upcase_first`.

    *Mark Schneider*
>>>>>>> c267be43

*   `thread_mattr_accessor` will call `.dup.freeze` on non-frozen default values.

    This provides a basic level of protection against different threads trying
    to mutate a shared default object.

    *Jonathan Hefner*

*   Add `raise_on_invalid_cache_expiration_time` config to `ActiveSupport::Cache::Store`

    Specifies if an `ArgumentError` should be raised if `Rails.cache` `fetch` or
    `write` are given an invalid `expires_at` or `expires_in` time.

    Options are `true`, and `false`. If `false`, the exception will be reported
    as `handled` and logged instead. Defaults to `true` if `config.load_defaults >= 7.1`.

     *Trevor Turk*

*   `ActiveSupport::Cache:Store#fetch` now passes an options accessor to the block.

    It makes possible to override cache options:

        Rails.cache.fetch("3rd-party-token") do |name, options|
          token = fetch_token_from_remote
          # set cache's TTL to match token's TTL
          options.expires_in = token.expires_in
          token
        end

    *Andrii Gladkyi*, *Jean Boussier*

*   `default` option of `thread_mattr_accessor` now applies through inheritance and
    also across new threads.

    Previously, the `default` value provided was set only at the moment of defining
    the attribute writer, which would cause the attribute to be uninitialized in
    descendants and in other threads.

    Fixes #43312.

    *Thierry Deo*

*   Redis cache store is now compatible with redis-rb 5.0.

    *Jean Boussier*

*   Add `skip_nil:` support to `ActiveSupport::Cache::Store#fetch_multi`.

    *Daniel Alfaro*

*   Add `quarter` method to date/time

    *Matt Swanson*

*   Fix `NoMethodError` on custom `ActiveSupport::Deprecation` behavior.

    `ActiveSupport::Deprecation.behavior=` was supposed to accept any object
    that responds to `call`, but in fact its internal implementation assumed that
    this object could respond to `arity`, so it was restricted to only `Proc` objects.

    This change removes this `arity` restriction of custom behaviors.

    *Ryo Nakamura*

*   Support `:url_safe` option for `MessageEncryptor`.

    The `MessageEncryptor` constructor now accepts a `:url_safe` option, similar
    to the `MessageVerifier` constructor.  When enabled, this option ensures
    that messages use a URL-safe encoding.

    *Jonathan Hefner*

*   Add `url_safe` option to `ActiveSupport::MessageVerifier` initializer

    `ActiveSupport::MessageVerifier.new` now takes optional `url_safe` argument.
    It can generate URL-safe strings by passing `url_safe: true`.

    ```ruby
    verifier = ActiveSupport::MessageVerifier.new(url_safe: true)
    message = verifier.generate(data) # => URL-safe string
    ```

    This option is `false` by default to be backwards compatible.

    *Shouichi Kamiya*

*   Enable connection pooling by default for `MemCacheStore` and `RedisCacheStore`.

    If you want to disable connection pooling, set `:pool` option to `false` when configuring the cache store:

    ```ruby
    config.cache_store = :mem_cache_store, "cache.example.com", pool: false
    ```

    *fatkodima*

*   Add `force:` support to `ActiveSupport::Cache::Store#fetch_multi`.

    *fatkodima*

*   Deprecated `:pool_size` and `:pool_timeout` options for configuring connection pooling in cache stores.

    Use `pool: true` to enable pooling with default settings:

    ```ruby
    config.cache_store = :redis_cache_store, pool: true
    ```

    Or pass individual options via `:pool` option:

    ```ruby
    config.cache_store = :redis_cache_store, pool: { size: 10, timeout: 2 }
    ```

    *fatkodima*

*   Allow #increment and #decrement methods of `ActiveSupport::Cache::Store`
    subclasses to set new values.

    Previously incrementing or decrementing an unset key would fail and return
    nil. A default will now be assumed and the key will be created.

    *Andrej Blagojević*, *Eugene Kenny*

*   Add `skip_nil:` support to `RedisCacheStore`

    *Joey Paris*

*   `ActiveSupport::Cache::MemoryStore#write(name, val, unless_exist:true)` now
    correctly writes expired keys.

    *Alan Savage*

*   `ActiveSupport::ErrorReporter` now accepts and forward a `source:` parameter.

    This allow libraries to signal the origin of the errors, and reporters
    to easily ignore some sources.

    *Jean Boussier*

*   Fix and add protections for XSS in `ActionView::Helpers` and `ERB::Util`.

    Add the method `ERB::Util.xml_name_escape` to escape dangerous characters
    in names of tags and names of attributes, following the specification of XML.

    *Álvaro Martín Fraguas*

*   Respect `ActiveSupport::Logger.new`'s `:formatter` keyword argument

    The stdlib `Logger::new` allows passing a `:formatter` keyword argument to
    set the logger's formatter. Previously `ActiveSupport::Logger.new` ignored
    that argument by always setting the formatter to an instance of
    `ActiveSupport::Logger::SimpleFormatter`.

    *Steven Harman*

*   Deprecate preserving the pre-Ruby 2.4 behavior of `to_time`

    With Ruby 2.4+ the default for +to_time+ changed from converting to the
    local system time to preserving the offset of the receiver. At the time Rails
    supported older versions of Ruby so a compatibility layer was added to assist
    in the migration process. From Rails 5.0 new applications have defaulted to
    the Ruby 2.4+ behavior and since Rails 7.0 now only supports Ruby 2.7+
    this compatibility layer can be safely removed.

    To minimize any noise generated the deprecation warning only appears when the
    setting is configured to `false` as that is the only scenario where the
    removal of the compatibility layer has any effect.

    *Andrew White*

*   `Pathname.blank?` only returns true for `Pathname.new("")`

    Previously it would end up calling `Pathname#empty?` which returned true
    if the path existed and was an empty directory or file.

    That behavior was unlikely to be expected.

    *Jean Boussier*

*   Deprecate `Notification::Event`'s `#children` and `#parent_of?`

    *John Hawthorn*

*   Change default serialization format of `MessageEncryptor` from `Marshal` to `JSON` for Rails 7.1.

    Existing apps are provided with an upgrade path to migrate to `JSON` as described in `guides/source/upgrading_ruby_on_rails.md`

    *Zack Deveau* and *Martin Gingras*

*   Add `ActiveSupport::TestCase#stub_const` to stub a constant for the duration of a yield.

    *DHH*

*   Fix `ActiveSupport::EncryptedConfiguration` to be compatible with Psych 4

    *Stephen Sugden*

*   Improve `File.atomic_write` error handling

    *Daniel Pepper*

*   Fix `Class#descendants` and `DescendantsTracker#descendants` compatibility with Ruby 3.1.

    [The native `Class#descendants` was reverted prior to Ruby 3.1 release](https://bugs.ruby-lang.org/issues/14394#note-33),
    but `Class#subclasses` was kept, breaking the feature detection.

    *Jean Boussier*

Please check [7-0-stable](https://github.com/rails/rails/blob/7-0-stable/activesupport/CHANGELOG.md) for previous changes.<|MERGE_RESOLUTION|>--- conflicted
+++ resolved
@@ -1,8 +1,7 @@
-<<<<<<< HEAD
 *   Added `on_or_before?` and `on_or_after?` methods to date/time core extensions
 
     *Martin Echtner*
-=======
+
 *   `Class#subclasses` and `Class#descendants` now automatically filter reloaded classes.
 
     Previously they could return old implementations of reloadable classes that have been
@@ -112,7 +111,6 @@
     This method is the corollary of `String#upcase_first`.
 
     *Mark Schneider*
->>>>>>> c267be43
 
 *   `thread_mattr_accessor` will call `.dup.freeze` on non-frozen default values.
 
