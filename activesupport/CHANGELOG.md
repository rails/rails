<<<<<<< HEAD
*   Fix `ActiveSupport::Duration.build` to support negative values.

    The algorithm to collect the `parts` of the `ActiveSupport::Duration`
    ignored the sign of the `value` and accumulated incorrect part values. This
    impacted `ActiveSupport::Duration#sum` (which is dependent on `parts`) but
    not `ActiveSupport::Duration#eql?` (which is dependent on `value`).

    *Caleb Buxton*, *Braden Staudacher*

*   `Time#change` and methods that call it (eg. `Time#advance`) will now
    return a `Time` with the timezone argument provided, if the caller was
    initialized with a timezone argument.

    Fixes [#42467](https://github.com/rails/rails/issues/42467).

    *Alex Ghiculescu*
=======
## Rails 6.1.4.6 (February 11, 2022) ##

*   Fix Reloader method signature to work with the new Executor signature
>>>>>>> 10a2c77e


## Rails 6.1.4.5 (February 11, 2022) ##

*   No changes.


## Rails 6.1.4.4 (December 15, 2021) ##

*   No changes.


## Rails 6.1.4.3 (December 14, 2021) ##

*   No changes.


## Rails 6.1.4.2 (December 14, 2021) ##

*   No changes.


## Rails 6.1.4.1 (August 19, 2021) ##

*   No changes.


## Rails 6.1.4 (June 24, 2021) ##

*   MemCacheStore: convert any underlying value (including `false`) to an `Entry`.

    See [#42559](https://github.com/rails/rails/pull/42559).

    *Alex Ghiculescu*

*   Fix bug in `number_with_precision` when using large `BigDecimal` values.

    Fixes #42302.

    *Federico Aldunate*, *Zachary Scott*

*   Check byte size instead of length on `secure_compare`.

    *Tietew*

*   Fix `Time.at` to not lose `:in` option.

    *Ryuta Kamizono*

*   Require a path for `config.cache_store = :file_store`.

    *Alex Ghiculescu*

*   Avoid having to store complex object in the default translation file.

    *Rafael Mendonça França*


## Rails 6.1.3.2 (May 05, 2021) ##

*   No changes.


## Rails 6.1.3.1 (March 26, 2021) ##

*   No changes.


## Rails 6.1.3 (February 17, 2021) ##

*   No changes.


## Rails 6.1.2.1 (February 10, 2021) ##

*   No changes.


## Rails 6.1.2 (February 09, 2021) ##

*   `ActiveSupport::Cache::MemCacheStore` now accepts an explicit `nil` for its `addresses` argument.

    ```ruby
    config.cache_store = :mem_cache_store, nil

    # is now equivalent to

    config.cache_store = :mem_cache_store

    # and is also equivalent to

    config.cache_store = :mem_cache_store, ENV["MEMCACHE_SERVERS"] || "localhost:11211"

    # which is the fallback behavior of Dalli
    ```

    This helps those migrating from `:dalli_store`, where an explicit `nil` was permitted.

    *Michael Overmeyer*


## Rails 6.1.1 (January 07, 2021) ##

*   Change `IPAddr#to_json` to match the behavior of the json gem returning the string representation
    instead of the instance variables of the object.

    Before:

    ```ruby
    IPAddr.new("127.0.0.1").to_json
    # => "{\"addr\":2130706433,\"family\":2,\"mask_addr\":4294967295}"
    ```

    After:

    ```ruby
    IPAddr.new("127.0.0.1").to_json
    # => "\"127.0.0.1\""
    ```


## Rails 6.1.0 (December 09, 2020) ##

*   Ensure `MemoryStore` disables compression by default. Reverts behavior of
    `MemoryStore` to its prior rails `5.1` behavior.

    *Max Gurewitz*

*   Calling `iso8601` on negative durations retains the negative sign on individual
    digits instead of prepending it.

    This change is required so we can interoperate with PostgreSQL, which prefers
    negative signs for each component.

    Compatibility with other iso8601 parsers which support leading negatives as well
    as negatives per component is still retained.

    Before:

        (-1.year - 1.day).iso8601
        # => "-P1Y1D"

    After:

        (-1.year - 1.day).iso8601
        # => "P-1Y-1D"

    *Vipul A M*

*   Remove deprecated `ActiveSupport::Notifications::Instrumenter#end=`.

    *Rafael Mendonça França*

*   Deprecate `ActiveSupport::Multibyte::Unicode.default_normalization_form`.

    *Rafael Mendonça França*

*   Remove deprecated `ActiveSupport::Multibyte::Unicode.pack_graphemes`,
    `ActiveSupport::Multibyte::Unicode.unpack_graphemes`,
    `ActiveSupport::Multibyte::Unicode.normalize`,
    `ActiveSupport::Multibyte::Unicode.downcase`,
    `ActiveSupport::Multibyte::Unicode.upcase` and `ActiveSupport::Multibyte::Unicode.swapcase`.

    *Rafael Mendonça França*

*   Remove deprecated `ActiveSupport::Multibyte::Chars#consumes?` and `ActiveSupport::Multibyte::Chars#normalize`.

    *Rafael Mendonça França*

*   Remove deprecated file `active_support/core_ext/range/include_range`.

    *Rafael Mendonça França*

*   Remove deprecated file `active_support/core_ext/hash/transform_values`.

    *Rafael Mendonça França*

*   Remove deprecated file `active_support/core_ext/hash/compact`.

    *Rafael Mendonça França*

*   Remove deprecated file `active_support/core_ext/array/prepend_and_append`.

    *Rafael Mendonça França*

*   Remove deprecated file `active_support/core_ext/numeric/inquiry`.

    *Rafael Mendonça França*

*   Remove deprecated file `active_support/core_ext/module/reachable`.

    *Rafael Mendonça França*

*   Remove deprecated `Module#parent_name`, `Module#parent` and `Module#parents`.

    *Rafael Mendonça França*

*   Remove deprecated `ActiveSupport::LoggerThreadSafeLevel#after_initialize`.

    *Rafael Mendonça França*

*   Remove deprecated `LoggerSilence` constant.

    *Rafael Mendonça França*

*   Remove deprecated fallback to `I18n.default_local` when `config.i18n.fallbacks` is empty.

    *Rafael Mendonça França*

*   Remove entries from local cache on `RedisCacheStore#delete_matched`

    Fixes #38627

    *ojab*

*   Speed up `ActiveSupport::SecurityUtils.fixed_length_secure_compare` by using
    `OpenSSL.fixed_length_secure_compare`, if available.

    *Nate Matykiewicz*

*   `ActiveSupport::Cache::MemCacheStore` now checks `ENV["MEMCACHE_SERVERS"]` before falling back to `"localhost:11211"` if configured without any addresses.

    ```ruby
    config.cache_store = :mem_cache_store

    # is now equivalent to

    config.cache_store = :mem_cache_store, ENV["MEMCACHE_SERVERS"] || "localhost:11211"

    # instead of

    config.cache_store = :mem_cache_store, "localhost:11211" # ignores ENV["MEMCACHE_SERVERS"]
    ```

    *Sam Bostock*

*   `ActiveSupport::Subscriber#attach_to` now accepts an `inherit_all:` argument. When set to true,
    it allows a subscriber to receive events for methods defined in the subscriber's ancestor class(es).

    ```ruby
    class ActionControllerSubscriber < ActiveSupport::Subscriber
      attach_to :action_controller

      def start_processing(event)
        info "Processing by #{event.payload[:controller]}##{event.payload[:action]} as #{format}"
      end

      def redirect_to(event)
        info { "Redirected to #{event.payload[:location]}" }
      end
    end

    # We detach ActionControllerSubscriber from the :action_controller namespace so that our CustomActionControllerSubscriber
    # can provide its own instrumentation for certain events in the namespace
    ActionControllerSubscriber.detach_from(:action_controller)

    class CustomActionControllerSubscriber < ActionControllerSubscriber
      attach_to :action_controller, inherit_all: true

      def start_processing(event)
        info "A custom response to start_processing events"
      end

      # => CustomActionControllerSubscriber will process events for "start_processing.action_controller" notifications
      # using its own #start_processing implementation, while retaining ActionControllerSubscriber's instrumentation
      # for "redirect_to.action_controller" notifications
    end
    ```

    *Adrianna Chang*

*   Allow the digest class used to generate non-sensitive digests to be configured with `config.active_support.hash_digest_class`.

    `config.active_support.use_sha1_digests` is deprecated in favour of `config.active_support.hash_digest_class = ::Digest::SHA1`.

    *Dirkjan Bussink*

*   Fix bug to make memcached write_entry expire correctly with unless_exist

    *Jye Lee*

*   Add `ActiveSupport::Duration` conversion methods

    `in_seconds`, `in_minutes`, `in_hours`, `in_days`, `in_weeks`, `in_months`, and `in_years` return the respective duration covered.

    *Jason York*

*   Fixed issue in `ActiveSupport::Cache::RedisCacheStore` not passing options
    to `read_multi` causing `fetch_multi` to not work properly

    *Rajesh Sharma*

*   Fixed issue in `ActiveSupport::Cache::MemCacheStore` which caused duplicate compression,
    and caused the provided `compression_threshold` to not be respected.

    *Max Gurewitz*

*   Prevent `RedisCacheStore` and `MemCacheStore` from performing compression
    when reading entries written with `raw: true`.

    *Max Gurewitz*

*   `URI.parser` is deprecated and will be removed in Rails 7.0. Use
    `URI::DEFAULT_PARSER` instead.

    *Jean Boussier*

*   `require_dependency` has been documented to be _obsolete_ in `:zeitwerk`
    mode. The method is not deprecated as such (yet), but applications are
    encouraged to not use it.

    In `:zeitwerk` mode, semantics match Ruby's and you do not need to be
    defensive with load order. Just refer to classes and modules normally. If
    the constant name is dynamic, camelize if needed, and constantize.

    *Xavier Noria*

*   Add 3rd person aliases of `Symbol#start_with?` and `Symbol#end_with?`.

    ```ruby
    :foo.starts_with?("f") # => true
    :foo.ends_with?("o")   # => true
    ```

    *Ryuta Kamizono*

*   Add override of unary plus for `ActiveSupport::Duration`.

    `+ 1.second` is now identical to `+1.second` to prevent errors
    where a seemingly innocent change of formatting leads to a change in the code behavior.

    Before:
    ```ruby
    +1.second.class
    # => ActiveSupport::Duration
    (+ 1.second).class
    # => Integer
    ```

    After:
    ```ruby
    +1.second.class
    # => ActiveSupport::Duration
    (+ 1.second).class
    # => ActiveSupport::Duration
    ```

    Fixes #39079.

    *Roman Kushnir*

*   Add subsec to `ActiveSupport::TimeWithZone#inspect`.

    Before:

        Time.at(1498099140).in_time_zone.inspect
        # => "Thu, 22 Jun 2017 02:39:00 UTC +00:00"
        Time.at(1498099140, 123456780, :nsec).in_time_zone.inspect
        # => "Thu, 22 Jun 2017 02:39:00 UTC +00:00"
        Time.at(1498099140 + Rational("1/3")).in_time_zone.inspect
        # => "Thu, 22 Jun 2017 02:39:00 UTC +00:00"

    After:

        Time.at(1498099140).in_time_zone.inspect
        # => "Thu, 22 Jun 2017 02:39:00.000000000 UTC +00:00"
        Time.at(1498099140, 123456780, :nsec).in_time_zone.inspect
        # => "Thu, 22 Jun 2017 02:39:00.123456780 UTC +00:00"
        Time.at(1498099140 + Rational("1/3")).in_time_zone.inspect
        # => "Thu, 22 Jun 2017 02:39:00.333333333 UTC +00:00"

    *akinomaeni*

*   Calling `ActiveSupport::TaggedLogging#tagged` without a block now returns a tagged logger.

    ```ruby
    logger.tagged("BCX").info("Funky time!") # => [BCX] Funky time!
    ```

    *Eugene Kenny*

*   Align `Range#cover?` extension behavior with Ruby behavior for backwards ranges.

    `(1..10).cover?(5..3)` now returns `false`, as it does in plain Ruby.

    Also update `#include?` and `#===` behavior to match.

    *Michael Groeneman*

*   Update to TZInfo v2.0.0.

    This changes the output of `ActiveSupport::TimeZone.utc_to_local`, but
    can be controlled with the
    `ActiveSupport.utc_to_local_returns_utc_offset_times` config.

    New Rails 6.1 apps have it enabled by default, existing apps can upgrade
    via the config in config/initializers/new_framework_defaults_6_1.rb

    See the `utc_to_local_returns_utc_offset_times` documentation for details.

    *Phil Ross*, *Jared Beck*

*   Add Date and Time `#yesterday?` and `#tomorrow?` alongside `#today?`.

    Aliased to `#prev_day?` and `#next_day?` to match the existing `#prev/next_day` methods.

    *Jatin Dhankhar*

*   Add `Enumerable#pick` to complement `ActiveRecord::Relation#pick`.

    *Eugene Kenny*

*   [Breaking change] `ActiveSupport::Callbacks#halted_callback_hook` now receive a 2nd argument:

    `ActiveSupport::Callbacks#halted_callback_hook` now receive the name of the callback
    being halted as second argument.
    This change will allow you to differentiate which callbacks halted the chain
    and act accordingly.

    ```ruby
      class Book < ApplicationRecord
        before_save { throw(:abort) }
        before_create { throw(:abort) }

        def halted_callback_hook(filter, callback_name)
          Rails.logger.info("Book couldn't be #{callback_name}d")
        end

        Book.create # => "Book couldn't be created"
        book.save # => "Book couldn't be saved"
      end
    ```

    *Edouard Chin*

*   Support `prepend` with `ActiveSupport::Concern`.

    Allows a module with `extend ActiveSupport::Concern` to be prepended.

        module Imposter
          extend ActiveSupport::Concern

          # Same as `included`, except only run when prepended.
          prepended do
          end
        end

        class Person
          prepend Imposter
        end

    Class methods are prepended to the base class, concerning is also
    updated: `concerning :Imposter, prepend: true do`.

    *Jason Karns*, *Elia Schito*

*   Deprecate using `Range#include?` method to check the inclusion of a value
    in a date time range. It is recommended to use `Range#cover?` method
    instead of `Range#include?` to check the inclusion of a value
    in a date time range.

    *Vishal Telangre*

*   Support added for a `round_mode` parameter, in all number helpers. (See: `BigDecimal::mode`.)

    ```ruby
    number_to_currency(1234567890.50, precision: 0, round_mode: :half_down) # => "$1,234,567,890"
    number_to_percentage(302.24398923423, precision: 5, round_mode: :down) # => "302.24398%"
    number_to_rounded(389.32314, precision: 0, round_mode: :ceil) # => "390"
    number_to_human_size(483989, precision: 2, round_mode: :up) # => "480 KB"
    number_to_human(489939, precision: 2, round_mode: :floor) # => "480 Thousand"

    485000.to_s(:human, precision: 2, round_mode: :half_even) # => "480 Thousand"
    ```

    *Tom Lord*

*   `Array#to_sentence` no longer returns a frozen string.

    Before:

        ['one', 'two'].to_sentence.frozen?
        # => true

    After:

        ['one', 'two'].to_sentence.frozen?
        # => false

    *Nicolas Dular*

*   When an instance of `ActiveSupport::Duration` is converted to an `iso8601` duration string, if `weeks` are mixed with `date` parts, the `week` part will be converted to days.
    This keeps the parser and serializer on the same page.

    ```ruby
    duration = ActiveSupport::Duration.build(1000000)
    # 1 week, 4 days, 13 hours, 46 minutes, and 40.0 seconds

    duration_iso = duration.iso8601
    # P11DT13H46M40S

    ActiveSupport::Duration.parse(duration_iso)
    # 11 days, 13 hours, 46 minutes, and 40 seconds

    duration = ActiveSupport::Duration.build(604800)
    # 1 week

    duration_iso = duration.iso8601
    # P1W

    ActiveSupport::Duration.parse(duration_iso)
    # 1 week
    ```

    *Abhishek Sarkar*

*   Add block support to `ActiveSupport::Testing::TimeHelpers#travel_back`.

    *Tim Masliuchenko*

*   Update `ActiveSupport::Messages::Metadata#fresh?` to work for cookies with expiry set when
    `ActiveSupport.parse_json_times = true`.

    *Christian Gregg*

*   Support symbolic links for `content_path` in `ActiveSupport::EncryptedFile`.

    *Takumi Shotoku*

*   Improve `Range#===`, `Range#include?`, and `Range#cover?` to work with beginless (startless)
    and endless range targets.

    *Allen Hsu*, *Andrew Hodgkinson*

*   Don't use `Process#clock_gettime(CLOCK_THREAD_CPUTIME_ID)` on Solaris.

    *Iain Beeston*

*   Prevent `ActiveSupport::Duration.build(value)` from creating instances of
    `ActiveSupport::Duration` unless `value` is of type `Numeric`.

    Addresses the errant set of behaviours described in #37012 where
    `ActiveSupport::Duration` comparisons would fail confusingly
    or return unexpected results when comparing durations built from instances of `String`.

    Before:

        small_duration_from_string = ActiveSupport::Duration.build('9')
        large_duration_from_string = ActiveSupport::Duration.build('100000000000000')
        small_duration_from_int = ActiveSupport::Duration.build(9)

        large_duration_from_string > small_duration_from_string
        # => false

        small_duration_from_string == small_duration_from_int
        # => false

        small_duration_from_int < large_duration_from_string
        # => ArgumentError (comparison of ActiveSupport::Duration::Scalar with ActiveSupport::Duration failed)

        large_duration_from_string > small_duration_from_int
        # => ArgumentError (comparison of String with ActiveSupport::Duration failed)

    After:

        small_duration_from_string = ActiveSupport::Duration.build('9')
        # => TypeError (can't build an ActiveSupport::Duration from a String)

    *Alexei Emam*

*   Add `ActiveSupport::Cache::Store#delete_multi` method to delete multiple keys from the cache store.

    *Peter Zhu*

*   Support multiple arguments in `HashWithIndifferentAccess` for `merge` and `update` methods, to
    follow Ruby 2.6 addition.

    *Wojciech Wnętrzak*

*   Allow initializing `thread_mattr_*` attributes via `:default` option.

        class Scraper
          thread_mattr_reader :client, default: Api::Client.new
        end

    *Guilherme Mansur*

*   Add `compact_blank` for those times when you want to remove #blank? values from
    an Enumerable (also `compact_blank!` on Hash, Array, ActionController::Parameters).

    *Dana Sherson*

*   Make ActiveSupport::Logger Fiber-safe.

    Use `Fiber.current.__id__` in `ActiveSupport::Logger#local_level=` in order
    to make log level local to Ruby Fibers in addition to Threads.

    Example:

        logger = ActiveSupport::Logger.new(STDOUT)
        logger.level = 1
        puts "Main is debug? #{logger.debug?}"

        Fiber.new {
          logger.local_level = 0
          puts "Thread is debug? #{logger.debug?}"
        }.resume

        puts "Main is debug? #{logger.debug?}"

    Before:

        Main is debug? false
        Thread is debug? true
        Main is debug? true

    After:

        Main is debug? false
        Thread is debug? true
        Main is debug? false

    Fixes #36752.

    *Alexander Varnin*

*   Allow the `on_rotation` proc used when decrypting/verifying a message to be
    passed at the constructor level.

    Before:

        crypt = ActiveSupport::MessageEncryptor.new('long_secret')
        crypt.decrypt_and_verify(encrypted_message, on_rotation: proc { ... })
        crypt.decrypt_and_verify(another_encrypted_message, on_rotation: proc { ... })

    After:

        crypt = ActiveSupport::MessageEncryptor.new('long_secret', on_rotation: proc { ... })
        crypt.decrypt_and_verify(encrypted_message)
        crypt.decrypt_and_verify(another_encrypted_message)

    *Edouard Chin*

*   `delegate_missing_to` would raise a `DelegationError` if the object
    delegated to was `nil`. Now the `allow_nil` option has been added to enable
    the user to specify they want `nil` returned in this case.

    *Matthew Tanous*

*   `truncate` would return the original string if it was too short to be truncated
    and a frozen string if it were long enough to be truncated. Now truncate will
    consistently return an unfrozen string regardless. This behavior is consistent
    with `gsub` and `strip`.

    Before:

        'foobar'.truncate(5).frozen?
        # => true
        'foobar'.truncate(6).frozen?
        # => false

    After:

        'foobar'.truncate(5).frozen?
        # => false
        'foobar'.truncate(6).frozen?
        # => false

    *Jordan Thomas*


Please check [6-0-stable](https://github.com/rails/rails/blob/6-0-stable/activesupport/CHANGELOG.md) for previous changes.<|MERGE_RESOLUTION|>--- conflicted
+++ resolved
@@ -1,4 +1,3 @@
-<<<<<<< HEAD
 *   Fix `ActiveSupport::Duration.build` to support negative values.
 
     The algorithm to collect the `parts` of the `ActiveSupport::Duration`
@@ -15,11 +14,11 @@
     Fixes [#42467](https://github.com/rails/rails/issues/42467).
 
     *Alex Ghiculescu*
-=======
+
+
 ## Rails 6.1.4.6 (February 11, 2022) ##
 
 *   Fix Reloader method signature to work with the new Executor signature
->>>>>>> 10a2c77e
 
 
 ## Rails 6.1.4.5 (February 11, 2022) ##
