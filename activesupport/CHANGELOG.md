--- conflicted
+++ resolved
@@ -1,9 +1,8 @@
-<<<<<<< HEAD
 *   Added `on_or_before?` and `on_or_after?` methods to date/time core extensions
 
     *Martin Echtner*
-=======
-*   Add `raise_on_invalid_cache_expiration_time` config to `ActiveSupport::Cache::Store`
+  
+* Add `raise_on_invalid_cache_expiration_time` config to `ActiveSupport::Cache::Store`
 
     Specifies if an `ArgumentError` should be raised if `Rails.cache` `fetch` or
     `write` are given an invalid `expires_at` or `expires_in` time.
@@ -40,7 +39,6 @@
 *   Redis cache store is now compatible with redis-rb 5.0.
 
     *Jean Boussier*
->>>>>>> 0ddce9ff
 
 *   Add `skip_nil:` support to `ActiveSupport::Cache::Store#fetch_multi`.
 
