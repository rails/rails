<<<<<<< HEAD
*   Added `on_or_before?` and `on_or_after?` methods to date/time core extensions

    *Martin Echtner*
=======
*   `thread_mattr_accessor` will call `.dup.freeze` on non-frozen default values.

    This provides a basic level of protection against different threads trying
    to mutate a shared default object.

    *Jonathan Hefner*
>>>>>>> 01d345c4

*   Add `raise_on_invalid_cache_expiration_time` config to `ActiveSupport::Cache::Store`

    Specifies if an `ArgumentError` should be raised if `Rails.cache` `fetch` or
    `write` are given an invalid `expires_at` or `expires_in` time.

    Options are `true`, and `false`. If `false`, the exception will be reported
    as `handled` and logged instead. Defaults to `true` if `config.load_defaults >= 7.1`.

     *Trevor Turk*

*   `ActiveSupport::Cache:Store#fetch` now passes an options accessor to the block.

    It makes possible to override cache options:

        Rails.cache.fetch("3rd-party-token") do |name, options|
          token = fetch_token_from_remote
          # set cache's TTL to match token's TTL
          options.expires_in = token.expires_in
          token
        end

    *Andrii Gladkyi*, *Jean Boussier*

*   `default` option of `thread_mattr_accessor` now applies through inheritance and
    also across new threads.

    Previously, the `default` value provided was set only at the moment of defining
    the attribute writer, which would cause the attribute to be uninitialized in
    descendants and in other threads.

    Fixes #43312.

    *Thierry Deo*

*   Redis cache store is now compatible with redis-rb 5.0.

    *Jean Boussier*

*   Add `skip_nil:` support to `ActiveSupport::Cache::Store#fetch_multi`.

    *Daniel Alfaro*

*   Add `quarter` method to date/time

    *Matt Swanson*

*   Fix `NoMethodError` on custom `ActiveSupport::Deprecation` behavior.

    `ActiveSupport::Deprecation.behavior=` was supposed to accept any object
    that responds to `call`, but in fact its internal implementation assumed that
    this object could respond to `arity`, so it was restricted to only `Proc` objects.

    This change removes this `arity` restriction of custom behaviors.

    *Ryo Nakamura*

*   Support `:url_safe` option for `MessageEncryptor`.

    The `MessageEncryptor` constructor now accepts a `:url_safe` option, similar
    to the `MessageVerifier` constructor.  When enabled, this option ensures
    that messages use a URL-safe encoding.

    *Jonathan Hefner*

*   Add `url_safe` option to `ActiveSupport::MessageVerifier` initializer

    `ActiveSupport::MessageVerifier.new` now takes optional `url_safe` argument.
    It can generate URL-safe strings by passing `url_safe: true`.

    ```ruby
    verifier = ActiveSupport::MessageVerifier.new(url_safe: true)
    message = verifier.generate(data) # => URL-safe string
    ```

    This option is `false` by default to be backwards compatible.

    *Shouichi Kamiya*

*   Enable connection pooling by default for `MemCacheStore` and `RedisCacheStore`.

    If you want to disable connection pooling, set `:pool` option to `false` when configuring the cache store:

    ```ruby
    config.cache_store = :mem_cache_store, "cache.example.com", pool: false
    ```

    *fatkodima*

*   Add `force:` support to `ActiveSupport::Cache::Store#fetch_multi`.

    *fatkodima*

*   Deprecated `:pool_size` and `:pool_timeout` options for configuring connection pooling in cache stores.

    Use `pool: true` to enable pooling with default settings:

    ```ruby
    config.cache_store = :redis_cache_store, pool: true
    ```

    Or pass individual options via `:pool` option:

    ```ruby
    config.cache_store = :redis_cache_store, pool: { size: 10, timeout: 2 }
    ```

    *fatkodima*

*   Allow #increment and #decrement methods of `ActiveSupport::Cache::Store`
    subclasses to set new values.

    Previously incrementing or decrementing an unset key would fail and return
    nil. A default will now be assumed and the key will be created.

    *Andrej Blagojević*, *Eugene Kenny*

*   Add `skip_nil:` support to `RedisCacheStore`

    *Joey Paris*

*   `ActiveSupport::Cache::MemoryStore#write(name, val, unless_exist:true)` now
    correctly writes expired keys.

    *Alan Savage*

*   `ActiveSupport::ErrorReporter` now accepts and forward a `source:` parameter.

    This allow libraries to signal the origin of the errors, and reporters
    to easily ignore some sources.

    *Jean Boussier*

*   Fix and add protections for XSS in `ActionView::Helpers` and `ERB::Util`.

    Add the method `ERB::Util.xml_name_escape` to escape dangerous characters
    in names of tags and names of attributes, following the specification of XML.

    *Álvaro Martín Fraguas*

*   Respect `ActiveSupport::Logger.new`'s `:formatter` keyword argument

    The stdlib `Logger::new` allows passing a `:formatter` keyword argument to
    set the logger's formatter. Previously `ActiveSupport::Logger.new` ignored
    that argument by always setting the formatter to an instance of
    `ActiveSupport::Logger::SimpleFormatter`.

    *Steven Harman*

*   Deprecate preserving the pre-Ruby 2.4 behavior of `to_time`

    With Ruby 2.4+ the default for +to_time+ changed from converting to the
    local system time to preserving the offset of the receiver. At the time Rails
    supported older versions of Ruby so a compatibility layer was added to assist
    in the migration process. From Rails 5.0 new applications have defaulted to
    the Ruby 2.4+ behavior and since Rails 7.0 now only supports Ruby 2.7+
    this compatibility layer can be safely removed.

    To minimize any noise generated the deprecation warning only appears when the
    setting is configured to `false` as that is the only scenario where the
    removal of the compatibility layer has any effect.

    *Andrew White*

*   `Pathname.blank?` only returns true for `Pathname.new("")`

    Previously it would end up calling `Pathname#empty?` which returned true
    if the path existed and was an empty directory or file.

    That behavior was unlikely to be expected.

    *Jean Boussier*

*   Deprecate `Notification::Event`'s `#children` and `#parent_of?`

    *John Hawthorn*

*   Change default serialization format of `MessageEncryptor` from `Marshal` to `JSON` for Rails 7.1.

    Existing apps are provided with an upgrade path to migrate to `JSON` as described in `guides/source/upgrading_ruby_on_rails.md`

    *Zack Deveau* and *Martin Gingras*

*   Add `ActiveSupport::TestCase#stub_const` to stub a constant for the duration of a yield.

    *DHH*

*   Fix `ActiveSupport::EncryptedConfiguration` to be compatible with Psych 4

    *Stephen Sugden*

*   Improve `File.atomic_write` error handling

    *Daniel Pepper*

*   Fix `Class#descendants` and `DescendantsTracker#descendants` compatibility with Ruby 3.1.

    [The native `Class#descendants` was reverted prior to Ruby 3.1 release](https://bugs.ruby-lang.org/issues/14394#note-33),
    but `Class#subclasses` was kept, breaking the feature detection.

    *Jean Boussier*

Please check [7-0-stable](https://github.com/rails/rails/blob/7-0-stable/activesupport/CHANGELOG.md) for previous changes.<|MERGE_RESOLUTION|>--- conflicted
+++ resolved
@@ -1,15 +1,13 @@
-<<<<<<< HEAD
 *   Added `on_or_before?` and `on_or_after?` methods to date/time core extensions
 
     *Martin Echtner*
-=======
+
 *   `thread_mattr_accessor` will call `.dup.freeze` on non-frozen default values.
 
     This provides a basic level of protection against different threads trying
     to mutate a shared default object.
 
     *Jonathan Hefner*
->>>>>>> 01d345c4
 
 *   Add `raise_on_invalid_cache_expiration_time` config to `ActiveSupport::Cache::Store`
 
