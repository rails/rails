# frozen_string_literal: true

require_relative "../../abstract_unit"
require "active_support/cache"
require_relative "../behaviors"
require "dalli"

class MemCacheStoreTest < ActiveSupport::TestCase
  # Emulates a latency on Dalli's back-end for the key latency to facilitate
  # connection pool testing.
  class SlowDalliClient < Dalli::Client
    def get(key, options = {})
      if /latency/.match?(key)
        sleep 3
        super
      else
        super
      end
    end
  end

  class UnavailableDalliServer < Dalli::Server
    def alive?
      false
    end
  end

  begin
    servers = ENV["MEMCACHE_SERVERS"] || "localhost:11211"
    ss = Dalli::Client.new(servers).stats
    raise Dalli::DalliError unless ss[servers] || ss[servers + ":11211"]

    MEMCACHE_UP = true
  rescue Dalli::DalliError
    $stderr.puts "Skipping memcached tests. Start memcached and try again."
    MEMCACHE_UP = false
  end

  def lookup_store(options = {})
    cache = ActiveSupport::Cache.lookup_store(*store, { namespace: @namespace }.merge(options))
    (@_stores ||= []) << cache
    cache
  end

  def setup
    skip "memcache server is not up" unless MEMCACHE_UP

    @namespace = "test-#{Random.rand(16**32).to_s(16)}"
    @cache = lookup_store(expires_in: 60)
    @peek = lookup_store
    @cache.logger = ActiveSupport::Logger.new(File::NULL)
  end

  def after_teardown
    stores, @_stores = @_stores, []
    stores.each do |store|
      # Eagerly closing Dalli connection avoid file descriptor exhaustion.
      # Otherwise the test suite is flaky when ran repeatedly
      store.instance_variable_get(:@data).close
    end
  end

  include CacheStoreBehavior
  include CacheStoreVersionBehavior
  include CacheStoreCoderBehavior
  include LocalCacheBehavior
  include CacheIncrementDecrementBehavior
  include CacheInstrumentationBehavior
  include EncodedKeyCacheBehavior
  include ConnectionPoolBehavior
  include FailureSafetyBehavior

  # Overrides test from LocalCacheBehavior in order to stub out the cache clear
  # and replace it with a delete.
  def test_clear_also_clears_local_cache
    key = "#{@namespace}:foo"
    client.stub(:flush_all, -> { client.delete(key) }) do
      super
    end
  end

  def test_raw_values
    cache = lookup_store(raw: true)
    cache.write("foo", 2)
    assert_equal "2", cache.read("foo")
  end

  def test_raw_read_entry_compression
    cache = lookup_store(raw: true)
    cache.write("foo", 2)

    assert_not_called_on_instance_of ActiveSupport::Cache::Entry, :compressed do
      cache.read("foo")
    end
  end

  def test_raw_values_with_marshal
    cache = lookup_store(raw: true)
    cache.write("foo", Marshal.dump([]))
    assert_equal Marshal.dump([]), cache.read("foo")
  end

  def test_local_cache_raw_values
    cache = lookup_store(raw: true)
    cache.with_local_cache do
      cache.write("foo", 2)
      assert_equal "2", cache.read("foo")
    end
  end

  def test_increment_expires_in
    cache = lookup_store(raw: true, namespace: nil)
    assert_called_with client(cache), :incr, [ "foo", 1, 60 ] do
      cache.increment("foo", 1, expires_in: 60)
    end
  end

  def test_decrement_expires_in
    cache = lookup_store(raw: true, namespace: nil)
    assert_called_with client(cache), :decr, [ "foo", 1, 60 ] do
      cache.decrement("foo", 1, expires_in: 60)
    end
  end

  def test_dalli_cache_nils
    cache = lookup_store(cache_nils: false)
    cache.fetch("nil_foo") { nil }
    assert_equal "bar", cache.fetch("nil_foo") { "bar" }

    cache1 = lookup_store(cache_nils: true)
    cache1.fetch("not_nil_foo") { nil }
    assert_nil cache.fetch("not_nil_foo") { "bar" }
  end

  def test_local_cache_raw_values_with_marshal
    cache = lookup_store(raw: true)
    cache.with_local_cache do
      cache.write("foo", Marshal.dump([]))
      assert_equal Marshal.dump([]), cache.read("foo")
    end
  end

  def test_read_should_return_a_different_object_id_each_time_it_is_called
    @cache.write("foo", "bar")
    value = @cache.read("foo")
    assert_not_equal value.object_id, @cache.read("foo").object_id
    value << "bingo"
    assert_not_equal value, @cache.read("foo")
  end

  def test_no_compress_when_below_threshold
    cache = lookup_store(compress: true, compress_threshold: 10.kilobytes)
    val = random_string(2.kilobytes)
    compressed = Zlib::Deflate.deflate(val)

    assert_called(
      Zlib::Deflate,
      :deflate,
      "Memcached writes should not compress when below compress threshold.",
      times: 0,
      returns: compressed
    ) do
      cache.write("foo", val)
    end
  end

  def test_no_multiple_compress
    cache = lookup_store(compress: true)
    val = random_string(100.kilobytes)
    compressed = Zlib::Deflate.deflate(val)

    assert_called(
      Zlib::Deflate,
      :deflate,
      "Memcached writes should not perform duplicate compression.",
      times: 1,
      returns: compressed
    ) do
      cache.write("foo", val)
    end
  end

  def test_unless_exist_expires_when_configured
    cache = ActiveSupport::Cache.lookup_store(:mem_cache_store)
    assert_called_with client(cache), :add, [ "foo", Object, 1, Hash ] do
      cache.write("foo", "bar", expires_in: 1, unless_exist: true)
    end
  end

  def test_uses_provided_dalli_client_if_present
    cache = ActiveSupport::Cache.lookup_store(:mem_cache_store, Dalli::Client.new("custom_host"))

    assert_equal ["custom_host"], servers(cache)
  end

  def test_forwards_string_addresses_if_present
    expected_addresses = ["first", "second"]
    cache = ActiveSupport::Cache.lookup_store(:mem_cache_store, expected_addresses)

    assert_equal expected_addresses, servers(cache)
  end

  def test_falls_back_to_localhost_if_no_address_provided_and_memcache_servers_undefined
    with_memcache_servers_environment_variable(nil) do
      cache = ActiveSupport::Cache.lookup_store(:mem_cache_store)

      assert_equal ["127.0.0.1:11211"], servers(cache)
    end
  end

  def test_falls_back_to_localhost_if_address_provided_as_nil
    with_memcache_servers_environment_variable(nil) do
      cache = ActiveSupport::Cache.lookup_store(:mem_cache_store, nil)

      assert_equal ["127.0.0.1:11211"], servers(cache)
    end
  end

  def test_falls_back_to_localhost_if_no_address_provided_and_memcache_servers_defined
    with_memcache_servers_environment_variable("custom_host") do
      cache = ActiveSupport::Cache.lookup_store(:mem_cache_store)

      assert_equal ["custom_host"], servers(cache)
    end
  end

  def test_large_string_with_default_compression_settings
    assert_compressed(LARGE_STRING)
  end

  def test_large_object_with_default_compression_settings
    assert_compressed(LARGE_OBJECT)
  end

  def test_can_load_raw_values_from_dalli_store
    key = "test-with-value-the-way-the-dalli-store-did"

    @cache.instance_variable_get(:@data).with { |c| c.set(@cache.send(:normalize_key, key, nil), "value", 0, compress: false) }
    assert_nil @cache.read(key)
    assert_equal "value", @cache.fetch(key) { "value" }
  end

  def test_can_load_raw_falsey_values_from_dalli_store
    key = "test-with-false-value-the-way-the-dalli-store-did"

    @cache.instance_variable_get(:@data).with { |c| c.set(@cache.send(:normalize_key, key, nil), false, 0, compress: false) }
    assert_nil @cache.read(key)
    assert_equal false, @cache.fetch(key) { false }
  end

  def test_can_load_raw_values_from_dalli_store_with_local_cache
    key = "test-with-value-the-way-the-dalli-store-did-with-local-cache"

    @cache.instance_variable_get(:@data).with { |c| c.set(@cache.send(:normalize_key, key, nil), "value", 0, compress: false) }
    @cache.with_local_cache do
      assert_nil @cache.read(key)
      assert_equal "value", @cache.fetch(key) { "value" }
    end
  end

  def test_can_load_raw_falsey_values_from_dalli_store_with_local_cache
    key = "test-with-false-value-the-way-the-dalli-store-did-with-local-cache"

    @cache.instance_variable_get(:@data).with { |c| c.set(@cache.send(:normalize_key, key, nil), false, 0, compress: false) }
    @cache.with_local_cache do
      assert_nil @cache.read(key)
      assert_equal false, @cache.fetch(key) { false }
    end
  end

  private
    def random_string(length)
      (0...length).map { (65 + rand(26)).chr }.join
    end

    def store
      [:mem_cache_store]
    end

    def emulating_latency
      old_client = Dalli.send(:remove_const, :Client)
      Dalli.const_set(:Client, SlowDalliClient)

      yield
    ensure
      Dalli.send(:remove_const, :Client)
      Dalli.const_set(:Client, old_client)
    end

    def emulating_unavailability
      old_server = Dalli.send(:remove_const, :Server)
      Dalli.const_set(:Server, UnavailableDalliServer)

      yield ActiveSupport::Cache::MemCacheStore.new
    ensure
      Dalli.send(:remove_const, :Server)
      Dalli.const_set(:Server, old_server)
    end

    def servers(cache = @cache)
      client(cache).instance_variable_get(:@servers)
    end

    def client(cache = @cache)
      cache.instance_variable_get(:@data)
    end

    def with_memcache_servers_environment_variable(value)
      original_value = ENV["MEMCACHE_SERVERS"]
      ENV["MEMCACHE_SERVERS"] = value
      yield
    ensure
      if original_value.nil?
        ENV.delete("MEMCACHE_SERVERS")
      else
        ENV["MEMCACHE_SERVERS"] = original_value
      end
    end
end

class OptimizedMemCacheStoreTest < MemCacheStoreTest
  include CacheStoreSerializerBehavior
  
  def setup
    @previous_format = ActiveSupport::Cache.format_version
    @previous_serializer = ActiveSupport::Cache.cache_serializer
    ActiveSupport::Cache.format_version = 7.0
    ActiveSupport::Cache.cache_serializer = :json
    super
  end

  def teardown
    super
    ActiveSupport::Cache.format_version = @previous_format
  end

  def test_forward_compatibility
    previous_format = ActiveSupport::Cache.format_version
    ActiveSupport::Cache.format_version = 6.1
    @old_store = lookup_store
    ActiveSupport::Cache.format_version = previous_format

    @old_store.write("foo", "bar")
    assert_equal "bar", @cache.read("foo")
  end

  def test_backward_compatibility
    previous_format = ActiveSupport::Cache.format_version
    ActiveSupport::Cache.format_version = 6.1
    @old_store = lookup_store
    ActiveSupport::Cache.format_version = previous_format

    @cache.write("foo", "bar")
    assert_equal "bar", @old_store.read("foo")
  end
<<<<<<< HEAD

  def teardown
    super
    ActiveSupport::Cache.format_version = @previous_format
    ActiveSupport::Cache.cache_serializer = @previous_serializer
  end
=======
>>>>>>> 25d8c1ce
end<|MERGE_RESOLUTION|>--- conflicted
+++ resolved
@@ -332,6 +332,7 @@
   def teardown
     super
     ActiveSupport::Cache.format_version = @previous_format
+    ActiveSupport::Cache.cache_serializer = @previous_serializer
   end
 
   def test_forward_compatibility
@@ -353,13 +354,4 @@
     @cache.write("foo", "bar")
     assert_equal "bar", @old_store.read("foo")
   end
-<<<<<<< HEAD
-
-  def teardown
-    super
-    ActiveSupport::Cache.format_version = @previous_format
-    ActiveSupport::Cache.cache_serializer = @previous_serializer
-  end
-=======
->>>>>>> 25d8c1ce
 end