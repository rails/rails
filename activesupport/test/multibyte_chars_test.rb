--- conflicted
+++ resolved
@@ -731,7 +731,6 @@
     assert_equal BYTE_STRING.dup.mb_chars.class, ActiveSupport::Multibyte::Chars
   end
 
-<<<<<<< HEAD
   def test_unicode_normalize_deprecation
     # String#unicode_normalize default form is `:nfc`, and
     # different than Multibyte::Unicode default, `:nkfc`.
@@ -759,12 +758,12 @@
     assert_deprecated(/unicode_normalize\(:nfd\)/) { "".mb_chars.normalize(:d) }
     assert_deprecated(/unicode_normalize\(:nfkc\)/) { "".mb_chars.normalize(:kc) }
     assert_deprecated(/unicode_normalize\(:nfkd\)/) { "".mb_chars.normalize(:kd) }
-=======
+  end
+
   def test_unicode_deprecations
     assert_deprecated { ActiveSupport::Multibyte::Unicode.downcase("") }
     assert_deprecated { ActiveSupport::Multibyte::Unicode.upcase("") }
     assert_deprecated { ActiveSupport::Multibyte::Unicode.swapcase("") }
->>>>>>> 619b2ae6
   end
 
   private
