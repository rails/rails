--- conflicted
+++ resolved
@@ -309,13 +309,8 @@
             "encrypted_0fb9444d0374_iv" => nil,
           },
           "timeout_in_minutes" => 15,
-<<<<<<< HEAD
-          "soft_fail" => ruby == TRUNK_RUBY,
+          "soft_fail" => SOFT_FAIL.include?(ruby),
           "agents" => { "queue" => ENV["BUILD_QUEUE"] || QUEUE },
-=======
-          "soft_fail" => SOFT_FAIL.include?(ruby),
-          "agents" => { "queue" => QUEUE },
->>>>>>> fd15fbaf
         }
       end,
     ],
