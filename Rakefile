# frozen_string_literal: true

require "net/http"

$:.unshift __dir__
require "tasks/release"
require "railties/lib/rails/api/task"
require "tools/preview_docs"

<<<<<<< HEAD
desc "Build gem files for all projects"
task build: "all:build"

desc "Build, install and verify the gem files in a generated Rails app."
task verify: "all:verify"

desc "Prepare the release"
task prep_release: "all:prep_release"

desc "Release all gems to rubygems and create a tag"
task release: "all:release"

desc "Push all gems to rubygems and npm"
task push: "all:push"

=======
>>>>>>> 1869cf61
desc "Run all tests by default"
task default: %w(test test:isolated)

%w(test test:isolated).each do |task_name|
  desc "Run #{task_name} task for all projects"
  task task_name do
    errors = []
    Releaser::FRAMEWORKS.each do |project|
      system(%(cd #{project} && #{$0} #{task_name} --trace)) || errors << project
    end
    fail("Errors in #{errors.join(', ')}") unless errors.empty?
  end
end

desc "Smoke-test all projects"
task :smoke, [:frameworks, :isolated] do |task, args|
  frameworks = args[:frameworks] ? args[:frameworks].split(" ") : Releaser::FRAMEWORKS
  # The arguments are positional, and users may want to specify only the isolated flag.. so we allow 'all' as a default for the first argument:
  if frameworks.include?("all")
    frameworks = Releaser::FRAMEWORKS
  end

  isolated = args[:isolated].nil? ? true : args[:isolated] == "true"
  test_task = isolated ? "test:isolated" : "test"

  (frameworks - ["activerecord"]).each do |project|
    system %(cd #{project} && #{$0} #{test_task} --trace)
  end

  if frameworks.include? "activerecord"
    test_task = isolated ? "sqlite3:isolated_test" : "sqlite3:test"
    system %(cd activerecord && #{$0} #{test_task} --trace)
  end
end

desc "Generate documentation for the Rails framework"
if ENV["EDGE"]
  Rails::API::EdgeTask.new("rdoc")
else
  Rails::API::StableTask.new("rdoc")
end

desc "Generate documentation for previewing"
task :preview_docs do
  FileUtils.mkdir_p("preview")
  PreviewDocs.new.render("preview")

  require "guides/rails_guides"
  Rake::Task[:rdoc].invoke

  FileUtils.mv("doc/rdoc", "preview/api")
  FileUtils.mv("guides/output", "preview/guides")

  system("tar -czf preview.tar.gz -C preview .")
end

# We have a webhook configured in GitHub that gets invoked after pushes.
# This hook triggers the following tasks:
#
#   * updates the local checkout
#   * updates Rails Contributors
#   * generates and publishes edge docs
#   * if there's a new stable tag, generates and publishes stable docs
#
# Everything is automated and you do NOT need to run this task normally.
desc "Publishes docs, run this AFTER a new stable tag has been pushed"
task :publish_docs do
  Net::HTTP.new("api.rubyonrails.org", 8080).start do |http|
    request  = Net::HTTP::Post.new("/rails-master-hook")
    response = http.request(request)
    puts response.body
  end
end<|MERGE_RESOLUTION|>--- conflicted
+++ resolved
@@ -7,24 +7,6 @@
 require "railties/lib/rails/api/task"
 require "tools/preview_docs"
 
-<<<<<<< HEAD
-desc "Build gem files for all projects"
-task build: "all:build"
-
-desc "Build, install and verify the gem files in a generated Rails app."
-task verify: "all:verify"
-
-desc "Prepare the release"
-task prep_release: "all:prep_release"
-
-desc "Release all gems to rubygems and create a tag"
-task release: "all:release"
-
-desc "Push all gems to rubygems and npm"
-task push: "all:push"
-
-=======
->>>>>>> 1869cf61
 desc "Run all tests by default"
 task default: %w(test test:isolated)
 
