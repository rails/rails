--- conflicted
+++ resolved
@@ -4,16 +4,9 @@
   module Helpers
     module Tags # :nodoc:
       class FileField < TextField # :nodoc:
-<<<<<<< HEAD
         def to_s
           include_hidden = @options.fetch(:include_hidden)
           options = attributes
-=======
-        def render
-          include_hidden = @options.delete(:include_hidden)
-          options = @options.stringify_keys
-          add_default_name_and_field(options)
->>>>>>> dac26fdf
 
           if options["multiple"] && include_hidden
             hidden_field_for_multiple_file(options) + super
@@ -25,7 +18,7 @@
         def attributes
           @options.delete(:include_hidden)
           options = @options.stringify_keys
-          add_default_name_and_id(options)
+          add_default_name_and_field(options)
           super
         end
 
