# frozen_string_literal: true

require "action_view/helpers/tags/checkable"

module ActionView
  module Helpers
    module Tags # :nodoc:
      class CheckBox < Base # :nodoc:
        include Checkable

        def initialize(object_name, method_name, template_object, checked_value, unchecked_value, options)
          @checked_value   = checked_value
          @unchecked_value = unchecked_value
          super(object_name, method_name, template_object, options)
        end

<<<<<<< HEAD
        def to_s
          options = options_with_hidden_attribute
=======
        def render
          options = @options.stringify_keys
          options["type"]     = "checkbox"
          options["value"]    = @checked_value
          options["checked"] = "checked" if input_checked?(options)

          if options["multiple"]
            add_default_name_and_field_for_value(@checked_value, options)
            options.delete("multiple")
          else
            add_default_name_and_field(options)
          end
>>>>>>> dac26fdf

          include_hidden = options.delete("include_hidden") { true }
          checkbox = tag("input", options)

          if include_hidden
            hidden = hidden_field_for_checkbox(options)
            hidden + checkbox
          else
            checkbox
          end
        end

        def attributes
          options = options_with_hidden_attribute
          options.delete("include_hidden")
          options
        end

        def hidden_field_attributes
          options = options_with_hidden_attribute
          include_hidden = options.delete("include_hidden") { true }

          if include_hidden && @unchecked_value
            prepare_hidden_options(options)
          else
            {}
          end
        end

        private
          def checked?(value)
            case value
            when TrueClass, FalseClass
              value == !!@checked_value
            when NilClass
              false
            when String
              value == @checked_value
            else
              if value.respond_to?(:include?)
                value.include?(@checked_value)
              else
                value.to_i == @checked_value.to_i
              end
            end
          end

          def hidden_field_for_checkbox(options)
<<<<<<< HEAD
            @unchecked_value ? tag("input", prepare_hidden_options(options)) : "".html_safe
          end

          def options_with_hidden_attribute
            options = @options.stringify_keys
            options["type"]     = "checkbox"
            options["value"]    = @checked_value
            options["checked"] = "checked" if input_checked?(options)

            if options["multiple"]
              add_default_name_and_id_for_value(@checked_value, options)
              options.delete("multiple")
            else
              add_default_name_and_id(options)
            end

            options
          end

          def prepare_hidden_options(options)
            options.slice("name", "disabled", "form").merge!("type" => "hidden", "value" => @unchecked_value, "autocomplete" => "off")
=======
            if @unchecked_value
              tag_options = options.slice("name", "disabled", "form").merge!("type" => "hidden", "value" => @unchecked_value)
              tag_options["autocomplete"] = "off" unless ActionView::Base.remove_hidden_field_autocomplete
              tag("input", tag_options)
            else
              "".html_safe
            end
>>>>>>> dac26fdf
          end
      end
    end
  end
end<|MERGE_RESOLUTION|>--- conflicted
+++ resolved
@@ -14,23 +14,8 @@
           super(object_name, method_name, template_object, options)
         end
 
-<<<<<<< HEAD
         def to_s
           options = options_with_hidden_attribute
-=======
-        def render
-          options = @options.stringify_keys
-          options["type"]     = "checkbox"
-          options["value"]    = @checked_value
-          options["checked"] = "checked" if input_checked?(options)
-
-          if options["multiple"]
-            add_default_name_and_field_for_value(@checked_value, options)
-            options.delete("multiple")
-          else
-            add_default_name_and_field(options)
-          end
->>>>>>> dac26fdf
 
           include_hidden = options.delete("include_hidden") { true }
           checkbox = tag("input", options)
@@ -79,8 +64,11 @@
           end
 
           def hidden_field_for_checkbox(options)
-<<<<<<< HEAD
-            @unchecked_value ? tag("input", prepare_hidden_options(options)) : "".html_safe
+            if @unchecked_value
+              tag("input", prepare_hidden_options(options))
+            else
+              "".html_safe
+            end
           end
 
           def options_with_hidden_attribute
@@ -90,26 +78,19 @@
             options["checked"] = "checked" if input_checked?(options)
 
             if options["multiple"]
-              add_default_name_and_id_for_value(@checked_value, options)
+              add_default_name_and_field_for_value(@checked_value, options)
               options.delete("multiple")
             else
-              add_default_name_and_id(options)
+              add_default_name_and_field(options)
             end
 
             options
           end
 
           def prepare_hidden_options(options)
-            options.slice("name", "disabled", "form").merge!("type" => "hidden", "value" => @unchecked_value, "autocomplete" => "off")
-=======
-            if @unchecked_value
-              tag_options = options.slice("name", "disabled", "form").merge!("type" => "hidden", "value" => @unchecked_value)
-              tag_options["autocomplete"] = "off" unless ActionView::Base.remove_hidden_field_autocomplete
-              tag("input", tag_options)
-            else
-              "".html_safe
-            end
->>>>>>> dac26fdf
+            tag_options = options.slice("name", "disabled", "form").merge!("type" => "hidden", "value" => @unchecked_value)
+            tag_options["autocomplete"] = "off" unless ActionView::Base.remove_hidden_field_autocomplete
+            tag_options
           end
       end
     end
