--- conflicted
+++ resolved
@@ -6,7 +6,6 @@
   self.view_paths = File.join(FIXTURE_LOAD_PATH, "actionpack")
 end
 
-<<<<<<< HEAD
 Customer = Struct.new(:name, :id) do
   extend ActiveModel::Naming
   include ActiveModel::Conversion
@@ -50,8 +49,6 @@
   end
 end
 
-=======
->>>>>>> 6950a973
 module Quiz
   #Models
   Question = Struct.new(:name, :id) do
