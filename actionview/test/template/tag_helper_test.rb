--- conflicted
+++ resolved
@@ -30,14 +30,10 @@
     assert_raises(NoMethodError) { tag.unknown_tag }
   end
 
-<<<<<<< HEAD
   def test_tag_builder_is_singleton
     assert_equal tag, tag
   end
 
-
-=======
->>>>>>> 4c743ef3
   def test_tag_options
     str = tag("p", "class" => "show", :class => "elsewhere")
     assert_match(/class="show"/, str)
