--- conflicted
+++ resolved
@@ -1,14 +1,12 @@
-<<<<<<< HEAD
 *   Fix issues with inherited controller and model related partial render.
 
     Fixes #29468.
 
     *Nikita Savrov*
-=======
+
 *   Add `srcset` option to `image_tag` helper.
 
     *Roberto Miranda*
->>>>>>> 0237da28
 
 *   Fix issues with scopes and engine on `current_page?` method.
 
