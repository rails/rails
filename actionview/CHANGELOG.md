--- conflicted
+++ resolved
@@ -1,10 +1,9 @@
-<<<<<<< HEAD
 *   Add an `attributes` method to all form tags.
 
     This allows generating input attributes without using the tags, so they can be used elsewhere
 
     *Cirdes Henrique*
-=======
+
 *   Enable DependencyTracker to evaluate renders with trailing interpolation.
 
     ```erb
@@ -16,7 +15,6 @@
     dependencies.
 
     *Hartley McGuire*
->>>>>>> 281a00a4
 
 *   Rename `text_area` methods into `textarea`
 
