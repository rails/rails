--- conflicted
+++ resolved
@@ -1,14 +1,12 @@
-<<<<<<< HEAD
 *   Add support for implicitly rendering renderables in controllers.
 
     *Joel Hawksley*
-=======
+
 *   Rename `text_area` methods into `textarea`
 
     Old names are still available as aliases.
 
     *Sean Doyle*
->>>>>>> fa476ce2
 
 *   Rename `check_box*` methods into `checkbox*`.
 
