<<<<<<< HEAD
*   New syntax for tag helpers. Avoid positional parameters and support HTML5 by default.
=======
*   New syntax for tag helpers. Avoid positional parameters and suport HTML5 by default.
>>>>>>> 4c743ef3
    Example usage of tag helpers before:

    ```ruby
    tag(:br)

    content_tag(:div, content_tag(:p, "Hello world!"), class: "strong")
    ```

    ```html
    <%= content_tag :div, class: "strong" do -%>
      Hello world!
    <% end -%>
    ```

    Example usage of tag helpers after:

    ```ruby
    tag.br

    tag.div tag.p("Hello world!"), class: "strong"
    ```

    ```html
    <%= tag.div class: "strong" do %>
      Hello world!
    <% end %>
    ```

    *Marek Kirejczyk*

*   `select_tag`'s `include_blank` option for generation for blank option tag, now adds an empty space label,
     when the value as well as content for option tag are empty, so that we confirm with html specification.
     Ref: https://www.w3.org/TR/html5/forms.html#the-option-element.

    Generation of option before:

    ```html
    <option value=""></option>
    ```

    Generation of option after:

    ```html
    <option value="" label=" "></option>
    ```

    *Vipul A M*

Please check [5-0-stable](https://github.com/rails/rails/blob/5-0-stable/actionview/CHANGELOG.md) for previous changes.<|MERGE_RESOLUTION|>--- conflicted
+++ resolved
@@ -1,17 +1,10 @@
-<<<<<<< HEAD
 *   New syntax for tag helpers. Avoid positional parameters and support HTML5 by default.
-=======
-*   New syntax for tag helpers. Avoid positional parameters and suport HTML5 by default.
->>>>>>> 4c743ef3
     Example usage of tag helpers before:
 
     ```ruby
     tag(:br)
+    content_tag(:div, content_tag(:p, "Hello world!"), class: "strong")
 
-    content_tag(:div, content_tag(:p, "Hello world!"), class: "strong")
-    ```
-
-    ```html
     <%= content_tag :div, class: "strong" do -%>
       Hello world!
     <% end -%>
@@ -21,11 +14,8 @@
 
     ```ruby
     tag.br
+    tag.div tag.p("Hello world!"), class: "strong"
 
-    tag.div tag.p("Hello world!"), class: "strong"
-    ```
-
-    ```html
     <%= tag.div class: "strong" do %>
       Hello world!
     <% end %>
