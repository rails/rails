<<<<<<< HEAD
*   Fix the `number_to_human_size` view helper to correctly work with negative numbers.

    *Earlopain*
=======
## Rails 7.0.8.3 (May 17, 2024) ##

*   No changes.
>>>>>>> 08bc3ce3


## Rails 7.0.8.2 (May 16, 2024) ##

*   No changes.


## Rails 7.0.8.1 (February 21, 2024) ##

*   No changes.


## Rails 7.0.8 (September 09, 2023) ##

*   Fix `form_for` missing the hidden `_method` input for models with a
    namespaced route.

    *Hartley McGuire*

*   Fix `render collection: @records, cache: true` inside `jbuilder` templates

    The previous fix that shipped in `7.0.7` assumed template fragments are always strings,
    this isn't true with `jbuilder`.

    *Jean Boussier*

## Rails 7.0.7.2 (August 22, 2023) ##

*   No changes.


## Rails 7.0.7.1 (August 22, 2023) ##

*   No changes.


## Rails 7.0.7 (August 09, 2023) ##

*   Fix `render collection: @records, cache: true` to cache fragments as bare strings

    Previously it would incorrectly cache them as Action View buffers.

    *Jean Boussier*

*   Don't double-encode nested `field_id` and `field_name` index values

    Pass `index: @options` as a default keyword argument to `field_id` and
    `field_name` view helper methods.

    *Sean Doyle*


## Rails 7.0.6 (June 29, 2023) ##

*   No changes.


## Rails 7.0.5.1 (June 26, 2023) ##

*   No changes.


## Rails 7.0.5 (May 24, 2023) ##

*   `FormBuilder#id` finds id set by `form_for` and `form_with`.

    *Matt Polito*

*   Allow all available locales for template lookups.

    *Ben Dilley*

*   Choices of `select` can optionally contain html attributes as the last element
    of the child arrays when using grouped/nested collections

    ```erb
    <%= form.select :foo, [["North America", [["United States","US"],["Canada","CA"]], { disabled: "disabled" }]] %>
    # => <select><optgroup label="North America" disabled="disabled"><option value="US">United States</option><option value="CA">Canada</option></optgroup></select>
    ```

    *Chris Gunther*


## Rails 7.0.4.3 (March 13, 2023) ##

*   Ignore certain data-* attributes in rails-ujs when element is contenteditable

    [CVE-2023-23913]


## Rails 7.0.4.2 (January 24, 2023) ##

*   No changes.


## Rails 7.0.4.1 (January 17, 2023) ##

*   No changes.


## Rails 7.0.4 (September 09, 2022) ##

*   Guard against `ActionView::Helpers::FormTagHelper#field_name` calls with nil
    `object_name` arguments. For example:

    ```erb
    <%= fields do |f| %>
      <%= f.field_name :body %>
    <% end %>
    ```

    *Sean Doyle*

*   Strings returned from `strip_tags` are correctly tagged `html_safe?`

    Because these strings contain no HTML elements and the basic entities are escaped, they are safe
    to be included as-is as PCDATA in HTML content. Tagging them as html-safe avoids double-escaping
    entities when being concatenated to a SafeBuffer during rendering.

    Fixes [rails/rails-html-sanitizer#124](https://github.com/rails/rails-html-sanitizer/issues/124)

    *Mike Dalessio*

## Rails 7.0.3.1 (July 12, 2022) ##

*   No changes.


## Rails 7.0.3 (May 09, 2022) ##

*   Ensure models passed to `form_for` attempt to call `to_model`.

    *Sean Doyle*

## Rails 7.0.2.4 (April 26, 2022) ##

*   Fix and add protections for XSS in `ActionView::Helpers` and `ERB::Util`.

    Escape dangerous characters in names of tags and names of attributes in the
    tag helpers, following the XML specification. Rename the option
    `:escape_attributes` to `:escape`, to simplify by applying the option to the
    whole tag.

    *Álvaro Martín Fraguas*

## Rails 7.0.2.3 (March 08, 2022) ##

*   No changes.


## Rails 7.0.2.2 (February 11, 2022) ##

*   No changes.


## Rails 7.0.2.1 (February 11, 2022) ##

*   No changes.


## Rails 7.0.2 (February 08, 2022) ##

*   Ensure `preload_link_tag` preloads JavaScript modules correctly.

    *Máximo Mussini*

*   Fix `stylesheet_link_tag` and similar helpers are being used to work in objects with
    a `response` method.

    *dark-panda*


## Rails 7.0.1 (January 06, 2022) ##

*   Fix `button_to` to work with a hash parameter as URL.

    *MingyuanQin*

*   Fix `link_to` with a model passed as an argument twice.

    *Alex Ghiculescu*


## Rails 7.0.0 (December 15, 2021) ##

*   Support `include_hidden:` option in calls to
    `ActionView::Helper::FormBuilder#file_field` with `multiple: true` to
    support submitting an empty collection of files.

    ```ruby
    form.file_field :attachments, multiple: true
    # => <input type="hidden" autocomplete="off" name="post[attachments][]" value="">
         <input type="file" multiple="multiple" id="post_attachments" name="post[attachments][]">

    form.file_field :attachments, multiple: true, include_hidden: false
    # => <input type="file" multiple="multiple" id="post_attachments" name="post[attachments][]">
    ```

    *Sean Doyle*

*   Fix `number_with_precision(raise: true)` always raising even on valid numbers.

    *Pedro Moreira*


## Rails 7.0.0.rc3 (December 14, 2021) ##

*   No changes.


## Rails 7.0.0.rc2 (December 14, 2021) ##

*   No changes.

## Rails 7.0.0.rc1 (December 06, 2021) ##

*   Support `fields model: [@nested, @model]` the same way as `form_with model:
    [@nested, @model]`.

    *Sean Doyle*

*   Infer HTTP verb `[method]` from a model or Array with model as the first
    argument to `button_to` when combined with a block:

    ```ruby
    button_to(Workshop.find(1)){ "Update" }
    #=> <form method="post" action="/workshops/1" class="button_to">
    #=>   <input type="hidden" name="_method" value="patch" autocomplete="off" />
    #=>   <button type="submit">Update</button>
    #=> </form>

    button_to([ Workshop.find(1), Session.find(1) ]) { "Update" }
    #=> <form method="post" action="/workshops/1/sessions/1" class="button_to">
    #=>   <input type="hidden" name="_method" value="patch" autocomplete="off" />
    #=>   <button type="submit">Update</button>
    #=> </form>
    ```

    *Sean Doyle*

*   Support passing a Symbol as the first argument to `FormBuilder#button`:

    ```ruby
    form.button(:draft, value: true)
    # => <button name="post[draft]" value="true" type="submit">Create post</button>

    form.button(:draft, value: true) do
      content_tag(:strong, "Save as draft")
    end
    # =>  <button name="post[draft]" value="true" type="submit">
    #       <strong>Save as draft</strong>
    #     </button>
    ```

    *Sean Doyle*

*   Introduce the `field_name` view helper, along with the
    `FormBuilder#field_name` counterpart:

    ```ruby
    form_for @post do |f|
      f.field_tag :tag, name: f.field_name(:tag, multiple: true)
      # => <input type="text" name="post[tag][]">
    end
    ```

    *Sean Doyle*

*   Execute the `ActionView::Base.field_error_proc` within the context of the
    `ActionView::Base` instance:

    ```ruby
    config.action_view.field_error_proc = proc { |html| content_tag(:div, html, class: "field_with_errors") }
    ```

    *Sean Doyle*

*   Add support for `button_to ..., authenticity_token: false`

    ```ruby
    button_to "Create", Post.new, authenticity_token: false
    # => <form class="button_to" method="post" action="/posts"><button type="submit">Create</button></form>

    button_to "Create", Post.new, authenticity_token: true
    # => <form class="button_to" method="post" action="/posts"><button type="submit">Create</button><input type="hidden" name="form_token" value="abc123..." autocomplete="off" /></form>

    button_to "Create", Post.new, authenticity_token: "secret"
    # => <form class="button_to" method="post" action="/posts"><button type="submit">Create</button><input type="hidden" name="form_token" value="secret" autocomplete="off" /></form>
    ```

    *Sean Doyle*

*   Support rendering `<form>` elements _without_ `[action]` attributes by:

    * `form_with url: false` or `form_with ..., html: { action: false }`
    * `form_for ..., url: false` or `form_for ..., html: { action: false }`
    * `form_tag false` or `form_tag ..., action: false`
    * `button_to "...", false` or `button_to(false) { ... }`

    *Sean Doyle*

*   Add `:day_format` option to `date_select`

        date_select("article", "written_on", day_format: ->(day) { day.ordinalize })
        # generates day options like <option value="1">1st</option>\n<option value="2">2nd</option>...

    *Shunichi Ikegami*

*   Allow `link_to` helper to infer link name from `Model#to_s` when it
    is used with a single argument:

        link_to @profile
        #=> <a href="/profiles/1">Eileen</a>

    This assumes the model class implements a `to_s` method like this:

        class Profile < ApplicationRecord
          # ...
          def to_s
            name
          end
        end

    Previously you had to supply a second argument even if the `Profile`
    model implemented a `#to_s` method that called the `name` method.

        link_to @profile, @profile.name
        #=> <a href="/profiles/1">Eileen</a>

    *Olivier Lacan*

*   Support svg unpaired tags for `tag` helper.

        tag.svg { tag.use('href' => "#cool-icon") }
        # => <svg><use href="#cool-icon"></svg>

    *Oleksii Vasyliev*


## Rails 7.0.0.alpha2 (September 15, 2021) ##

*   No changes.


## Rails 7.0.0.alpha1 (September 15, 2021) ##

*   Improves the performance of ActionView::Helpers::NumberHelper formatters by avoiding the use of
    exceptions as flow control.

    *Mike Dalessio*

*   `preload_link_tag` properly inserts `as` attributes for files with `image` MIME types, such as JPG or SVG.

    *Nate Berkopec*

*   Add `weekday_options_for_select` and `weekday_select` helper methods. Also adds `weekday_select` to `FormBuilder`.

    *Drew Bragg*, *Dana Kashubeck*, *Kasper Timm Hansen*

*   Add `caching?` helper that returns whether the current code path is being cached and `uncacheable!` to denote helper methods that can't participate in fragment caching.

    *Ben Toews*, *John Hawthorn*, *Kasper Timm Hansen*, *Joel Hawksley*

*   Add `include_seconds` option for `time_field`.

        <%= form.time_field :foo, include_seconds: false %>
        # => <input value="16:22" type="time" />

    Default includes seconds:

        <%= form.time_field :foo %>
        # => <input value="16:22:01.440" type="time" />

    This allows you to take advantage of [different rendering options](https://developer.mozilla.org/en-US/docs/Web/HTML/Element/input/time#time_value_format) in some browsers.

    *Alex Ghiculescu*

*   Improve error messages when template file does not exist at absolute filepath.

    *Ted Whang*

*   Add `:country_code` option to `sms_to` for consistency with `phone_to`.

    *Jonathan Hefner*

*   OpenSSL constants are now used for Digest computations.

    *Dirkjan Bussink*

*   The `translate` helper now passes `default` values that aren't
    translation keys through `I18n.translate` for interpolation.

    *Jonathan Hefner*

*   Adds option `extname` to `stylesheet_link_tag` to skip default
    `.css` extension appended to the stylesheet path.

    Before:

    ```ruby
    stylesheet_link_tag "style.less"
    # <link href="/stylesheets/style.less.scss" rel="stylesheet">
    ```

    After:

    ```ruby
    stylesheet_link_tag "style.less", extname: false, skip_pipeline: true, rel: "stylesheet/less"
    # <link href="/stylesheets/style.less" rel="stylesheet/less">
    ```

    *Abhay Nikam*

*   Deprecate `render` locals to be assigned to instance variables.

    *Petrik de Heus*

*   Remove legacy default `media=screen` from `stylesheet_link_tag`.

    *André Luis Leal Cardoso Junior*

*   Change `ActionView::Helpers::FormBuilder#button` to transform `formmethod`
    attributes into `_method="$VERB"` Form Data to enable varied same-form actions:

        <%= form_with model: post, method: :put do %>
          <%= form.button "Update" %>
          <%= form.button "Delete", formmethod: :delete %>
        <% end %>
        <%# => <form action="posts/1">
            =>   <input type="hidden" name="_method" value="put">
            =>   <button type="submit">Update</button>
            =>   <button type="submit" formmethod="post" name="_method" value="delete">Delete</button>
            => </form>
        %>

    *Sean Doyle*

*   Change `ActionView::Helpers::UrlHelper#button_to` to *always* render a
    `<button>` element, regardless of whether or not the content is passed as
    the first argument or as a block.

        <%= button_to "Delete", post_path(@post), method: :delete %>
        # => <form action="/posts/1"><input type="hidden" name="_method" value="delete"><button type="submit">Delete</button></form>

        <%= button_to post_path(@post), method: :delete do %>
          Delete
        <% end %>
        # => <form action="/posts/1"><input type="hidden" name="_method" value="delete"><button type="submit">Delete</button></form>

    *Sean Doyle*, *Dusan Orlovic*

*   Add `config.action_view.preload_links_header` to allow disabling of
    the `Link` header being added by default when using `stylesheet_link_tag`
    and `javascript_include_tag`.

    *Andrew White*

*   The `translate` helper now resolves `default` values when a `nil` key is
    specified, instead of always returning `nil`.

    *Jonathan Hefner*

*   Add `config.action_view.image_loading` to configure the default value of
    the `image_tag` `:loading` option.

    By setting `config.action_view.image_loading = "lazy"`, an application can opt in to
    lazy loading images sitewide, without changing view code.

    *Jonathan Hefner*

*   `ActionView::Helpers::FormBuilder#id` returns the value
    of the `<form>` element's `id` attribute. With a `method` argument, returns
    the `id` attribute for a form field with that name.

        <%= form_for @post do |f| %>
          <%# ... %>

          <% content_for :sticky_footer do %>
            <%= form.button(form: f.id) %>
          <% end %>
        <% end %>

    *Sean Doyle*

*   `ActionView::Helpers::FormBuilder#field_id` returns the value generated by
    the FormBuilder for the given attribute name.

        <%= form_for @post do |f| %>
          <%= f.label :title %>
          <%= f.text_field :title, aria: { describedby: f.field_id(:title, :error) } %>
          <%= tag.span("is blank", id: f.field_id(:title, :error) %>
        <% end %>

    *Sean Doyle*

*   Add `tag.attributes` to transform a Hash into HTML Attributes, ready to be
    interpolated into ERB.

        <input <%= tag.attributes(type: :text, aria: { label: "Search" }) %> >
        # => <input type="text" aria-label="Search">

    *Sean Doyle*


Please check [6-1-stable](https://github.com/rails/rails/blob/6-1-stable/actionview/CHANGELOG.md) for previous changes.<|MERGE_RESOLUTION|>--- conflicted
+++ resolved
@@ -1,12 +1,11 @@
-<<<<<<< HEAD
 *   Fix the `number_to_human_size` view helper to correctly work with negative numbers.
 
     *Earlopain*
-=======
+
+
 ## Rails 7.0.8.3 (May 17, 2024) ##
 
 *   No changes.
->>>>>>> 08bc3ce3
 
 
 ## Rails 7.0.8.2 (May 16, 2024) ##
