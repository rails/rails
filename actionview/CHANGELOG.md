--- conflicted
+++ resolved
@@ -1,16 +1,11 @@
-<<<<<<< HEAD
-*   Fix issues with inherited controller and model related partial render. 
-    
+*   Fix issues with inherited controller and model related partial render.
+
     Fixes #29468.
-    
+
     *Nikita Savrov*
-    
-*   Fix issues with scopes and engine on `current_page?` method. 
-    
-=======
+
 *   Fix issues with scopes and engine on `current_page?` method.
 
->>>>>>> b64a66a1
     Fixes #29401.
 
     *Nikita Savrov*
