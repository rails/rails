<<<<<<< HEAD
*   Fix cross-browser rendering consistency for `include_blank` option in select helpers.

    Replace single space character with `&nbsp;` HTML entity in blank option labels
    to ensure consistent rendering across browsers, particularly Firefox.

    Affects `select`, `collection_select`, `time_zone_select`, and `select_tag` helpers.

    *Victor Cobos*

*   Add structured events for Action View:
    - `action_view.render_template`
    - `action_view.render_partial`
    - `action_view.render_layout`
    - `action_view.render_collection`
    - `action_view.render_start`
=======
*   Add `key:` and `expires_in:` options under `cached:` to `render` when used with `collection:`
>>>>>>> 7061d801

    *Jarrett Lusso*

Please check [8-1-stable](https://github.com/rails/rails/blob/8-1-stable/actionview/CHANGELOG.md) for previous changes.<|MERGE_RESOLUTION|>--- conflicted
+++ resolved
@@ -1,4 +1,3 @@
-<<<<<<< HEAD
 *   Fix cross-browser rendering consistency for `include_blank` option in select helpers.
 
     Replace single space character with `&nbsp;` HTML entity in blank option labels
@@ -8,15 +7,7 @@
 
     *Victor Cobos*
 
-*   Add structured events for Action View:
-    - `action_view.render_template`
-    - `action_view.render_partial`
-    - `action_view.render_layout`
-    - `action_view.render_collection`
-    - `action_view.render_start`
-=======
 *   Add `key:` and `expires_in:` options under `cached:` to `render` when used with `collection:`
->>>>>>> 7061d801
 
     *Jarrett Lusso*
 
