*   New syntax for tag helpers. Avoid positional parameters and support HTML5 by default.
    Example usage of tag helpers before:

    ```ruby
    tag(:br)
<<<<<<< HEAD

    content_tag(:div, content_tag(:p, "Hello world!"), class: "strong")
    ```

    ```html
=======
    content_tag(:div, content_tag(:p, "Hello world!"), class: "strong")

>>>>>>> b7edabda
    <%= content_tag :div, class: "strong" do -%>
      Hello world!
    <% end -%>
    ```

    Example usage of tag helpers after:

    ```ruby
    tag.br
<<<<<<< HEAD

    tag.div tag.p("Hello world!"), class: "strong"
    ```

    ```html
=======
    tag.div tag.p("Hello world!"), class: "strong"

>>>>>>> b7edabda
    <%= tag.div class: "strong" do %>
      Hello world!
    <% end %>
    ```

    *Marek Kirejczyk*

*   `select_tag`'s `include_blank` option for generation for blank option tag, now adds an empty space label,
     when the value as well as content for option tag are empty, so that we confirm with html specification.
     Ref: https://www.w3.org/TR/html5/forms.html#the-option-element.

    Generation of option before:

    ```html
    <option value=""></option>
    ```

    Generation of option after:

    ```html
    <option value="" label=" "></option>
    ```

    *Vipul A M*

Please check [5-0-stable](https://github.com/rails/rails/blob/5-0-stable/actionview/CHANGELOG.md) for previous changes.<|MERGE_RESOLUTION|>--- conflicted
+++ resolved
@@ -3,16 +3,8 @@
 
     ```ruby
     tag(:br)
-<<<<<<< HEAD
-
-    content_tag(:div, content_tag(:p, "Hello world!"), class: "strong")
-    ```
-
-    ```html
-=======
     content_tag(:div, content_tag(:p, "Hello world!"), class: "strong")
 
->>>>>>> b7edabda
     <%= content_tag :div, class: "strong" do -%>
       Hello world!
     <% end -%>
@@ -22,16 +14,8 @@
 
     ```ruby
     tag.br
-<<<<<<< HEAD
-
-    tag.div tag.p("Hello world!"), class: "strong"
-    ```
-
-    ```html
-=======
     tag.div tag.p("Hello world!"), class: "strong"
 
->>>>>>> b7edabda
     <%= tag.div class: "strong" do %>
       Hello world!
     <% end %>
