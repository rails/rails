--- conflicted
+++ resolved
@@ -1,12 +1,11 @@
-<<<<<<< HEAD
 *   Fix the `number_to_human_size` view helper to correctly work with negative numbers.
 
     *Earlopain*
-=======
+
+
 ## Rails 7.0.8.7 (December 10, 2024) ##
 
 *   No changes.
->>>>>>> 778eab82
 
 
 ## Rails 7.0.8.6 (October 23, 2024) ##
