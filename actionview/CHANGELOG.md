<<<<<<< HEAD
*   Fix issue with cached partial collections

    It's possible to render a collection of partials with the `cached: true`
    parameter, each of which are also cached.  If those partials also
    have an `expires_in` value for their cache lifetime.  Because of the 
    key collision between the partial's cache key and the individual
    collection elements' cache key, the non-expiring version will win.

    Fix is to allow cache parameters (well, only `expires_in`) to be passed
    allong with the cache collection render call. i.e., from:

    <%= render :partial => 'test/test', :collection => @models, :as => :test, :cached => true %>

    to:

    <%= render :partial => 'test/test2', :collection => @models, :as => :test, :cached => true, :expires_in => 5.seconds %>

    For #33424

    *Iain Bryson*
=======
*   Deprecate calling private model methods from view helpers.

    For example, in methods like `options_from_collection_for_select`
    and `collection_select` it is possible to call private methods from
    the objects used.

    Fixes #33546.

    *Ana María Martínez Gómez*
>>>>>>> a8fff608

*   Fix issue with `button_to`'s `to_form_params`

    `button_to` was throwing exception when invoked with `params` hash that
    contains symbol and string keys. The reason for the exception was that
    `to_form_params` was comparing the given symbol and string keys.

    The issue is fixed by turning all keys to strings inside
    `to_form_params` before comparing them.

    *Georgi Georgiev*

*   Mark arrays of translations as trusted safe by using the `_html` suffix.

    Example:

        en:
          foo_html:
            - "One"
            - "<strong>Two</strong>"
            - "Three &#128075; &#128578;"

    *Juan Broullon*

*   Add `year_format` option to date_select tag. This option makes it possible to customize year
    names. Lambda should be passed to use this option.

    Example:

        date_select('user_birthday', '', start_year: 1998, end_year: 2000, year_format: ->year { "Heisei #{year - 1988}" })

    The HTML produced:

        <select id="user_birthday__1i" name="user_birthday[(1i)]">
        <option value="1998">Heisei 10</option>
        <option value="1999">Heisei 11</option>
        <option value="2000">Heisei 12</option>
        </select>
        /* The rest is omitted */

    *Koki Ryu*

*   Fix JavaScript views rendering does not work with Firefox when using
    Content Security Policy.

    Fixes #32577.

    *Yuji Yaginuma*

*   Add the `nonce: true` option for `javascript_include_tag` helper to
    support automatic nonce generation for Content Security Policy.
    Works the same way as `javascript_tag nonce: true` does.

    *Yaroslav Markin*

*   Remove `ActionView::Helpers::RecordTagHelper`.

    *Yoshiyuki Hirano*

*   Disable `ActionView::Template` finalizers in test environment.

    Template finalization can be expensive in large view test suites.
    Add a configuration option,
    `action_view.finalize_compiled_template_methods`, and turn it off in
    the test environment.

    *Simon Coffey*

*   Extract the `confirm` call in its own, overridable method in `rails_ujs`.
    Example :
        Rails.confirm = function(message, element) {
          return (my_bootstrap_modal_confirm(message));
        }

    *Mathieu Mahé*

*   Enable select tag helper to mark `prompt` option as `selected` and/or `disabled` for `required`
    field. Example:

        select :post,
               :category,
               ["lifestyle", "programming", "spiritual"],
               { selected: "", disabled: "", prompt: "Choose one" },
               { required: true }

    Placeholder option would be selected and disabled. The HTML produced:

        <select required="required" name="post[category]" id="post_category">
        <option disabled="disabled" selected="selected" value="">Choose one</option>
        <option value="lifestyle">lifestyle</option>
        <option value="programming">programming</option>
        <option value="spiritual">spiritual</option></select>

    *Sergey Prikhodko*

*   Don't enforce UTF-8 by default.

    With the disabling of TLS 1.0 by most major websites, continuing to run
    IE8 or lower becomes increasingly difficult so default to not enforcing
    UTF-8 encoding as it's not relevant to other browsers.

    *Andrew White*

*   Change translation key of `submit_tag` from `module_name_class_name` to `module_name/class_name`.

    *Rui Onodera*

*   Rails 6 requires Ruby 2.4.1 or newer.

    *Jeremy Daer*


Please check [5-2-stable](https://github.com/rails/rails/blob/5-2-stable/actionview/CHANGELOG.md) for previous changes.<|MERGE_RESOLUTION|>--- conflicted
+++ resolved
@@ -1,4 +1,3 @@
-<<<<<<< HEAD
 *   Fix issue with cached partial collections
 
     It's possible to render a collection of partials with the `cached: true`
@@ -19,7 +18,7 @@
     For #33424
 
     *Iain Bryson*
-=======
+
 *   Deprecate calling private model methods from view helpers.
 
     For example, in methods like `options_from_collection_for_select`
@@ -29,7 +28,6 @@
     Fixes #33546.
 
     *Ana María Martínez Gómez*
->>>>>>> a8fff608
 
 *   Fix issue with `button_to`'s `to_form_params`
 
