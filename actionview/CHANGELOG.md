--- conflicted
+++ resolved
@@ -1,5 +1,5 @@
+*   Raise `ArgumentError` if `:renderable` object does not respond to `#render_in`
 
-<<<<<<< HEAD
     *Sean Doyle*
 
 *   Add the `nonce: true` option for `stylesheet_link_tag` helper to support automatic nonce generation for Content Security Policy.
@@ -87,7 +87,4 @@
 
     *Matt Lao*
 
-Please check [7-1-stable](https://github.com/rails/rails/blob/7-1-stable/actionview/CHANGELOG.md) for previous changes.
-=======
-Please check [7-2-stable](https://github.com/rails/rails/blob/7-2-stable/actionview/CHANGELOG.md) for previous changes.
->>>>>>> 7dbe8171
+Please check [7-2-stable](https://github.com/rails/rails/blob/7-2-stable/actionview/CHANGELOG.md) for previous changes.