--- conflicted
+++ resolved
@@ -1,4 +1,3 @@
-<<<<<<< HEAD
 *   Enable DependencyTracker to evaluate renders with trailing interpolation.
 
     ```erb
@@ -10,7 +9,7 @@
     dependencies.
 
     *Hartley McGuire*
-=======
+    
 *   Rename `text_area` methods into `textarea`
 
     Old names are still available as aliases.
@@ -22,6 +21,5 @@
     Old names are still available as aliases.
 
     *Jean Boussier*
->>>>>>> e09dd95c
 
 Please check [7-2-stable](https://github.com/rails/rails/blob/7-2-stable/actionview/CHANGELOG.md) for previous changes.