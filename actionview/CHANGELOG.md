<<<<<<< HEAD
*   Fix the `number_to_human_size` view helper to correctly work with negative numbers.

    *Earlopain*
=======
## Rails 7.0.8.1 (February 21, 2024) ##

*   No changes.
>>>>>>> 506462ab


## Rails 7.0.8 (September 09, 2023) ##

*   Fix `form_for` missing the hidden `_method` input for models with a
    namespaced route.

    *Hartley McGuire*

*   Fix `render collection: @records, cache: true` inside `jbuilder` templates

    The previous fix that shipped in `7.0.7` assumed template fragments are always strings,
    this isn't true with `jbuilder`.

    *Jean Boussier*

## Rails 7.0.7.2 (August 22, 2023) ##

*   No changes.


## Rails 7.0.7.1 (August 22, 2023) ##

*   No changes.


## Rails 7.0.7 (August 09, 2023) ##

*   Fix `render collection: @records, cache: true` to cache fragments as bare strings

    Previously it would incorrectly cache them as Action View buffers.

    *Jean Boussier*

*   Don't double-encode nested `field_id` and `field_name` index values

    Pass `index: @options` as a default keyword argument to `field_id` and
    `field_name` view helper methods.

    *Sean Doyle*


## Rails 7.0.6 (June 29, 2023) ##

*   No changes.


## Rails 7.0.5.1 (June 26, 2023) ##

*   No changes.


## Rails 7.0.5 (May 24, 2023) ##

*   `FormBuilder#id` finds id set by `form_for` and `form_with`.

    *Matt Polito*

*   Allow all available locales for template lookups.

    *Ben Dilley*

*   Choices of `select` can optionally contain html attributes as the last element
    of the child arrays when using grouped/nested collections

    ```erb
    <%= form.select :foo, [["North America", [["United States","US"],["Canada","CA"]], { disabled: "disabled" }]] %>
    # => <select><optgroup label="North America" disabled="disabled"><option value="US">United States</option><option value="CA">Canada</option></optgroup></select>
    ```

    *Chris Gunther*


## Rails 7.0.4.3 (March 13, 2023) ##

*   Ignore certain data-* attributes in rails-ujs when element is contenteditable

    [CVE-2023-23913]


## Rails 7.0.4.2 (January 24, 2023) ##

*   No changes.


## Rails 7.0.4.1 (January 17, 2023) ##

*   No changes.


## Rails 7.0.4 (September 09, 2022) ##

*   Guard against `ActionView::Helpers::FormTagHelper#field_name` calls with nil
    `object_name` arguments. For example:

    ```erb
    <%= fields do |f| %>
      <%= f.field_name :body %>
    <% end %>
    ```

    *Sean Doyle*

*   Strings returned from `strip_tags` are correctly tagged `html_safe?`

    Because these strings contain no HTML elements and the basic entities are escaped, they are safe
    to be included as-is as PCDATA in HTML content. Tagging them as html-safe avoids double-escaping
    entities when being concatenated to a SafeBuffer during rendering.

    Fixes [rails/rails-html-sanitizer#124](https://github.com/rails/rails-html-sanitizer/issues/124)

    *Mike Dalessio*

## Rails 7.0.3.1 (July 12, 2022) ##

*   No changes.


## Rails 7.0.3 (May 09, 2022) ##

*   Ensure models passed to `form_for` attempt to call `to_model`.

    *Sean Doyle*

## Rails 7.0.2.4 (April 26, 2022) ##

*   Fix and add protections for XSS in `ActionView::Helpers` and `ERB::Util`.

    Escape dangerous characters in names of tags and names of attributes in the
    tag helpers, following the XML specification. Rename the option
    `:escape_attributes` to `:escape`, to simplify by applying the option to the
    whole tag.

    *Álvaro Martín Fraguas*

## Rails 7.0.2.3 (March 08, 2022) ##

*   No changes.


## Rails 7.0.2.2 (February 11, 2022) ##

*   No changes.


## Rails 7.0.2.1 (February 11, 2022) ##

*   No changes.


## Rails 7.0.2 (February 08, 2022) ##

*   Ensure `preload_link_tag` preloads JavaScript modules correctly.

    *Máximo Mussini*

*   Fix `stylesheet_link_tag` and similar helpers are being used to work in objects with
    a `response` method.

    *dark-panda*


## Rails 7.0.1 (January 06, 2022) ##

*   Fix `button_to` to work with a hash parameter as URL.

    *MingyuanQin*

*   Fix `link_to` with a model passed as an argument twice.

    *Alex Ghiculescu*


## Rails 7.0.0 (December 15, 2021) ##

*   Support `include_hidden:` option in calls to
    `ActionView::Helper::FormBuilder#file_field` with `multiple: true` to
    support submitting an empty collection of files.

    ```ruby
    form.file_field :attachments, multiple: true
    # => <input type="hidden" autocomplete="off" name="post[attachments][]" value="">
         <input type="file" multiple="multiple" id="post_attachments" name="post[attachments][]">

    form.file_field :attachments, multiple: true, include_hidden: false
    # => <input type="file" multiple="multiple" id="post_attachments" name="post[attachments][]">
    ```

    *Sean Doyle*

*   Fix `number_with_precision(raise: true)` always raising even on valid numbers.

    *Pedro Moreira*


## Rails 7.0.0.rc3 (December 14, 2021) ##

*   No changes.


## Rails 7.0.0.rc2 (December 14, 2021) ##

*   No changes.

## Rails 7.0.0.rc1 (December 06, 2021) ##

*   Support `fields model: [@nested, @model]` the same way as `form_with model:
    [@nested, @model]`.

    *Sean Doyle*

*   Infer HTTP verb `[method]` from a model or Array with model as the first
    argument to `button_to` when combined with a block:

    ```ruby
    button_to(Workshop.find(1)){ "Update" }
    #=> <form method="post" action="/workshops/1" class="button_to">
    #=>   <input type="hidden" name="_method" value="patch" autocomplete="off" />
    #=>   <button type="submit">Update</button>
    #=> </form>

    button_to([ Workshop.find(1), Session.find(1) ]) { "Update" }
    #=> <form method="post" action="/workshops/1/sessions/1" class="button_to">
    #=>   <input type="hidden" name="_method" value="patch" autocomplete="off" />
    #=>   <button type="submit">Update</button>
    #=> </form>
    ```

    *Sean Doyle*

*   Support passing a Symbol as the first argument to `FormBuilder#button`:

    ```ruby
    form.button(:draft, value: true)
    # => <button name="post[draft]" value="true" type="submit">Create post</button>

    form.button(:draft, value: true) do
      content_tag(:strong, "Save as draft")
    end
    # =>  <button name="post[draft]" value="true" type="submit">
    #       <strong>Save as draft</strong>
    #     </button>
    ```

    *Sean Doyle*

*   Introduce the `field_name` view helper, along with the
    `FormBuilder#field_name` counterpart:

    ```ruby
    form_for @post do |f|
      f.field_tag :tag, name: f.field_name(:tag, multiple: true)
      # => <input type="text" name="post[tag][]">
    end
    ```

    *Sean Doyle*

*   Execute the `ActionView::Base.field_error_proc` within the context of the
    `ActionView::Base` instance:

    ```ruby
    config.action_view.field_error_proc = proc { |html| content_tag(:div, html, class: "field_with_errors") }
    ```

    *Sean Doyle*

*   Add support for `button_to ..., authenticity_token: false`

    ```ruby
    button_to "Create", Post.new, authenticity_token: false
    # => <form class="button_to" method="post" action="/posts"><button type="submit">Create</button></form>

    button_to "Create", Post.new, authenticity_token: true
    # => <form class="button_to" method="post" action="/posts"><button type="submit">Create</button><input type="hidden" name="form_token" value="abc123..." autocomplete="off" /></form>

    button_to "Create", Post.new, authenticity_token: "secret"
    # => <form class="button_to" method="post" action="/posts"><button type="submit">Create</button><input type="hidden" name="form_token" value="secret" autocomplete="off" /></form>
    ```

    *Sean Doyle*

*   Support rendering `<form>` elements _without_ `[action]` attributes by:

    * `form_with url: false` or `form_with ..., html: { action: false }`
    * `form_for ..., url: false` or `form_for ..., html: { action: false }`
    * `form_tag false` or `form_tag ..., action: false`
    * `button_to "...", false` or `button_to(false) { ... }`

    *Sean Doyle*

*   Add `:day_format` option to `date_select`

        date_select("article", "written_on", day_format: ->(day) { day.ordinalize })
        # generates day options like <option value="1">1st</option>\n<option value="2">2nd</option>...

    *Shunichi Ikegami*

*   Allow `link_to` helper to infer link name from `Model#to_s` when it
    is used with a single argument:

        link_to @profile
        #=> <a href="/profiles/1">Eileen</a>

    This assumes the model class implements a `to_s` method like this:

        class Profile < ApplicationRecord
          # ...
          def to_s
            name
          end
        end

    Previously you had to supply a second argument even if the `Profile`
    model implemented a `#to_s` method that called the `name` method.

        link_to @profile, @profile.name
        #=> <a href="/profiles/1">Eileen</a>

    *Olivier Lacan*

*   Support svg unpaired tags for `tag` helper.

        tag.svg { tag.use('href' => "#cool-icon") }
        # => <svg><use href="#cool-icon"></svg>

    *Oleksii Vasyliev*


## Rails 7.0.0.alpha2 (September 15, 2021) ##

*   No changes.


## Rails 7.0.0.alpha1 (September 15, 2021) ##

*   Improves the performance of ActionView::Helpers::NumberHelper formatters by avoiding the use of
    exceptions as flow control.

    *Mike Dalessio*

*   `preload_link_tag` properly inserts `as` attributes for files with `image` MIME types, such as JPG or SVG.

    *Nate Berkopec*

*   Add `weekday_options_for_select` and `weekday_select` helper methods. Also adds `weekday_select` to `FormBuilder`.

    *Drew Bragg*, *Dana Kashubeck*, *Kasper Timm Hansen*

*   Add `caching?` helper that returns whether the current code path is being cached and `uncacheable!` to denote helper methods that can't participate in fragment caching.

    *Ben Toews*, *John Hawthorn*, *Kasper Timm Hansen*, *Joel Hawksley*

*   Add `include_seconds` option for `time_field`.

        <%= form.time_field :foo, include_seconds: false %>
        # => <input value="16:22" type="time" />

    Default includes seconds:

        <%= form.time_field :foo %>
        # => <input value="16:22:01.440" type="time" />

    This allows you to take advantage of [different rendering options](https://developer.mozilla.org/en-US/docs/Web/HTML/Element/input/time#time_value_format) in some browsers.

    *Alex Ghiculescu*

*   Improve error messages when template file does not exist at absolute filepath.

    *Ted Whang*

*   Add `:country_code` option to `sms_to` for consistency with `phone_to`.

    *Jonathan Hefner*

*   OpenSSL constants are now used for Digest computations.

    *Dirkjan Bussink*

*   The `translate` helper now passes `default` values that aren't
    translation keys through `I18n.translate` for interpolation.

    *Jonathan Hefner*

*   Adds option `extname` to `stylesheet_link_tag` to skip default
    `.css` extension appended to the stylesheet path.

    Before:

    ```ruby
    stylesheet_link_tag "style.less"
    # <link href="/stylesheets/style.less.scss" rel="stylesheet">
    ```

    After:

    ```ruby
    stylesheet_link_tag "style.less", extname: false, skip_pipeline: true, rel: "stylesheet/less"
    # <link href="/stylesheets/style.less" rel="stylesheet/less">
    ```

    *Abhay Nikam*

*   Deprecate `render` locals to be assigned to instance variables.

    *Petrik de Heus*

*   Remove legacy default `media=screen` from `stylesheet_link_tag`.

    *André Luis Leal Cardoso Junior*

*   Change `ActionView::Helpers::FormBuilder#button` to transform `formmethod`
    attributes into `_method="$VERB"` Form Data to enable varied same-form actions:

        <%= form_with model: post, method: :put do %>
          <%= form.button "Update" %>
          <%= form.button "Delete", formmethod: :delete %>
        <% end %>
        <%# => <form action="posts/1">
            =>   <input type="hidden" name="_method" value="put">
            =>   <button type="submit">Update</button>
            =>   <button type="submit" formmethod="post" name="_method" value="delete">Delete</button>
            => </form>
        %>

    *Sean Doyle*

*   Change `ActionView::Helpers::UrlHelper#button_to` to *always* render a
    `<button>` element, regardless of whether or not the content is passed as
    the first argument or as a block.

        <%= button_to "Delete", post_path(@post), method: :delete %>
        # => <form action="/posts/1"><input type="hidden" name="_method" value="delete"><button type="submit">Delete</button></form>

        <%= button_to post_path(@post), method: :delete do %>
          Delete
        <% end %>
        # => <form action="/posts/1"><input type="hidden" name="_method" value="delete"><button type="submit">Delete</button></form>

    *Sean Doyle*, *Dusan Orlovic*

*   Add `config.action_view.preload_links_header` to allow disabling of
    the `Link` header being added by default when using `stylesheet_link_tag`
    and `javascript_include_tag`.

    *Andrew White*

*   The `translate` helper now resolves `default` values when a `nil` key is
    specified, instead of always returning `nil`.

    *Jonathan Hefner*

*   Add `config.action_view.image_loading` to configure the default value of
    the `image_tag` `:loading` option.

    By setting `config.action_view.image_loading = "lazy"`, an application can opt in to
    lazy loading images sitewide, without changing view code.

    *Jonathan Hefner*

*   `ActionView::Helpers::FormBuilder#id` returns the value
    of the `<form>` element's `id` attribute. With a `method` argument, returns
    the `id` attribute for a form field with that name.

        <%= form_for @post do |f| %>
          <%# ... %>

          <% content_for :sticky_footer do %>
            <%= form.button(form: f.id) %>
          <% end %>
        <% end %>

    *Sean Doyle*

*   `ActionView::Helpers::FormBuilder#field_id` returns the value generated by
    the FormBuilder for the given attribute name.

        <%= form_for @post do |f| %>
          <%= f.label :title %>
          <%= f.text_field :title, aria: { describedby: f.field_id(:title, :error) } %>
          <%= tag.span("is blank", id: f.field_id(:title, :error) %>
        <% end %>

    *Sean Doyle*

*   Add `tag.attributes` to transform a Hash into HTML Attributes, ready to be
    interpolated into ERB.

        <input <%= tag.attributes(type: :text, aria: { label: "Search" }) %> >
        # => <input type="text" aria-label="Search">

    *Sean Doyle*


Please check [6-1-stable](https://github.com/rails/rails/blob/6-1-stable/actionview/CHANGELOG.md) for previous changes.<|MERGE_RESOLUTION|>--- conflicted
+++ resolved
@@ -1,12 +1,11 @@
-<<<<<<< HEAD
 *   Fix the `number_to_human_size` view helper to correctly work with negative numbers.
 
     *Earlopain*
-=======
+
+
 ## Rails 7.0.8.1 (February 21, 2024) ##
 
 *   No changes.
->>>>>>> 506462ab
 
 
 ## Rails 7.0.8 (September 09, 2023) ##
