--- conflicted
+++ resolved
@@ -1,4 +1,3 @@
-<<<<<<< HEAD
 *   Respect `html_options[:form]` when `collection_checkboxes` generates the
     hidden `<input>`.
 
@@ -42,11 +41,11 @@
     improve tolerance for alternate ERB handlers.
 
     *Martin Emde*
-=======
+
+
 ## Rails 7.2.2.2 (August 13, 2025) ##
 
 *   No changes.
->>>>>>> 9204eb52
 
 
 ## Rails 7.2.2.1 (December 10, 2024) ##
