--- conflicted
+++ resolved
@@ -12,13 +12,9 @@
 gem 'jquery-rails', '~> 3.1.0'
 gem 'turbolinks', github: 'rails/turbolinks', branch: 'master'
 gem 'coffee-rails', '~> 4.0.0'
-<<<<<<< HEAD
-=======
-gem 'arel', github: 'rails/arel', branch: 'master'
 gem 'rails-html-sanitizer', github: 'rails/rails-html-sanitizer'
 #temporary gem until a new version of loofah is released
 gem 'loofah', github: 'kaspth/loofah', branch: 'single-scrub'
->>>>>>> c78da4d5
 gem 'sprockets-rails', github: 'rails/sprockets-rails', branch: 'master'
 gem 'i18n', github: 'svenfuchs/i18n', branch: 'master'
 
