--- conflicted
+++ resolved
@@ -51,11 +51,7 @@
     end
   end
 
-<<<<<<< HEAD
-  def new_template(body = "<%= hello %>", details = {:format => :html})
-=======
   def new_template(body = "<%= hello %>", details = {format: html})
->>>>>>> 8cdcaf98
     ActionView::Template.new(body, "hello template", details.fetch(:handler) { ERBHandler }, {:virtual_path => "hello"}.merge!(details))
   end
 
@@ -85,11 +81,7 @@
   end
 
   def test_text_template_does_not_html_escape
-<<<<<<< HEAD
-    @template = new_template("<%= apostrophe %>", :format => :text)
-=======
     @template = new_template("<%= apostrophe %>", format: text)
->>>>>>> 8cdcaf98
     assert_equal "l'apostrophe", render
   end
 
