require File.expand_path('../../../load_paths', __FILE__)

$:.unshift(File.dirname(__FILE__) + '/lib')
$:.unshift(File.dirname(__FILE__) + '/fixtures/helpers')
$:.unshift(File.dirname(__FILE__) + '/fixtures/alternate_helpers')

ENV['TMPDIR'] = File.join(File.dirname(__FILE__), 'tmp')

require 'active_support/core_ext/kernel/reporting'

# These are the normal settings that will be set up by Railties
# TODO: Have these tests support other combinations of these values
silence_warnings do
  Encoding.default_internal = "UTF-8"
  Encoding.default_external = "UTF-8"
end

require 'drb'
require 'drb/unix'
require 'tempfile'

PROCESS_COUNT = (ENV['N'] || 4).to_i

require 'active_support/testing/autorun'
require 'abstract_controller'
require 'action_controller'
require 'action_view'
require 'action_view/testing/resolvers'
require 'action_dispatch'
require 'active_support/dependencies'
require 'active_model'
require 'active_record'
require 'action_controller/caching'

require 'pp' # require 'pp' early to prevent hidden_methods from not picking up the pretty-print methods until too late

module Rails
  class << self
    def env
      @_env ||= ActiveSupport::StringInquirer.new(ENV["RAILS_ENV"] || ENV["RACK_ENV"] || "test")
    end
  end
end

ActiveSupport::Dependencies.hook!

Thread.abort_on_exception = true

# Show backtraces for deprecated behavior for quicker cleanup.
ActiveSupport::Deprecation.debug = true

# Disable available locale checks to avoid warnings running the test suite.
I18n.enforce_available_locales = false

# Register danish language for testing
I18n.backend.store_translations 'da', {}
I18n.backend.store_translations 'pt-BR', {}
ORIGINAL_LOCALES = I18n.available_locales.map {|locale| locale.to_s }.sort

FIXTURE_LOAD_PATH = File.join(File.dirname(__FILE__), 'fixtures')
FIXTURES = Pathname.new(FIXTURE_LOAD_PATH)

module RackTestUtils
  def body_to_string(body)
    if body.respond_to?(:each)
      str = ""
      body.each {|s| str << s }
      str
    else
      body
    end
  end
  extend self
end

SharedTestRoutes = ActionDispatch::Routing::RouteSet.new

module ActionDispatch
  module SharedRoutes
    def before_setup
      @routes = SharedTestRoutes
      super
    end
  end

  # Hold off drawing routes until all the possible controller classes
  # have been loaded.
  module DrawOnce
    class << self
      attr_accessor :drew
    end
    self.drew = false

    def before_setup
      super
      return if DrawOnce.drew

      SharedTestRoutes.draw do
        get ':controller(/:action)'
      end

      ActionDispatch::IntegrationTest.app.routes.draw do
        get ':controller(/:action)'
      end

      DrawOnce.drew = true
    end
  end
end

module ActiveSupport
  class TestCase
    include ActionDispatch::DrawOnce
    if ActiveSupport::Testing::Isolation.forking_env? && PROCESS_COUNT > 0
      parallelize_me!
    end
  end
end

class RoutedRackApp
  attr_reader :routes

  def initialize(routes, &blk)
    @routes = routes
    @stack = ActionDispatch::MiddlewareStack.new(&blk).build(@routes)
  end

  def call(env)
    @stack.call(env)
  end
end

class BasicController
  attr_accessor :request

  def config
    @config ||= ActiveSupport::InheritableOptions.new(ActionController::Base.config).tap do |config|
      # VIEW TODO: View tests should not require a controller
      public_dir = File.expand_path("../fixtures/public", __FILE__)
      config.assets_dir = public_dir
      config.javascripts_dir = "#{public_dir}/javascripts"
      config.stylesheets_dir = "#{public_dir}/stylesheets"
      config.assets          = ActiveSupport::InheritableOptions.new({ :prefix => "assets" })
      config
    end
  end
end

class ActionDispatch::IntegrationTest < ActiveSupport::TestCase
  include ActionDispatch::SharedRoutes

  def self.build_app(routes = nil)
    RoutedRackApp.new(routes || ActionDispatch::Routing::RouteSet.new) do |middleware|
      middleware.use "ActionDispatch::ShowExceptions", ActionDispatch::PublicExceptions.new("#{FIXTURE_LOAD_PATH}/public")
      middleware.use "ActionDispatch::DebugExceptions"
      middleware.use "ActionDispatch::Callbacks"
      middleware.use "ActionDispatch::ParamsParser"
      middleware.use "ActionDispatch::Cookies"
      middleware.use "ActionDispatch::Flash"
      middleware.use "Rack::Head"
      yield(middleware) if block_given?
    end
  end

  self.app = build_app

  # Stub Rails dispatcher so it does not get controller references and
  # simply return the controller#action as Rack::Body.
  class StubDispatcher < ::ActionDispatch::Routing::RouteSet::Dispatcher
    protected
    def controller_reference(controller_param)
      controller_param
    end

    def dispatch(controller, action, env)
      [200, {'Content-Type' => 'text/html'}, ["#{controller}##{action}"]]
    end
  end

  def self.stub_controllers
    old_dispatcher = ActionDispatch::Routing::RouteSet::Dispatcher
    ActionDispatch::Routing::RouteSet.module_eval { remove_const :Dispatcher }
    ActionDispatch::Routing::RouteSet.module_eval { const_set :Dispatcher, StubDispatcher }
    yield ActionDispatch::Routing::RouteSet.new
  ensure
    ActionDispatch::Routing::RouteSet.module_eval { remove_const :Dispatcher }
    ActionDispatch::Routing::RouteSet.module_eval { const_set :Dispatcher, old_dispatcher }
  end

  def with_routing(&block)
    temporary_routes = ActionDispatch::Routing::RouteSet.new
    old_app, self.class.app = self.class.app, self.class.build_app(temporary_routes)
    old_routes = SharedTestRoutes
    silence_warnings { Object.const_set(:SharedTestRoutes, temporary_routes) }

    yield temporary_routes
  ensure
    self.class.app = old_app
    silence_warnings { Object.const_set(:SharedTestRoutes, old_routes) }
  end

  def with_autoload_path(path)
    path = File.join(File.dirname(__FILE__), "fixtures", path)
    if ActiveSupport::Dependencies.autoload_paths.include?(path)
      yield
    else
      begin
        ActiveSupport::Dependencies.autoload_paths << path
        yield
      ensure
        ActiveSupport::Dependencies.autoload_paths.reject! {|p| p == path}
        ActiveSupport::Dependencies.clear
      end
    end
  end
end

# Temporary base class
class Rack::TestCase < ActionDispatch::IntegrationTest
  def self.testing(klass = nil)
    if klass
      @testing = "/#{klass.name.underscore}".sub!(/_controller$/, '')
    else
      @testing
    end
  end

  def get(thing, *args)
    if thing.is_a?(Symbol)
      super("#{self.class.testing}/#{thing}", *args)
    else
      super
    end
  end

  def assert_body(body)
    assert_equal body, Array(response.body).join
  end

  def assert_status(code)
    assert_equal code, response.status
  end

  def assert_response(body, status = 200, headers = {})
    assert_body body
    assert_status status
    headers.each do |header, value|
      assert_header header, value
    end
  end

  def assert_content_type(type)
    assert_equal type, response.headers["Content-Type"]
  end

  def assert_header(name, value)
    assert_equal value, response.headers[name]
  end
end

module ActionController
  class Base
    # This stub emulates the Railtie including the URL helpers from a Rails application
    include SharedTestRoutes.url_helpers
    include SharedTestRoutes.mounted_helpers

    self.view_paths = FIXTURE_LOAD_PATH

    def self.test_routes(&block)
      routes = ActionDispatch::Routing::RouteSet.new
      routes.draw(&block)
      include routes.url_helpers
    end
  end

  class TestCase
    include ActionDispatch::TestProcess
    include ActionDispatch::SharedRoutes
  end
end


class ::ApplicationController < ActionController::Base
end

class Workshop
  extend ActiveModel::Naming
  include ActiveModel::Conversion
  attr_accessor :id

  def initialize(id)
    @id = id
  end

  def persisted?
    id.present?
  end

  def to_s
    id.to_s
  end
end

module ActionDispatch
  class DebugExceptions
    private
    remove_method :stderr_logger
    # Silence logger
    def stderr_logger
      nil
    end
  end
end

module ActionDispatch
  module RoutingVerbs
    def send_request(uri_or_host, method, path)
      host = uri_or_host.host unless path
      path ||= uri_or_host.path

      params = {'PATH_INFO'      => path,
                'REQUEST_METHOD' => method,
                'HTTP_HOST'      => host}

      routes.call(params)
    end

    def request_path_params(path, options = {})
      method = options[:method] || 'GET'
      resp = send_request URI('http://localhost' + path), method.to_s.upcase, nil
      status = resp.first
      if status == 404
        raise ActionController::RoutingError, "No route matches #{path.inspect}"
      end
      controller.request.path_parameters
    end

    def get(uri_or_host, path = nil)
      send_request(uri_or_host, 'GET', path)[2].join
    end

    def post(uri_or_host, path = nil)
      send_request(uri_or_host, 'POST', path)[2].join
    end

    def put(uri_or_host, path = nil)
      send_request(uri_or_host, 'PUT', path)[2].join
    end

    def delete(uri_or_host, path = nil)
      send_request(uri_or_host, 'DELETE', path)[2].join
    end

    def patch(uri_or_host, path = nil)
      send_request(uri_or_host, 'PATCH', path)[2].join
    end
  end
end

module RoutingTestHelpers
  def url_for(set, options)
<<<<<<< HEAD
    ctx = ActionDispatch::UrlGeneration.null
    set._url_for(ctx, options.merge(:only_path => true))
=======
    route_name = options.delete :use_route
    set.url_for options.merge(:only_path => true), route_name
>>>>>>> 0b773c30
  end

  def make_set(strict = true)
    tc = self
    TestSet.new ->(c) { tc.controller = c }, strict
  end

  class TestSet < ActionDispatch::Routing::RouteSet
    attr_reader :strict

    def initialize(block, strict = false)
      @block = block
      @strict = strict
      super()
    end

    class Dispatcher < ActionDispatch::Routing::RouteSet::Dispatcher
      def initialize(defaults, set, block)
        super(defaults)
        @block = block
        @set = set
      end

      def controller(params, default_controller=true)
        super(params, @set.strict)
      end

      def controller_reference(controller_param)
        block = @block
        set = @set
        super if @set.strict
        Class.new(ActionController::Base) {
          include set.url_helpers
          define_method(:process) { |name| block.call(self) }
          def to_a; [200, {}, []]; end
        }
      end
    end

    def dispatcher defaults
      TestSet::Dispatcher.new defaults, self, @block
    end
  end
end

class ResourcesController < ActionController::Base
  def index() render :nothing => true end
  alias_method :show, :index
end

class ThreadsController  < ResourcesController; end
class MessagesController < ResourcesController; end
class CommentsController < ResourcesController; end
class ReviewsController < ResourcesController; end
class LogosController < ResourcesController; end

class AccountsController <  ResourcesController; end
class AdminController   <  ResourcesController; end
class ProductsController < ResourcesController; end
class ImagesController < ResourcesController; end
class PreferencesController < ResourcesController; end

module Backoffice
  class ProductsController < ResourcesController; end
  class ImagesController < ResourcesController; end

  module Admin
    class ProductsController < ResourcesController; end
    class ImagesController < ResourcesController; end
  end
end

# Skips the current run on Rubinius using Minitest::Assertions#skip
def rubinius_skip(message = '')
  skip message if RUBY_ENGINE == 'rbx'
end
# Skips the current run on JRuby using Minitest::Assertions#skip
def jruby_skip(message = '')
  skip message if defined?(JRUBY_VERSION)
end

require 'mocha/setup' # FIXME: stop using mocha

class ForkingExecutor
  class Server
    include DRb::DRbUndumped

    def initialize
      @queue = Queue.new
    end

    def record reporter, result
      reporter.record result
    end

    def << o
      o[2] = DRbObject.new(o[2]) if o
      @queue << o
    end
    def pop; @queue.pop; end
  end

  def initialize size
    @size  = size
    @queue = Server.new
    file   = File.join Dir.tmpdir, Dir::Tmpname.make_tmpname('tests', 'fd')
    @url   = "drbunix://#{file}"
    @pool  = nil
    DRb.start_service @url, @queue
  end

  def << work; @queue << work; end

  def shutdown
    pool = @size.times.map {
      fork {
        DRb.stop_service
        queue = DRbObject.new_with_uri @url
        while job = queue.pop
          klass    = job[0]
          method   = job[1]
          reporter = job[2]
          result = Minitest.run_one_method klass, method
          queue.record reporter, result
        end
      }
    }
    @size.times { @queue << nil }
    pool.each { |pid| Process.waitpid pid }
  end
end

if ActiveSupport::Testing::Isolation.forking_env? && PROCESS_COUNT > 0
  # Use N processes (N defaults to 4)
  Minitest.parallel_executor = ForkingExecutor.new((ENV['N'] || 4).to_i)
end<|MERGE_RESOLUTION|>--- conflicted
+++ resolved
@@ -359,13 +359,9 @@
 
 module RoutingTestHelpers
   def url_for(set, options)
-<<<<<<< HEAD
     ctx = ActionDispatch::UrlGeneration.null
-    set._url_for(ctx, options.merge(:only_path => true))
-=======
     route_name = options.delete :use_route
-    set.url_for options.merge(:only_path => true), route_name
->>>>>>> 0b773c30
+    set._url_for ctx, options.merge(:only_path => true), route_name
   end
 
   def make_set(strict = true)
