--- conflicted
+++ resolved
@@ -15,15 +15,9 @@
       render :inline => "<%= Project.all %>"
     end
   end
-<<<<<<< HEAD
   
   include Rails::LogSubscriber::TestHelper
   tests LogSubscriberController
-=======
-
-  include Rails::Subscriber::TestHelper
-  tests SubscriberController
->>>>>>> 762088a0
 
   def setup
     @old_logger = ActionController::Base.logger
