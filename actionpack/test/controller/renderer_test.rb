# frozen_string_literal: true

require "abstract_unit"

class RendererTest < ActiveSupport::TestCase
<<<<<<< HEAD
  # wip
  test 'action controller base has a renderer' do
=======
  test "action controller base has a renderer" do
>>>>>>> 86389b41
    assert ActionController::Base.renderer
  end

  test "creating with a controller" do
    controller = CommentsController
    renderer   = ActionController::Renderer.for controller

    assert_equal controller, renderer.controller
  end

  test "creating from a controller" do
    controller = AccountsController
    renderer   = controller.renderer

    assert_equal controller, renderer.controller
  end

  test "creating with new defaults" do
    renderer = ApplicationController.renderer

    new_defaults = { https: true }
    new_renderer = renderer.with_defaults(new_defaults).new
    content = new_renderer.render(inline: "<%= request.ssl? %>")

    assert_equal "true", content
  end

  test "rendering with a class renderer" do
    renderer = ApplicationController.renderer
    content  = renderer.render template: "ruby_template"

    assert_equal "Hello from Ruby code", content
  end

  test "rendering with an instance renderer" do
    renderer = ApplicationController.renderer.new
    content  = renderer.render file: "test/hello_world"

    assert_equal "Hello world!", content
  end

  test "rendering with a controller class" do
    assert_equal "Hello world!", ApplicationController.render("test/hello_world")
  end

  test "rendering with locals" do
    renderer = ApplicationController.renderer
    content  = renderer.render template: "test/render_file_with_locals",
                               locals: { secret: "bar" }

    assert_equal "The secret is bar\n", content
  end

  test "rendering with assigns" do
    renderer = ApplicationController.renderer
    content  = renderer.render template: "test/render_file_with_ivar",
                               assigns: { secret: "foo" }

    assert_equal "The secret is foo\n", content
  end

  test "rendering with custom env" do
    renderer = ApplicationController.renderer.new method: "post"
    content  = renderer.render inline: "<%= request.post? %>"

    assert_equal "true", content
  end

  test "rendering with custom env using a key that is not in RACK_KEY_TRANSLATION" do
    value    = "warden is here"
    renderer = ApplicationController.renderer.new warden: value
    content  = renderer.render inline: "<%= request.env['warden'] %>"

    assert_equal value, content
  end

  test "rendering with defaults" do
    renderer = ApplicationController.renderer.new https: true
    content = renderer.render inline: "<%= request.ssl? %>"

    assert_equal "true", content
  end

  test "same defaults from the same controller" do
    renderer_defaults = ->(controller) { controller.renderer.defaults }

    assert_equal renderer_defaults[AccountsController], renderer_defaults[AccountsController]
    assert_equal renderer_defaults[AccountsController], renderer_defaults[CommentsController]
  end

  test "rendering with different formats" do
    html = "Hello world!"
    xml  = "<p>Hello world!</p>\n"

    assert_equal html, render["respond_to/using_defaults"]
    assert_equal xml,  render["respond_to/using_defaults.xml.builder"]
    assert_equal xml,  render["respond_to/using_defaults", formats: :xml]
  end

  test "rendering with helpers" do
    assert_equal "<p>1\n<br />2</p>", render[inline: '<%= simple_format "1\n2" %>']
  end

  test "rendering with user specified defaults" do
    ApplicationController.renderer.defaults.merge!(hello: "hello", https: true)
    renderer = ApplicationController.renderer.new
    content = renderer.render inline: "<%= request.ssl? %>"

    assert_equal "true", content
  end

  test "return valid asset url with defaults" do
    renderer = ApplicationController.renderer
    content  = renderer.render inline: "<%= asset_url 'asset.jpg' %>"

    assert_equal "http://example.org/asset.jpg", content
  end

  test "return valid asset url when https is true" do
    renderer = ApplicationController.renderer.new https: true
    content  = renderer.render inline: "<%= asset_url 'asset.jpg' %>"

    assert_equal "https://example.org/asset.jpg", content
  end

  private
    def render
      @render ||= ApplicationController.renderer.method(:render)
    end
end<|MERGE_RESOLUTION|>--- conflicted
+++ resolved
@@ -3,12 +3,8 @@
 require "abstract_unit"
 
 class RendererTest < ActiveSupport::TestCase
-<<<<<<< HEAD
   # wip
-  test 'action controller base has a renderer' do
-=======
   test "action controller base has a renderer" do
->>>>>>> 86389b41
     assert ActionController::Base.renderer
   end
 
