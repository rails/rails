require "action_view"

module Sprockets
  module Helpers
    module RailsHelper
      extend ActiveSupport::Concern
      include ActionView::Helpers::AssetTagHelper

      def asset_paths
        @asset_paths ||= begin
          config     = self.config if respond_to?(:config)
          config   ||= Rails.application.config
          controller = self.controller if respond_to?(:controller)
          paths = RailsHelper::AssetPaths.new(config, controller)
          paths.asset_environment = asset_environment
          paths.asset_prefix      = asset_prefix
          paths.asset_digests     = asset_digests
          paths
        end
      end

      def javascript_include_tag(*sources)
        options = sources.extract_options!
        debug = options.key?(:debug) ? options.delete(:debug) : debug_assets?
        body  = options.key?(:body)  ? options.delete(:body)  : false

        sources.collect do |source|
          if debug && asset = asset_paths.asset_for(source, 'js')
            asset.to_a.map { |dep|
              javascript_include_tag(dep, :debug => false, :body => true)
            }.join("\n").html_safe
          else
            tag_options = {
              'type' => "text/javascript",
              'src'  => asset_path(source, 'js', body)
            }.merge(options.stringify_keys)

            content_tag 'script', "", tag_options
          end
        end.join("\n").html_safe
      end

      def stylesheet_link_tag(*sources)
        options = sources.extract_options!
        debug = options.key?(:debug) ? options.delete(:debug) : debug_assets?
        body  = options.key?(:body)  ? options.delete(:body)  : false

        sources.collect do |source|
          if debug && asset = asset_paths.asset_for(source, 'css')
            asset.to_a.map { |dep|
              stylesheet_link_tag(dep, :debug => false, :body => true)
            }.join("\n").html_safe
          else
            tag_options = {
              'rel'   => "stylesheet",
              'type'  => "text/css",
              'media' => "screen",
              'href'  => asset_path(source, 'css', body, :request)
            }.merge(options.stringify_keys)

            tag 'link', tag_options
          end
        end.join("\n").html_safe
      end

      def asset_path(source, default_ext = nil, body = false, protocol = nil)
        source = source.logical_path if source.respond_to?(:logical_path)
        path = asset_paths.compute_public_path(source, 'assets', default_ext, true, protocol)
        body ? "#{path}?body=1" : path
      end

    private
      def debug_assets?
        Rails.env.development? || Rails.env.test? ||
          params[:debug_assets] == '1' || params[:debug_assets] == 'true'
      rescue NoMethodError
        false
      end

      # Override to specify an alternative prefix for asset path generation.
      # When combined with a custom +asset_environment+, this can be used to
      # implement themes that can take advantage of the asset pipeline.
      #
      # If you only want to change where the assets are mounted, refer to
      # +config.assets.prefix+ instead.
      def asset_prefix
        Rails.application.config.assets.prefix
      end

      def asset_digests
        Rails.application.config.assets.digests
      end

      # Override to specify an alternative asset environment for asset
      # path generation. The environment should already have been mounted
      # at the prefix returned by +asset_prefix+.
      def asset_environment
        Rails.application.assets
      end

      class AssetPaths < ::ActionView::AssetPaths #:nodoc:
        attr_accessor :asset_environment, :asset_prefix, :asset_digests

        def compute_public_path(source, dir, ext=nil, include_host=true, protocol=nil)
          super(source, asset_prefix, ext, include_host, protocol)
        end

        # Return the filesystem path for the source
        def compute_source_path(source, ext)
          asset_for(source, ext)
        end

        def asset_for(source, ext)
          source = source.to_s
          return nil if is_uri?(source)
          source = rewrite_extension(source, nil, ext)
          asset_environment[source]
        end

        def digest_for(logical_path)
<<<<<<< HEAD
          if asset_digests && (digest = asset_digests[logical_path])
            return digest
          end

          if asset = asset_environment[logical_path]
            return logical_path.sub(/\.(\w+)$/) { |ext| "-#{asset.digest}#{ext}" }
=======
          if asset = asset_environment[logical_path]
            return asset.digest_path
>>>>>>> 63d3809e
          end

          logical_path
        end

        def rewrite_asset_path(source, dir)
          if source[0] == ?/
            source
          else
            source = digest_for(source) if performing_caching?
            source = File.join(dir, source)
            source = "/#{url}" unless source =~ /^\//
            source
          end
        end

        def rewrite_extension(source, dir, ext)
          if ext && File.extname(source).empty?
            "#{source}.#{ext}"
          else
            source
          end
        end

        # When included in Sprockets::Context, we need to ask the top-level config as the controller is not available
        def performing_caching?
          config.action_controller.present? ? config.action_controller.perform_caching : config.perform_caching
        end
      end
    end
  end
end<|MERGE_RESOLUTION|>--- conflicted
+++ resolved
@@ -118,17 +118,12 @@
         end
 
         def digest_for(logical_path)
-<<<<<<< HEAD
           if asset_digests && (digest = asset_digests[logical_path])
             return digest
           end
 
           if asset = asset_environment[logical_path]
-            return logical_path.sub(/\.(\w+)$/) { |ext| "-#{asset.digest}#{ext}" }
-=======
-          if asset = asset_environment[logical_path]
             return asset.digest_path
->>>>>>> 63d3809e
           end
 
           logical_path
