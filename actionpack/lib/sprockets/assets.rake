--- conflicted
+++ resolved
@@ -17,41 +17,30 @@
       Rails.application.config.action_controller.perform_caching = true
 
       config = Rails.application.config
-<<<<<<< HEAD
-      public_asset_path = File.join(Rails.public_path, config.assets.prefix)
-      assets = config.assets.precompile.dup
-      assets << {:to => public_asset_path}
-      manifest = Rails.application.assets.precompile(*assets)
+      env    = Rails.application.assets
+      target = Rails.root.join(File.join('public', config.assets.prefix))
+      manifest = {}
 
-      File.open("#{public_asset_path}/manifest.yml", 'w') do |f|
-        YAML.dump(manifest, f)
-=======
-      env    = Rails.application.assets
-      target = Rails.root.join("public#{config.assets.prefix}")
+      config.assets.precompile.each do |path|
+        env.each_logical_path do |logical_path|
+          if path.is_a?(Regexp)
+            next unless path.match(logical_path)
+          else
+            next unless File.fnmatch(path.to_s, logical_path)
+          end
 
-      if env.respond_to?(:each_logical_path)
-        config.assets.precompile.each do |path|
-          env.each_logical_path do |logical_path|
-            if path.is_a?(Regexp)
-              next unless path.match(logical_path)
-            else
-              next unless File.fnmatch(path.to_s, logical_path)
-            end
-
-            if asset = env.find_asset(logical_path)
-              filename = target.join(asset.digest_path)
-              mkdir_p filename.dirname
-              asset.write_to(filename)
-              asset.write_to("#{filename}.gz") if filename.to_s =~ /\.(css|js)$/
-            end
+          if asset = env.find_asset(logical_path)
+            manifest[logical_path] = asset.digest_path
+            filename = target.join(asset.digest_path)
+            mkdir_p filename.dirname
+            asset.write_to(filename)
+            asset.write_to("#{filename}.gz") if filename.to_s =~ /\.(css|js)$/
           end
         end
-      else
-        # TODO: Remove this once we're depending on sprockets beta 15
-        assets = config.assets.precompile.dup
-        assets << {:to => target}
-        env.precompile(*assets)
->>>>>>> 5493d224
+      end
+
+      File.open("#{target}/manifest.yml", 'w') do |f|
+        YAML.dump(manifest, f)
       end
     end
   end
