module ActionDispatch
  module Http
    module URL
      IP_HOST_REGEXP = /\d{1,3}\.\d{1,3}\.\d{1,3}\.\d{1,3}$/

      mattr_accessor :tld_length
      self.tld_length = 1

      class << self
        def extract_domain(host, tld_length = @@tld_length)
          host.split('.').last(1 + tld_length).join('.') if named_host?(host)
        end

        def extract_subdomains(host, tld_length = @@tld_length)
          if named_host?(host)
            parts = host.split('.')
            parts[0..-(tld_length + 2)]
          else
            []
          end
        end

        def extract_subdomain(host, tld_length = @@tld_length)
          extract_subdomains(host, tld_length).join('.')
        end

        def url_for(options = {})
          path  = options.delete(:script_name).to_s.chomp("/")
          path << options.delete(:path).to_s

<<<<<<< HEAD
          params = if options[:params].is_a?(::Hash)
                     options[:params]
                   else
                     {}
                   end

          params.reject! {|k,v| v.to_param.nil? }
=======
          params = options[:params].is_a?(Hash) ? options[:params] : options.slice(:params)
          params.reject! { |_,v| v.to_param.nil? }
>>>>>>> e58e8bda

          result = build_host_url(options)
          result << (options[:trailing_slash] ? path.sub(/\?|\z/) { "/" + $& } : path)
          result << "?#{params.to_query}" unless params.empty?
          result << "##{Journey::Router::Utils.escape_fragment(options[:anchor].to_param.to_s)}" if options[:anchor]
          result
        end

        private

        def build_host_url(options)
          if options[:host].blank? && options[:only_path].blank?
            raise ArgumentError, 'Missing host to link to! Please provide the :host parameter, set default_url_options[:host], or set :only_path to true'
          end

          result = ""

          unless options[:only_path]
            unless options[:protocol] == false
              result << (options[:protocol] || "http")
              result << ":" unless result.match(%r{:|//})
            end
            result << "//" unless result.match("//")
            result << rewrite_authentication(options)
            result << host_or_subdomain_and_domain(options)
            result << ":#{options.delete(:port)}" if options[:port]
          end
          result
        end

        def named_host?(host)
          host && IP_HOST_REGEXP !~ host
        end

        def rewrite_authentication(options)
          if options[:user] && options[:password]
            "#{Rack::Utils.escape(options[:user])}:#{Rack::Utils.escape(options[:password])}@"
          else
            ""
          end
        end

        def host_or_subdomain_and_domain(options)
          return options[:host] if !named_host?(options[:host]) || (options[:subdomain].nil? && options[:domain].nil?)

          tld_length = options[:tld_length] || @@tld_length

          host = ""
          unless options[:subdomain] == false
            host << (options[:subdomain] || extract_subdomain(options[:host], tld_length)).to_param
            host << "."
          end
          host << (options[:domain] || extract_domain(options[:host], tld_length))
          host
        end
      end

      def initialize(env)
        super
        @protocol = nil
        @port     = nil
      end

      # Returns the complete URL used for this request.
      def url
        protocol + host_with_port + fullpath
      end

      # Returns 'https://' if this is an SSL request and 'http://' otherwise.
      def protocol
        @protocol ||= ssl? ? 'https://' : 'http://'
      end

      # Returns the \host for this request, such as "example.com".
      def raw_host_with_port
        if forwarded = env["HTTP_X_FORWARDED_HOST"]
          forwarded.split(/,\s?/).last
        else
          env['HTTP_HOST'] || "#{env['SERVER_NAME'] || env['SERVER_ADDR']}:#{env['SERVER_PORT']}"
        end
      end

      # Returns the host for this request, such as example.com.
      def host
        raw_host_with_port.sub(/:\d+$/, '')
      end

      # Returns a \host:\port string for this request, such as "example.com" or
      # "example.com:8080".
      def host_with_port
        "#{host}#{port_string}"
      end

      # Returns the port number of this request as an integer.
      def port
        @port ||= begin
          if raw_host_with_port =~ /:(\d+)$/
            $1.to_i
          else
            standard_port
          end
        end
      end

      # Returns the standard \port number for this request's protocol.
      def standard_port
        case protocol
          when 'https://' then 443
          else 80
        end
      end

      # Returns whether this request is using the standard port
      def standard_port?
        port == standard_port
      end

      # Returns a number \port suffix like 8080 if the \port number of this request
      # is not the default HTTP \port 80 or HTTPS \port 443.
      def optional_port
        standard_port? ? nil : port
      end

      # Returns a string \port suffix, including colon, like ":8080" if the \port
      # number of this request is not the default HTTP \port 80 or HTTPS \port 443.
      def port_string
        standard_port? ? '' : ":#{port}"
      end

      def server_port
        @env['SERVER_PORT'].to_i
      end

      # Returns the \domain part of a \host, such as "rubyonrails.org" in "www.rubyonrails.org". You can specify
      # a different <tt>tld_length</tt>, such as 2 to catch rubyonrails.co.uk in "www.rubyonrails.co.uk".
      def domain(tld_length = @@tld_length)
        ActionDispatch::Http::URL.extract_domain(host, tld_length)
      end

      # Returns all the \subdomains as an array, so <tt>["dev", "www"]</tt> would be
      # returned for "dev.www.rubyonrails.org". You can specify a different <tt>tld_length</tt>,
      # such as 2 to catch <tt>["www"]</tt> instead of <tt>["www", "rubyonrails"]</tt>
      # in "www.rubyonrails.co.uk".
      def subdomains(tld_length = @@tld_length)
        ActionDispatch::Http::URL.extract_subdomains(host, tld_length)
      end

      # Returns all the \subdomains as a string, so <tt>"dev.www"</tt> would be
      # returned for "dev.www.rubyonrails.org". You can specify a different <tt>tld_length</tt>,
      # such as 2 to catch <tt>"www"</tt> instead of <tt>"www.rubyonrails"</tt>
      # in "www.rubyonrails.co.uk".
      def subdomain(tld_length = @@tld_length)
        ActionDispatch::Http::URL.extract_subdomain(host, tld_length)
      end
    end
  end
end<|MERGE_RESOLUTION|>--- conflicted
+++ resolved
@@ -28,18 +28,8 @@
           path  = options.delete(:script_name).to_s.chomp("/")
           path << options.delete(:path).to_s
 
-<<<<<<< HEAD
-          params = if options[:params].is_a?(::Hash)
-                     options[:params]
-                   else
-                     {}
-                   end
-
-          params.reject! {|k,v| v.to_param.nil? }
-=======
           params = options[:params].is_a?(Hash) ? options[:params] : options.slice(:params)
           params.reject! { |_,v| v.to_param.nil? }
->>>>>>> e58e8bda
 
           result = build_host_url(options)
           result << (options[:trailing_slash] ? path.sub(/\?|\z/) { "/" + $& } : path)
