--- conflicted
+++ resolved
@@ -29,30 +29,19 @@
         end
 
         def url_for(options)
-<<<<<<< HEAD
-          context_url_for ActionDispatch::UrlGeneration.empty(options), options
-        end
-
-        def context_url_for(context, options)
+          script_name = options.delete(:script_name) { '' }
+          context_url_for ActionDispatch::UrlGeneration.empty(options), script_name, options
+        end
+
+        def context_url_for(context, script_name, options)
           if options[:only_path]
-            path_for context, options
-          else
-            full_url_for context, options
-          end
-        end
-
-        def full_url_for(context, options)
-=======
-          script_name = options.delete(:script_name) { '' }
-          if options[:only_path]
-            path_for script_name, options
-          else
-            full_url_for script_name, options
-          end
-        end
-
-        def full_url_for(script_name, options)
->>>>>>> 51142036
+            path_for context, script_name, options
+          else
+            full_url_for context, script_name, options
+          end
+        end
+
+        def full_url_for(context, script_name, options)
           host     = options[:host]
           protocol = options[:protocol]
           port     = options[:port]
@@ -61,19 +50,11 @@
             raise ArgumentError, 'Missing host to link to! Please provide the :host parameter, set default_url_options[:host], or set :only_path to true'
           end
 
-<<<<<<< HEAD
-          build_host_url(host, port, protocol, options, path_for(context, options))
-        end
-
-        def path_for(context, options)
-          path  = options[:script_name].to_s.chomp("/")
-=======
-          build_host_url(host, port, protocol, options, path_for(script_name, options))
-        end
-
-        def path_for(script_name, options)
+          build_host_url(host, port, protocol, options, path_for(context, script_name, options))
+        end
+
+        def path_for(context, script_name, options)
           path  = script_name
->>>>>>> 51142036
           path << options[:path] if options.key?(:path)
 
           add_trailing_slash(path) if options[:trailing_slash]
