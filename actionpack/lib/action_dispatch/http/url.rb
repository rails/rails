--- conflicted
+++ resolved
@@ -29,14 +29,10 @@
         end
 
         def url_for(options)
-<<<<<<< HEAD
           context_url_for ActionDispatch::UrlGeneration.empty(options), options
         end
 
         def context_url_for(context, options)
-          host = options[:host]
-          unless host || options[:only_path]
-=======
           if options[:only_path]
             path_for options
           else
@@ -50,7 +46,6 @@
           port     = options[:port]
 
           unless host
->>>>>>> 0b773c30
             raise ArgumentError, 'Missing host to link to! Please provide the :host parameter, set default_url_options[:host], or set :only_path to true'
           end
 
