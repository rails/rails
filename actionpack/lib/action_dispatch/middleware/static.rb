# frozen_string_literal: true

require "rack/utils"
require "active_support/core_ext/uri"

module ActionDispatch
  # This middleware returns a file's contents from disk in the body response.
  # When initialized, it can accept optional HTTP headers, which will be set
  # when a response containing a file's contents is delivered.
  #
  # This middleware will render the file specified in <tt>env["PATH_INFO"]</tt>
  # where the base path is in the +root+ directory. For example, if the +root+
  # is set to +public/+, then a request with <tt>env["PATH_INFO"]</tt> of
  # +assets/application.js+ will return a response with the contents of a file
  # located at +public/assets/application.js+ if the file exists. If the file
  # does not exist, a 404 "File not Found" response will be returned.
  class FileHandler
    def initialize(root, index: "index", headers: {})
      @root          = root.chomp("/").b
      @file_server   = ::Rack::File.new(@root, headers)
      @index         = index
    end

    # Takes a path to a file. If the file is found, has valid encoding, and has
    # correct read permissions, the return value is a URI-escaped string
    # representing the filename. Otherwise, false is returned.
    #
    # Used by the +Static+ class to check the existence of a valid file
    # in the server's +public/+ directory (see Static#call).
    def match?(path)
      path = ::Rack::Utils.unescape_path path
      return false unless ::Rack::Utils.valid_path? path
      path = ::Rack::Utils.clean_path_info path

      paths = [path, "#{path}#{ext}", "#{path}/#{@index}#{ext}"]

      if match = paths.detect { |p|
        path = File.join(@root, p.b)
        begin
          File.file?(path) && File.readable?(path)
        rescue SystemCallError
          false
        end

      }
        return ::Rack::Utils.escape_path(match).b
      end
    end

    def call(env)
      serve(Rack::Request.new(env))
    end

    def serve(request)
      path = request.path_info
      compressed_assets = asset_paths(path)
      asset_path = asset_file_path(compressed_assets, request)

      if asset_path.is_a?(Array)
        request.path_info = asset_path.last
        status, headers, body = @file_server.call(request.env)
        if status == 304
          return [status, headers, body]
        end
        headers["Content-Encoding"] = asset_path.first
        headers["Content-Type"] = content_type(path)
      else
        status, headers, body = @file_server.call(request.env)
      end

<<<<<<< HEAD
      headers["Vary"] = "Accept-Encoding" unless compressed_assets[:compressed].empty?
      return [status, headers, body]
=======
      headers["Vary"] = "Accept-Encoding" if gzip_path

      [status, headers, body]
>>>>>>> 565ce0ea
    ensure
      request.path_info = path
    end

    def brotli_encoding_accepted?(request)
      request.accept_encoding.any? { |enc, quality| enc =~ /\bbr\b/i }
    end

    def gzip_encoding_accepted?(request)
      request.accept_encoding.any? { |enc, quality| enc =~ /\bgzip\b/i }
    end

    def have_compressed_asset?(path)
      File.exist?(File.join(@root, ::Rack::Utils.unescape_path(path)))
    end

    def asset_paths(path)
      paths = { original: path, compressed: {} }
      paths[:compressed][:br_path] = "#{path}.br" if have_compressed_asset?("#{path}.br")
      paths[:compressed][:gz_path] = "#{path}.gz" if have_compressed_asset?("#{path}.gz")
      paths
    end

    private
      def ext
        ::ActionController::Base.default_static_extension
      end

      def content_type(path)
        ::Rack::Mime.mime_type(::File.extname(path), "text/plain".freeze)
      end

      def asset_file_path(paths, request)
        can_compress_mime = content_type(paths[:original]) =~ /\A(?:text\/|application\/javascript)/
        return false unless can_compress_mime
        return ["br", paths[:compressed][:br_path]] if paths[:compressed][:br_path].present? && brotli_encoding_accepted?(request)
        return ["gzip", paths[:compressed][:gz_path]] if paths[:compressed][:gz_path].present? && gzip_encoding_accepted?(request)
        false
      end
  end

  # This middleware will attempt to return the contents of a file's body from
  # disk in the response. If a file is not found on disk, the request will be
  # delegated to the application stack. This middleware is commonly initialized
  # to serve assets from a server's +public/+ directory.
  #
  # This middleware verifies the path to ensure that only files
  # living in the root directory can be rendered. A request cannot
  # produce a directory traversal using this middleware. Only 'GET' and 'HEAD'
  # requests will result in a file being returned.
  class Static
    def initialize(app, path, index: "index", headers: {})
      @app = app
      @file_handler = FileHandler.new(path, index: index, headers: headers)
    end

    def call(env)
      req = Rack::Request.new env

      if req.get? || req.head?
        path = req.path_info.chomp("/".freeze)
        if match = @file_handler.match?(path)
          req.path_info = match
          return @file_handler.serve(req)
        end
      end

      @app.call(req.env)
    end
  end
end<|MERGE_RESOLUTION|>--- conflicted
+++ resolved
@@ -68,14 +68,8 @@
         status, headers, body = @file_server.call(request.env)
       end
 
-<<<<<<< HEAD
       headers["Vary"] = "Accept-Encoding" unless compressed_assets[:compressed].empty?
-      return [status, headers, body]
-=======
-      headers["Vary"] = "Accept-Encoding" if gzip_path
-
       [status, headers, body]
->>>>>>> 565ce0ea
     ensure
       request.path_info = path
     end
