# frozen_string_literal: true

require "active_support/core_ext/hash/keys"
require "active_support/key_generator"
require "active_support/message_verifier"
require "active_support/json"
require "rack/utils"

module ActionDispatch
  class Request
    def cookie_jar
      fetch_header("action_dispatch.cookies") do
        self.cookie_jar = Cookies::CookieJar.build(self, cookies)
      end
    end

    # :stopdoc:
    prepend Module.new {
      def commit_cookie_jar!
        cookie_jar.commit!
      end
    }

    def have_cookie_jar?
      has_header? "action_dispatch.cookies"
    end

    def cookie_jar=(jar)
      set_header "action_dispatch.cookies", jar
    end

    def key_generator
      get_header Cookies::GENERATOR_KEY
    end

    def signed_cookie_salt
      get_header Cookies::SIGNED_COOKIE_SALT
    end

    def encrypted_cookie_salt
      get_header Cookies::ENCRYPTED_COOKIE_SALT
    end

    def encrypted_signed_cookie_salt
      get_header Cookies::ENCRYPTED_SIGNED_COOKIE_SALT
    end

    def authenticated_encrypted_cookie_salt
      get_header Cookies::AUTHENTICATED_ENCRYPTED_COOKIE_SALT
    end

    def use_authenticated_cookie_encryption
      get_header Cookies::USE_AUTHENTICATED_COOKIE_ENCRYPTION
    end

    def encrypted_cookie_cipher
      get_header Cookies::ENCRYPTED_COOKIE_CIPHER
    end

    def signed_cookie_digest
      get_header Cookies::SIGNED_COOKIE_DIGEST
    end

    def secret_key_base
      get_header Cookies::SECRET_KEY_BASE
    end

    def cookies_serializer
      get_header Cookies::COOKIES_SERIALIZER
    end

    def cookies_digest
      get_header Cookies::COOKIES_DIGEST
    end

    def cookies_rotations
      get_header Cookies::COOKIES_ROTATIONS
    end

    def use_cookies_with_metadata
      get_header Cookies::USE_COOKIES_WITH_METADATA
    end

    # :startdoc:
  end

  # \Cookies are read and written through ActionController#cookies.
  #
  # The cookies being read are the ones received along with the request, the cookies
  # being written will be sent out with the response. Reading a cookie does not get
  # the cookie object itself back, just the value it holds.
  #
  # Examples of writing:
  #
  #   # Sets a simple session cookie.
  #   # This cookie will be deleted when the user's browser is closed.
  #   cookies[:user_name] = "david"
  #
  #   # Cookie values are String based. Other data types need to be serialized.
  #   cookies[:lat_lon] = JSON.generate([47.68, -122.37])
  #
  #   # Sets a cookie that expires in 1 hour.
  #   cookies[:login] = { value: "XJ-122", expires: 1.hour }
  #
  #   # Sets a cookie that expires at a specific time.
  #   cookies[:login] = { value: "XJ-122", expires: Time.utc(2020, 10, 15, 5) }
  #
  #   # Sets a signed cookie, which prevents users from tampering with its value.
  #   # It can be read using the signed method `cookies.signed[:name]`
  #   cookies.signed[:user_id] = current_user.id
  #
  #   # Sets an encrypted cookie value before sending it to the client which
  #   # prevent users from reading and tampering with its value.
  #   # It can be read using the encrypted method `cookies.encrypted[:name]`
  #   cookies.encrypted[:discount] = 45
  #
  #   # Sets a "permanent" cookie (which expires in 20 years from now).
  #   cookies.permanent[:login] = "XJ-122"
  #
  #   # You can also chain these methods:
  #   cookies.signed.permanent[:login] = "XJ-122"
  #
  # Examples of reading:
  #
  #   cookies[:user_name]           # => "david"
  #   cookies.size                  # => 2
  #   JSON.parse(cookies[:lat_lon]) # => [47.68, -122.37]
  #   cookies.signed[:login]        # => "XJ-122"
  #   cookies.encrypted[:discount]  # => 45
  #
  # Example for deleting:
  #
  #   cookies.delete :user_name
  #
  # Please note that if you specify a :domain when setting a cookie, you must also specify the domain when deleting the cookie:
  #
  #  cookies[:name] = {
  #    value: 'a yummy cookie',
  #    expires: 1.year,
  #    domain: 'domain.com'
  #  }
  #
  #  cookies.delete(:name, domain: 'domain.com')
  #
  # The option symbols for setting cookies are:
  #
  # * <tt>:value</tt> - The cookie's value.
  # * <tt>:path</tt> - The path for which this cookie applies. Defaults to the root
  #   of the application.
  # * <tt>:domain</tt> - The domain for which this cookie applies so you can
  #   restrict to the domain level. If you use a schema like www.example.com
  #   and want to share session with user.example.com set <tt>:domain</tt>
  #   to <tt>:all</tt>. Make sure to specify the <tt>:domain</tt> option with
  #   <tt>:all</tt> or <tt>Array</tt> again when deleting cookies.
  #
  #     domain: nil  # Does not set cookie domain. (default)
  #     domain: :all # Allow the cookie for the top most level
  #                  # domain and subdomains.
  #     domain: %w(.example.com .example.org) # Allow the cookie
  #                                           # for concrete domain names.
  #
  # * <tt>:tld_length</tt> - When using <tt>:domain => :all</tt>, this option can be used to explicitly
  #   set the TLD length when using a short (<= 3 character) domain that is being interpreted as part of a TLD.
  #   For example, to share cookies between user1.lvh.me and user2.lvh.me, set <tt>:tld_length</tt> to 2.
  # * <tt>:expires</tt> - The time at which this cookie expires, as a \Time or ActiveSupport::Duration object.
  # * <tt>:secure</tt> - Whether this cookie is only transmitted to HTTPS servers.
  #   Default is +false+.
  # * <tt>:httponly</tt> - Whether this cookie is accessible via scripting or
  #   only HTTP. Defaults to +false+.
  class Cookies
    HTTP_HEADER   = "Set-Cookie"
    GENERATOR_KEY = "action_dispatch.key_generator"
    SIGNED_COOKIE_SALT = "action_dispatch.signed_cookie_salt"
    ENCRYPTED_COOKIE_SALT = "action_dispatch.encrypted_cookie_salt"
    ENCRYPTED_SIGNED_COOKIE_SALT = "action_dispatch.encrypted_signed_cookie_salt"
    AUTHENTICATED_ENCRYPTED_COOKIE_SALT = "action_dispatch.authenticated_encrypted_cookie_salt"
    USE_AUTHENTICATED_COOKIE_ENCRYPTION = "action_dispatch.use_authenticated_cookie_encryption"
    ENCRYPTED_COOKIE_CIPHER = "action_dispatch.encrypted_cookie_cipher"
    SIGNED_COOKIE_DIGEST = "action_dispatch.signed_cookie_digest"
    SECRET_KEY_BASE = "action_dispatch.secret_key_base"
    COOKIES_SERIALIZER = "action_dispatch.cookies_serializer"
    COOKIES_DIGEST = "action_dispatch.cookies_digest"
    COOKIES_ROTATIONS = "action_dispatch.cookies_rotations"
    USE_COOKIES_WITH_METADATA = "action_dispatch.use_cookies_with_metadata"

    # Cookies can typically store 4096 bytes.
    MAX_COOKIE_SIZE = 4096

    # Raised when storing more than 4K of session data.
    CookieOverflow = Class.new StandardError

    # Include in a cookie jar to allow chaining, e.g. cookies.permanent.signed.
    module ChainedCookieJars
      # Returns a jar that'll automatically set the assigned cookies to have an expiration date 20 years from now. Example:
      #
      #   cookies.permanent[:prefers_open_id] = true
      #   # => Set-Cookie: prefers_open_id=true; path=/; expires=Sun, 16-Dec-2029 03:24:16 GMT
      #
      # This jar is only meant for writing. You'll read permanent cookies through the regular accessor.
      #
      # This jar allows chaining with the signed jar as well, so you can set permanent, signed cookies. Examples:
      #
      #   cookies.permanent.signed[:remember_me] = current_user.id
      #   # => Set-Cookie: remember_me=BAhU--848956038e692d7046deab32b7131856ab20e14e; path=/; expires=Sun, 16-Dec-2029 03:24:16 GMT
      def permanent
        @permanent ||= PermanentCookieJar.new(self)
      end

      # Returns a jar that'll automatically generate a signed representation of cookie value and verify it when reading from
      # the cookie again. This is useful for creating cookies with values that the user is not supposed to change. If a signed
      # cookie was tampered with by the user (or a 3rd party), +nil+ will be returned.
      #
      # This jar requires that you set a suitable secret for the verification on your app's +secret_key_base+.
      #
      # Example:
      #
      #   cookies.signed[:discount] = 45
      #   # => Set-Cookie: discount=BAhpMg==--2c1c6906c90a3bc4fd54a51ffb41dffa4bf6b5f7; path=/
      #
      #   cookies.signed[:discount] # => 45
      def signed
        @signed ||= SignedKeyRotatingCookieJar.new(self)
      end

      # Returns a jar that'll automatically encrypt cookie values before sending them to the client and will decrypt them for read.
      # If the cookie was tampered with by the user (or a 3rd party), +nil+ will be returned.
      #
      # If +config.action_dispatch.encrypted_cookie_salt+ and +config.action_dispatch.encrypted_signed_cookie_salt+
      # are both set, legacy cookies encrypted with HMAC AES-256-CBC will be transparently upgraded.
      #
      # This jar requires that you set a suitable secret for the verification on your app's +secret_key_base+.
      #
      # Example:
      #
      #   cookies.encrypted[:discount] = 45
      #   # => Set-Cookie: discount=DIQ7fw==--K3n//8vvnSbGq9dA--7Xh91HfLpwzbj1czhBiwOg==; path=/
      #
      #   cookies.encrypted[:discount] # => 45
      def encrypted
        @encrypted ||= EncryptedKeyRotatingCookieJar.new(self)
      end

      # Returns the +signed+ or +encrypted+ jar, preferring +encrypted+ if +secret_key_base+ is set.
      # Used by ActionDispatch::Session::CookieStore to avoid the need to introduce new cookie stores.
      def signed_or_encrypted
        @signed_or_encrypted ||=
          if request.secret_key_base.present?
            encrypted
          else
            signed
          end
      end

      private
        def upgrade_legacy_hmac_aes_cbc_cookies?
          request.secret_key_base.present? &&
            request.encrypted_signed_cookie_salt.present? &&
            request.encrypted_cookie_salt.present? &&
            request.use_authenticated_cookie_encryption
        end

        def encrypted_cookie_cipher
          request.encrypted_cookie_cipher || "aes-256-gcm"
        end

        def signed_cookie_digest
          request.signed_cookie_digest || "SHA1"
        end
    end

    class CookieJar #:nodoc:
      include Enumerable, ChainedCookieJars

      # This regular expression is used to split the levels of a domain.
      # The top level domain can be any string without a period or
      # **.**, ***.** style TLDs like co.uk or com.au
      #
      # www.example.co.uk gives:
      # $& => example.co.uk
      #
      # example.com gives:
      # $& => example.com
      #
      # lots.of.subdomains.example.local gives:
      # $& => example.local
      DOMAIN_REGEXP = /[^.]*\.([^.]*|..\...|...\...)$/

      def self.build(req, cookies)
        new(req).tap do |jar|
          jar.update(cookies)
        end
      end

      attr_reader :request

      def initialize(request)
        @set_cookies = {}
        @delete_cookies = {}
        @request = request
        @cookies = {}
        @committed = false
      end

      def committed?; @committed; end

      def commit!
        @committed = true
        @set_cookies.freeze
        @delete_cookies.freeze
      end

      def each(&block)
        @cookies.each(&block)
      end

      # Returns the value of the cookie by +name+, or +nil+ if no such cookie exists.
      def [](name)
        @cookies[name.to_s]
      end

      def fetch(name, *args, &block)
        @cookies.fetch(name.to_s, *args, &block)
      end

      def key?(name)
        @cookies.key?(name.to_s)
      end
      alias :has_key? :key?

      # Returns the cookies as Hash.
      alias :to_hash :to_h

      def update(other_hash)
        @cookies.update other_hash.stringify_keys
        self
      end

      def update_cookies_from_jar
        request_jar = @request.cookie_jar.instance_variable_get(:@cookies)
        set_cookies = request_jar.reject { |k, _| @delete_cookies.key?(k) || @set_cookies.key?(k) }

        @cookies.update set_cookies if set_cookies
      end

      def to_header
        @cookies.map { |k, v| "#{escape(k)}=#{escape(v)}" }.join "; "
      end

<<<<<<< HEAD
      def handle_options(options) #:nodoc:
        options[:path] ||= "/"

        if options[:domain] == :all || options[:domain] == "all"
          # if there is a provided tld length then we use it otherwise default domain regexp
          domain_regexp = options[:tld_length] ? /([^.]+\.?){#{options[:tld_length]}}$/ : DOMAIN_REGEXP

          # if host is not ip and matches domain regexp
          # (ip confirms to domain regexp so we explicitly check for ip)
          options[:domain] = if (request.host !~ /^[\d.]+$/) && (request.host =~ domain_regexp)
            ".#{$&}"
          end
        elsif options[:domain].is_a? Array
          # if host matches one of the supplied domains without a dot in front of it
          options[:domain] = options[:domain].find { |domain| request.host.include? domain.sub(/^\./, "") }
        elsif options[:domain].blank?
          # Fix for IE ignoring cookies sent with a blank domain.
          options.delete(:domain)
        end
      end

=======
>>>>>>> d06dbe94
      # Sets the cookie named +name+. The second argument may be the cookie's
      # value or a hash of options as documented above.
      def []=(name, options)
        if options.is_a?(Hash)
          options.symbolize_keys!
          value = options[:value]
        else
          value = options
          options = { value: value }
        end

        handle_options(options)

        if @cookies[name.to_s] != value || options[:expires]
          @cookies[name.to_s] = value
          @set_cookies[name.to_s] = options
          @delete_cookies.delete(name.to_s)
        end

        value
      end

      # Removes the cookie on the client machine by setting the value to an empty string
      # and the expiration date in the past. Like <tt>[]=</tt>, you can pass in
      # an options hash to delete cookies with extra data such as a <tt>:path</tt>.
      def delete(name, options = {})
        return unless @cookies.has_key? name.to_s

        options.symbolize_keys!
        handle_options(options)

        value = @cookies.delete(name.to_s)
        @delete_cookies[name.to_s] = options
        value
      end

      # Whether the given cookie is to be deleted by this CookieJar.
      # Like <tt>[]=</tt>, you can pass in an options hash to test if a
      # deletion applies to a specific <tt>:path</tt>, <tt>:domain</tt> etc.
      def deleted?(name, options = {})
        options.symbolize_keys!
        handle_options(options)
        @delete_cookies[name.to_s] == options
      end

      # Removes all cookies on the client machine by calling <tt>delete</tt> for each cookie.
      def clear(options = {})
        @cookies.each_key { |k| delete(k, options) }
      end

      def write(headers)
        if header = make_set_cookie_header(headers[HTTP_HEADER])
          headers[HTTP_HEADER] = header
        end
      end

      mattr_accessor :always_write_cookie, default: false

      private
        def escape(string)
          ::Rack::Utils.escape(string)
        end

        def make_set_cookie_header(header)
          header = @set_cookies.inject(header) { |m, (k, v)|
            if write_cookie?(v)
              ::Rack::Utils.add_cookie_to_header(m, k, v)
            else
              m
            end
          }
          @delete_cookies.inject(header) { |m, (k, v)|
            ::Rack::Utils.add_remove_cookie_to_header(m, k, v)
          }
        end

        def write_cookie?(cookie)
          request.ssl? || !cookie[:secure] || always_write_cookie
        end

        def handle_options(options)
          if options[:expires].respond_to?(:from_now)
            options[:expires] = options[:expires].from_now
          end

          options[:path] ||= "/"

          if options[:domain] == :all || options[:domain] == "all"
            # If there is a provided tld length then we use it otherwise default domain regexp.
            domain_regexp = options[:tld_length] ? /([^.]+\.?){#{options[:tld_length]}}$/ : DOMAIN_REGEXP

            # If host is not ip and matches domain regexp.
            # (ip confirms to domain regexp so we explicitly check for ip)
            options[:domain] = if !request.host.match?(/^[\d.]+$/) && (request.host =~ domain_regexp)
              ".#{$&}"
            end
          elsif options[:domain].is_a? Array
            # If host matches one of the supplied domains without a dot in front of it.
            options[:domain] = options[:domain].find { |domain| request.host.include? domain.sub(/^\./, "") }
          end
        end
    end

    class AbstractCookieJar # :nodoc:
      include ChainedCookieJars

      def initialize(parent_jar)
        @parent_jar = parent_jar
      end

      def [](name)
        if data = @parent_jar[name.to_s]
          parse(name, data, purpose: "cookie.#{name}") || parse(name, data)
        end
      end

      def []=(name, options)
        if options.is_a?(Hash)
          options.symbolize_keys!
        else
          options = { value: options }
        end

        commit(name, options)
        @parent_jar[name] = options
      end

      protected
        def request; @parent_jar.request; end

      private
        def expiry_options(options)
          if options[:expires].respond_to?(:from_now)
            { expires_in: options[:expires] }
          else
            { expires_at: options[:expires] }
          end
        end

        def cookie_metadata(name, options)
          expiry_options(options).tap do |metadata|
            metadata[:purpose] = "cookie.#{name}" if request.use_cookies_with_metadata
          end
        end

        def parse(name, data, purpose: nil); data; end
        def commit(name, options); end
    end

    class PermanentCookieJar < AbstractCookieJar # :nodoc:
      private
        def commit(name, options)
          options[:expires] = 20.years.from_now
        end
    end

    class JsonSerializer # :nodoc:
      def self.load(value)
        ActiveSupport::JSON.decode(value)
      end

      def self.dump(value)
        ActiveSupport::JSON.encode(value)
      end
    end

    module SerializedCookieJars # :nodoc:
      MARSHAL_SIGNATURE = "\x04\x08"
      SERIALIZER = ActiveSupport::MessageEncryptor::NullSerializer

      protected
        def needs_migration?(value)
          request.cookies_serializer == :hybrid && value.start_with?(MARSHAL_SIGNATURE)
        end

        def serialize(value)
          serializer.dump(value)
        end

        def deserialize(name)
          rotate = false
          value  = yield -> { rotate = true }

          if value
            case
            when needs_migration?(value)
              Marshal.load(value).tap do |v|
                self[name] = { value: v }
              end
            when rotate
              serializer.load(value).tap do |v|
                self[name] = { value: v }
              end
            else
              serializer.load(value)
            end
          end
        end

        def serializer
          serializer = request.cookies_serializer || :marshal
          case serializer
          when :marshal
            Marshal
          when :json, :hybrid
            JsonSerializer
          else
            serializer
          end
        end

        def digest
          request.cookies_digest || "SHA1"
        end
    end

    class SignedKeyRotatingCookieJar < AbstractCookieJar # :nodoc:
      include SerializedCookieJars

      def initialize(parent_jar)
        super

        secret = request.key_generator.generate_key(request.signed_cookie_salt)
        @verifier = ActiveSupport::MessageVerifier.new(secret, digest: signed_cookie_digest, serializer: SERIALIZER)

        request.cookies_rotations.signed.each do |*secrets, **options|
          @verifier.rotate(*secrets, serializer: SERIALIZER, **options)
        end
      end

      private
        def parse(name, signed_message, purpose: nil)
          deserialize(name) do |rotate|
            @verifier.verified(signed_message, on_rotation: rotate, purpose: purpose)
          end
        end

        def commit(name, options)
          options[:value] = @verifier.generate(serialize(options[:value]), cookie_metadata(name, options))

          raise CookieOverflow if options[:value].bytesize > MAX_COOKIE_SIZE
        end
    end

    class EncryptedKeyRotatingCookieJar < AbstractCookieJar # :nodoc:
      include SerializedCookieJars

      def initialize(parent_jar)
        super

        if request.use_authenticated_cookie_encryption
          key_len = ActiveSupport::MessageEncryptor.key_len(encrypted_cookie_cipher)
          secret = request.key_generator.generate_key(request.authenticated_encrypted_cookie_salt, key_len)
          @encryptor = ActiveSupport::MessageEncryptor.new(secret, cipher: encrypted_cookie_cipher, serializer: SERIALIZER)
        else
          key_len = ActiveSupport::MessageEncryptor.key_len("aes-256-cbc")
          secret = request.key_generator.generate_key(request.encrypted_cookie_salt, key_len)
          sign_secret = request.key_generator.generate_key(request.encrypted_signed_cookie_salt)
          @encryptor = ActiveSupport::MessageEncryptor.new(secret, sign_secret, cipher: "aes-256-cbc", serializer: SERIALIZER)
        end

        request.cookies_rotations.encrypted.each do |*secrets, **options|
          @encryptor.rotate(*secrets, serializer: SERIALIZER, **options)
        end

        if upgrade_legacy_hmac_aes_cbc_cookies?
          legacy_cipher = "aes-256-cbc"
          secret = request.key_generator.generate_key(request.encrypted_cookie_salt, ActiveSupport::MessageEncryptor.key_len(legacy_cipher))
          sign_secret = request.key_generator.generate_key(request.encrypted_signed_cookie_salt)

          @encryptor.rotate(secret, sign_secret, cipher: legacy_cipher, digest: digest, serializer: SERIALIZER)
        end
      end

      private
        def parse(name, encrypted_message, purpose: nil)
          deserialize(name) do |rotate|
            @encryptor.decrypt_and_verify(encrypted_message, on_rotation: rotate, purpose: purpose)
          end
        rescue ActiveSupport::MessageEncryptor::InvalidMessage, ActiveSupport::MessageVerifier::InvalidSignature
          nil
        end

        def commit(name, options)
          options[:value] = @encryptor.encrypt_and_sign(serialize(options[:value]), cookie_metadata(name, options))

          raise CookieOverflow if options[:value].bytesize > MAX_COOKIE_SIZE
        end
    end

    def initialize(app)
      @app = app
    end

    def call(env)
      request = ActionDispatch::Request.new env

      status, headers, body = @app.call(env)

      if request.have_cookie_jar?
        cookie_jar = request.cookie_jar
        unless cookie_jar.committed?
          cookie_jar.write(headers)
          if headers[HTTP_HEADER].respond_to?(:join)
            headers[HTTP_HEADER] = headers[HTTP_HEADER].join("\n")
          end
        end
      end

      [status, headers, body]
    end
  end
end<|MERGE_RESOLUTION|>--- conflicted
+++ resolved
@@ -346,30 +346,6 @@
         @cookies.map { |k, v| "#{escape(k)}=#{escape(v)}" }.join "; "
       end
 
-<<<<<<< HEAD
-      def handle_options(options) #:nodoc:
-        options[:path] ||= "/"
-
-        if options[:domain] == :all || options[:domain] == "all"
-          # if there is a provided tld length then we use it otherwise default domain regexp
-          domain_regexp = options[:tld_length] ? /([^.]+\.?){#{options[:tld_length]}}$/ : DOMAIN_REGEXP
-
-          # if host is not ip and matches domain regexp
-          # (ip confirms to domain regexp so we explicitly check for ip)
-          options[:domain] = if (request.host !~ /^[\d.]+$/) && (request.host =~ domain_regexp)
-            ".#{$&}"
-          end
-        elsif options[:domain].is_a? Array
-          # if host matches one of the supplied domains without a dot in front of it
-          options[:domain] = options[:domain].find { |domain| request.host.include? domain.sub(/^\./, "") }
-        elsif options[:domain].blank?
-          # Fix for IE ignoring cookies sent with a blank domain.
-          options.delete(:domain)
-        end
-      end
-
-=======
->>>>>>> d06dbe94
       # Sets the cookie named +name+. The second argument may be the cookie's
       # value or a hash of options as documented above.
       def []=(name, options)
@@ -469,6 +445,9 @@
           elsif options[:domain].is_a? Array
             # If host matches one of the supplied domains without a dot in front of it.
             options[:domain] = options[:domain].find { |domain| request.host.include? domain.sub(/^\./, "") }
+          elsif options[:domain].blank?
+            # Fix for IE ignoring cookies sent with a blank domain.
+            options.delete(:domain)
           end
         end
     end
