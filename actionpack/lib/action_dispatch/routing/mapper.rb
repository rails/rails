require 'active_support/core_ext/hash/except'
require 'active_support/core_ext/hash/reverse_merge'
require 'active_support/core_ext/hash/slice'
require 'active_support/core_ext/enumerable'
require 'active_support/core_ext/array/extract_options'
require 'active_support/core_ext/module/remove_method'
require 'active_support/inflector'
require 'action_dispatch/routing/redirection'
require 'action_dispatch/routing/endpoint'
require 'active_support/deprecation'

module ActionDispatch
  module Routing
    class Mapper
      URL_OPTIONS = [:protocol, :subdomain, :domain, :host, :port]
      SCOPE_OPTIONS = [:path, :shallow_path, :as, :shallow_prefix, :module,
                       :controller, :action, :path_names, :constraints,
                       :shallow, :blocks, :defaults, :options]

      class Constraints < Endpoint #:nodoc:
        attr_reader :app, :constraints

        def initialize(app, constraints, dispatcher_p)
          # Unwrap Constraints objects.  I don't actually think it's possible
          # to pass a Constraints object to this constructor, but there were
          # multiple places that kept testing children of this object.  I
          # *think* they were just being defensive, but I have no idea.
          if app.is_a?(self.class)
            constraints += app.constraints
            app = app.app
          end

          @dispatcher = dispatcher_p

          @app, @constraints, = app, constraints
        end

        def dispatcher?; @dispatcher; end

        def matches?(req)
          @constraints.all? do |constraint|
            (constraint.respond_to?(:matches?) && constraint.matches?(req)) ||
              (constraint.respond_to?(:call) && constraint.call(*constraint_args(constraint, req)))
          end
        end

        def serve(req)
          return [ 404, {'X-Cascade' => 'pass'}, [] ] unless matches?(req)

          if dispatcher?
            @app.serve req
          else
            @app.call req.env
          end
        end

        private
          def constraint_args(constraint, request)
            constraint.arity == 1 ? [request] : [request.path_parameters, request]
          end
      end

      class Mapping #:nodoc:
        ANCHOR_CHARACTERS_REGEX = %r{\A(\\A|\^)|(\\Z|\\z|\$)\Z}

        attr_reader :requirements, :conditions, :defaults
        attr_reader :to, :default_controller, :default_action, :as, :anchor

        def self.build(scope, path, options)
          options = scope[:options].merge(options) if scope[:options]

          options.delete :only
          options.delete :except
          options.delete :shallow_path
          options.delete :shallow_prefix
          options.delete :shallow

          defaults = (scope[:defaults] || {}).merge options.delete(:defaults) || {}

          new scope, path, defaults, options
        end

        def initialize(scope, path, defaults, options)
          @requirements, @conditions = {}, {}
          @defaults = defaults

          @to                 = options.delete :to
          @default_controller = options.delete(:controller) || scope[:controller]
          @default_action     = options.delete(:action) || scope[:action]
          @as                 = options.delete :as
          @anchor             = options.delete :anchor

          formatted = options.delete :format
          via = Array(options.delete(:via) { [] })
          options_constraints = options.delete :constraints

          path = normalize_path! path, formatted
          ast  = path_ast path
          path_params = path_params ast

          options = normalize_options!(options, formatted, path_params, ast, scope[:module])


          split_constraints(path_params, scope[:constraints]) if scope[:constraints]
          constraints = constraints(options, path_params)

          split_constraints path_params, constraints

          @blocks = blocks(options_constraints, scope[:blocks])

          if options_constraints.is_a?(Hash)
            split_constraints path_params, options_constraints
            options_constraints.each do |key, default|
              if URL_OPTIONS.include?(key) && (String === default || Fixnum === default)
                @defaults[key] ||= default
              end
            end
          end

          normalize_format!(formatted)

          @conditions[:path_info] = path
          @conditions[:parsed_path_info] = ast

          add_request_method(via, @conditions)
          normalize_defaults!(options)
        end

        def to_route
          [ app(@blocks), conditions, requirements, defaults, as, anchor ]
        end

        private

          def normalize_path!(path, format)
            path = Mapper.normalize_path(path)

            if format == true
              "#{path}.:format"
            elsif optional_format?(path, format)
              "#{path}(.:format)"
            else
              path
            end
          end

          def optional_format?(path, format)
            format != false && !path.include?(':format') && !path.end_with?('/')
          end

          def normalize_options!(options, formatted, path_params, path_ast, modyoule)
            # Add a constraint for wildcard route to make it non-greedy and match the
            # optional format part of the route by default
            if formatted != false
              path_ast.grep(Journey::Nodes::Star) do |node|
                options[node.name.to_sym] ||= /.+?/
              end
            end

            if path_params.include?(:controller)
              raise ArgumentError, ":controller segment is not allowed within a namespace block" if modyoule

              # Add a default constraint for :controller path segments that matches namespaced
              # controllers with default routes like :controller/:action/:id(.:format), e.g:
              # GET /admin/products/show/1
              # => { controller: 'admin/products', action: 'show', id: '1' }
              options[:controller] ||= /.+?/
            end

            if to.respond_to? :call
              options
            else
              to_endpoint = split_to to
              controller  = to_endpoint[0] || default_controller
              action      = to_endpoint[1] || default_action

              controller = add_controller_module(controller, modyoule)

              options.merge! check_controller_and_action(path_params, controller, action)
            end
          end

          def split_constraints(path_params, constraints)
            constraints.each_pair do |key, requirement|
              if path_params.include?(key) || key == :controller
                verify_regexp_requirement(requirement) if requirement.is_a?(Regexp)
                @requirements[key] = requirement
              else
                @conditions[key] = requirement
              end
            end
          end

          def normalize_format!(formatted)
            if formatted == true
              @requirements[:format] ||= /.+/
            elsif Regexp === formatted
              @requirements[:format] = formatted
              @defaults[:format] = nil
            elsif String === formatted
              @requirements[:format] = Regexp.compile(formatted)
              @defaults[:format] = formatted
            end
          end

          def verify_regexp_requirement(requirement)
            if requirement.source =~ ANCHOR_CHARACTERS_REGEX
              raise ArgumentError, "Regexp anchor characters are not allowed in routing requirements: #{requirement.inspect}"
            end

            if requirement.multiline?
              raise ArgumentError, "Regexp multiline option is not allowed in routing requirements: #{requirement.inspect}"
            end
          end

          def normalize_defaults!(options)
            options.each_pair do |key, default|
              unless Regexp === default
                @defaults[key] = default
              end
            end
          end

          def verify_callable_constraint(callable_constraint)
            unless callable_constraint.respond_to?(:call) || callable_constraint.respond_to?(:matches?)
              raise ArgumentError, "Invalid constraint: #{callable_constraint.inspect} must respond to :call or :matches?"
            end
          end

          def add_request_method(via, conditions)
            return if via == [:all]

            if via.empty?
              msg = "You should not use the `match` method in your router without specifying an HTTP method.\n" \
                    "If you want to expose your action to both GET and POST, add `via: [:get, :post]` option.\n" \
                    "If you want to expose your action to GET, use `get` in the router:\n" \
                    "  Instead of: match \"controller#action\"\n" \
                    "  Do: get \"controller#action\""
              raise ArgumentError, msg
            end

            conditions[:request_method] = via.map { |m| m.to_s.dasherize.upcase }
          end

          def app(blocks)
            return to if Redirect === to

            if to.respond_to?(:call)
              Constraints.new(to, blocks, false)
            else
              if blocks.any?
                Constraints.new(dispatcher, blocks, true)
              else
                dispatcher
              end
            end
          end

          def check_controller_and_action(path_params, controller, action)
            hash = check_part(:controller, controller, path_params, {}) do |part|
              translate_controller(part) {
                message = "'#{part}' is not a supported controller name. This can lead to potential routing problems."
                message << " See http://guides.rubyonrails.org/routing.html#specifying-a-controller-to-use"

                raise ArgumentError, message
              }
            end

            check_part(:action, action, path_params, hash) { |part|
              part.is_a?(Regexp) ? part : part.to_s
            }
          end

          def check_part(name, part, path_params, hash)
            if part
              hash[name] = yield(part)
            else
              unless path_params.include?(name)
                message = "Missing :#{name} key on routes definition, please check your routes."
                raise ArgumentError, message
              end
            end
            hash
          end

          def split_to(to)
            case to
            when Symbol
              ActiveSupport::Deprecation.warn "defining a route where `to` is a symbol is deprecated.  Please change \"to: :#{to}\" to \"action: :#{to}\""
              [nil, to.to_s]
            when /#/    then to.split('#')
            when String
              ActiveSupport::Deprecation.warn "defining a route where `to` is a controller without an action is deprecated.  Please change \"to: :#{to}\" to \"controller: :#{to}\""
              [to, nil]
            else
              []
            end
          end

          def add_controller_module(controller, modyoule)
            if modyoule && !controller.is_a?(Regexp)
              if controller =~ %r{\A/}
                controller[1..-1]
              else
                [modyoule, controller].compact.join("/")
              end
            else
              controller
            end
          end

          def translate_controller(controller)
            return controller if Regexp === controller
            return controller.to_s if controller =~ /\A[a-z_0-9][a-z_0-9\/]*\z/

            yield
          end

          def blocks(options_constraints, scope_blocks)
            if options_constraints && !options_constraints.is_a?(Hash)
              verify_callable_constraint(options_constraints)
              [options_constraints]
            else
              scope_blocks || []
            end
          end

          def constraints(options, path_params)
            constraints = {}
            required_defaults = []
            options.each_pair do |key, option|
              if Regexp === option
                constraints[key] = option
              else
                required_defaults << key unless path_params.include?(key)
              end
            end
            @conditions[:required_defaults] = required_defaults
            constraints
          end

          def path_params(ast)
            ast.grep(Journey::Nodes::Symbol).map { |n| n.name.to_sym }
          end

          def path_ast(path)
            parser = Journey::Parser.new
            parser.parse path
          end

          def dispatcher
            Routing::RouteSet::Dispatcher.new(defaults)
          end
      end

      # Invokes Journey::Router::Utils.normalize_path and ensure that
      # (:locale) becomes (/:locale) instead of /(:locale). Except
      # for root cases, where the latter is the correct one.
      def self.normalize_path(path)
        path = Journey::Router::Utils.normalize_path(path)
        path.gsub!(%r{/(\(+)/?}, '\1/') unless path =~ %r{^/\(+[^)]+\)$}
        path
      end

      def self.normalize_name(name)
        normalize_path(name)[1..-1].tr("/", "_")
      end

      module Base
        # You can specify what Rails should route "/" to with the root method:
        #
        #   root to: 'pages#main'
        #
        # For options, see +match+, as +root+ uses it internally.
        #
        # You can also pass a string which will expand
        #
        #   root 'pages#main'
        #
        # You should put the root route at the top of <tt>config/routes.rb</tt>,
        # because this means it will be matched first. As this is the most popular route
        # of most Rails applications, this is beneficial.
        def root(options = {})
          match '/', { :as => :root, :via => :get }.merge!(options)
        end

        # Matches a url pattern to one or more routes.
        #
        # You should not use the `match` method in your router
        # without specifying an HTTP method.
        #
        # If you want to expose your action to both GET and POST, use:
        #
        #   # sets :controller, :action and :id in params
        #   match ':controller/:action/:id', via: [:get, :post]
        #
        # Note that +:controller+, +:action+ and +:id+ are interpreted as url
        # query parameters and thus available through +params+ in an action.
        #
        # If you want to expose your action to GET, use `get` in the router:
        #
        # Instead of:
        #
        #   match ":controller/:action/:id"
        #
        # Do:
        #
        #   get ":controller/:action/:id"
        #
        # Two of these symbols are special, +:controller+ maps to the controller
        # and +:action+ to the controller's action. A pattern can also map
        # wildcard segments (globs) to params:
        #
        #   get 'songs/*category/:title', to: 'songs#show'
        #
        #   # 'songs/rock/classic/stairway-to-heaven' sets
        #   #  params[:category] = 'rock/classic'
        #   #  params[:title] = 'stairway-to-heaven'
        #
        # To match a wildcard parameter, it must have a name assigned to it.
        # Without a variable name to attach the glob parameter to, the route
        # can't be parsed.
        #
        # When a pattern points to an internal route, the route's +:action+ and
        # +:controller+ should be set in options or hash shorthand. Examples:
        #
        #   match 'photos/:id' => 'photos#show', via: :get
        #   match 'photos/:id', to: 'photos#show', via: :get
        #   match 'photos/:id', controller: 'photos', action: 'show', via: :get
        #
        # A pattern can also point to a +Rack+ endpoint i.e. anything that
        # responds to +call+:
        #
        #   match 'photos/:id', to: lambda {|hash| [200, {}, ["Coming soon"]] }, via: :get
        #   match 'photos/:id', to: PhotoRackApp, via: :get
        #   # Yes, controller actions are just rack endpoints
        #   match 'photos/:id', to: PhotosController.action(:show), via: :get
        #
        # Because requesting various HTTP verbs with a single action has security
        # implications, you must either specify the actions in
        # the via options or use one of the HtttpHelpers[rdoc-ref:HttpHelpers]
        # instead +match+
        #
        # === Options
        #
        # Any options not seen here are passed on as params with the url.
        #
        # [:controller]
        #   The route's controller.
        #
        # [:action]
        #   The route's action.
        #
        # [:param]
        #   Overrides the default resource identifier `:id` (name of the
        #   dynamic segment used to generate the routes).
        #   You can access that segment from your controller using
        #   <tt>params[<:param>]</tt>.
        #
        # [:path]
        #   The path prefix for the routes.
        #
        # [:module]
        #   The namespace for :controller.
        #
        #     match 'path', to: 'c#a', module: 'sekret', controller: 'posts', via: :get
        #     # => Sekret::PostsController
        #
        #   See <tt>Scoping#namespace</tt> for its scope equivalent.
        #
        # [:as]
        #   The name used to generate routing helpers.
        #
        # [:via]
        #   Allowed HTTP verb(s) for route.
        #
        #      match 'path', to: 'c#a', via: :get
        #      match 'path', to: 'c#a', via: [:get, :post]
        #      match 'path', to: 'c#a', via: :all
        #
        # [:to]
        #   Points to a +Rack+ endpoint. Can be an object that responds to
        #   +call+ or a string representing a controller's action.
        #
        #      match 'path', to: 'controller#action', via: :get
        #      match 'path', to: lambda { |env| [200, {}, ["Success!"]] }, via: :get
        #      match 'path', to: RackApp, via: :get
        #
        # [:on]
        #   Shorthand for wrapping routes in a specific RESTful context. Valid
        #   values are +:member+, +:collection+, and +:new+. Only use within
        #   <tt>resource(s)</tt> block. For example:
        #
        #      resource :bar do
        #        match 'foo', to: 'c#a', on: :member, via: [:get, :post]
        #      end
        #
        #   Is equivalent to:
        #
        #      resource :bar do
        #        member do
        #          match 'foo', to: 'c#a', via: [:get, :post]
        #        end
        #      end
        #
        # [:constraints]
        #   Constrains parameters with a hash of regular expressions
        #   or an object that responds to <tt>matches?</tt>. In addition, constraints
        #   other than path can also be specified with any object
        #   that responds to <tt>===</tt> (eg. String, Array, Range, etc.).
        #
        #     match 'path/:id', constraints: { id: /[A-Z]\d{5}/ }, via: :get
        #
        #     match 'json_only', constraints: { format: 'json' }, via: :get
        #
        #     class Whitelist
        #       def matches?(request) request.remote_ip == '1.2.3.4' end
        #     end
        #     match 'path', to: 'c#a', constraints: Whitelist.new, via: :get
        #
        #   See <tt>Scoping#constraints</tt> for more examples with its scope
        #   equivalent.
        #
        # [:defaults]
        #   Sets defaults for parameters
        #
        #     # Sets params[:format] to 'jpg' by default
        #     match 'path', to: 'c#a', defaults: { format: 'jpg' }, via: :get
        #
        #   See <tt>Scoping#defaults</tt> for its scope equivalent.
        #
        # [:anchor]
        #   Boolean to anchor a <tt>match</tt> pattern. Default is true. When set to
        #   false, the pattern matches any request prefixed with the given path.
        #
        #     # Matches any request starting with 'path'
        #     match 'path', to: 'c#a', anchor: false, via: :get
        #
        # [:format]
        #   Allows you to specify the default value for optional +format+
        #   segment or disable it by supplying +false+.
        def match(path, options=nil)
        end

        # Mount a Rack-based application to be used within the application.
        #
        #   mount SomeRackApp, at: "some_route"
        #
        # Alternatively:
        #
        #   mount(SomeRackApp => "some_route")
        #
        # For options, see +match+, as +mount+ uses it internally.
        #
        # All mounted applications come with routing helpers to access them.
        # These are named after the class specified, so for the above example
        # the helper is either +some_rack_app_path+ or +some_rack_app_url+.
        # To customize this helper's name, use the +:as+ option:
        #
        #   mount(SomeRackApp => "some_route", as: "exciting")
        #
        # This will generate the +exciting_path+ and +exciting_url+ helpers
        # which can be used to navigate to this mounted app.
        def mount(app, options = nil)
          if options
            path = options.delete(:at)
          else
            unless Hash === app
              raise ArgumentError, "must be called with mount point"
            end

            options = app
            app, path = options.find { |k, _| k.respond_to?(:call) }
            options.delete(app) if app
          end

          raise "A rack application must be specified" unless path

          options[:as]  ||= app_name(app)
          target_as       = name_for_action(options[:as], path)
          options[:via] ||= :all

          match(path, options.merge(:to => app, :anchor => false, :format => false))

          define_generate_prefix(app, target_as)
          self
        end

        def default_url_options=(options)
          @set.default_url_options = options
        end
        alias_method :default_url_options, :default_url_options=

        def with_default_scope(scope, &block)
          scope(scope) do
            instance_exec(&block)
          end
        end

        # Query if the following named route was already defined.
        def has_named_route?(name)
          @set.named_routes.routes[name.to_sym]
        end

        private
          def app_name(app)
            return unless app.respond_to?(:routes)

            if app.respond_to?(:railtie_name)
              app.railtie_name
            else
              class_name = app.class.is_a?(Class) ? app.name : app.class.name
              ActiveSupport::Inflector.underscore(class_name).tr("/", "_")
            end
          end

          def define_generate_prefix(app, name)
            return unless app.respond_to?(:routes) && app.routes.respond_to?(:define_mounted_helper)

            _route = @set.named_routes.routes[name.to_sym]
            _routes = @set
            app.routes.define_mounted_helper(name)
            app.routes.extend Module.new {
              def mounted?; true; end
              define_method :find_script_name do |options|
                super(options) || begin
                prefix_options = options.slice(*_route.segment_keys)
                # we must actually delete prefix segment keys to avoid passing them to next url_for
                _route.segment_keys.each { |k| options.delete(k) }
                _routes.url_helpers.send("#{name}_path", prefix_options)
                end
              end
            }
          end
      end

      module HttpHelpers
        # Define a route that only recognizes HTTP GET.
        # For supported arguments, see match[rdoc-ref:Base#match]
        #
        #   get 'bacon', to: 'food#bacon'
        def get(*args, &block)
          map_method(:get, args, &block)
        end

        # Define a route that only recognizes HTTP POST.
        # For supported arguments, see match[rdoc-ref:Base#match]
        #
        #   post 'bacon', to: 'food#bacon'
        def post(*args, &block)
          map_method(:post, args, &block)
        end

        # Define a route that only recognizes HTTP PATCH.
        # For supported arguments, see match[rdoc-ref:Base#match]
        #
        #   patch 'bacon', to: 'food#bacon'
        def patch(*args, &block)
          map_method(:patch, args, &block)
        end

        # Define a route that only recognizes HTTP PUT.
        # For supported arguments, see match[rdoc-ref:Base#match]
        #
        #   put 'bacon', to: 'food#bacon'
        def put(*args, &block)
          map_method(:put, args, &block)
        end

        # Define a route that only recognizes HTTP DELETE.
        # For supported arguments, see match[rdoc-ref:Base#match]
        #
        #   delete 'broccoli', to: 'food#broccoli'
        def delete(*args, &block)
          map_method(:delete, args, &block)
        end

        private
          def map_method(method, args, &block)
            options = args.extract_options!
            options[:via] = method
            match(*args, options, &block)
            self
          end
      end

      # You may wish to organize groups of controllers under a namespace.
      # Most commonly, you might group a number of administrative controllers
      # under an +admin+ namespace. You would place these controllers under
      # the <tt>app/controllers/admin</tt> directory, and you can group them
      # together in your router:
      #
      #   namespace "admin" do
      #     resources :posts, :comments
      #   end
      #
      # This will create a number of routes for each of the posts and comments
      # controller. For <tt>Admin::PostsController</tt>, Rails will create:
      #
      #   GET       /admin/posts
      #   GET       /admin/posts/new
      #   POST      /admin/posts
      #   GET       /admin/posts/1
      #   GET       /admin/posts/1/edit
      #   PATCH/PUT /admin/posts/1
      #   DELETE    /admin/posts/1
      #
      # If you want to route /posts (without the prefix /admin) to
      # <tt>Admin::PostsController</tt>, you could use
      #
      #   scope module: "admin" do
      #     resources :posts
      #   end
      #
      # or, for a single case
      #
      #   resources :posts, module: "admin"
      #
      # If you want to route /admin/posts to +PostsController+
      # (without the Admin:: module prefix), you could use
      #
      #   scope "/admin" do
      #     resources :posts
      #   end
      #
      # or, for a single case
      #
      #   resources :posts, path: "/admin/posts"
      #
      # In each of these cases, the named routes remain the same as if you did
      # not use scope. In the last case, the following paths map to
      # +PostsController+:
      #
      #   GET       /admin/posts
      #   GET       /admin/posts/new
      #   POST      /admin/posts
      #   GET       /admin/posts/1
      #   GET       /admin/posts/1/edit
      #   PATCH/PUT /admin/posts/1
      #   DELETE    /admin/posts/1
      module Scoping
        # Scopes a set of routes to the given default options.
        #
        # Take the following route definition as an example:
        #
        #   scope path: ":account_id", as: "account" do
        #     resources :projects
        #   end
        #
        # This generates helpers such as +account_projects_path+, just like +resources+ does.
        # The difference here being that the routes generated are like /:account_id/projects,
        # rather than /accounts/:account_id/projects.
        #
        # === Options
        #
        # Takes same options as <tt>Base#match</tt> and <tt>Resources#resources</tt>.
        #
        #   # route /posts (without the prefix /admin) to <tt>Admin::PostsController</tt>
        #   scope module: "admin" do
        #     resources :posts
        #   end
        #
        #   # prefix the posts resource's requests with '/admin'
        #   scope path: "/admin" do
        #     resources :posts
        #   end
        #
        #   # prefix the routing helper name: +sekret_posts_path+ instead of +posts_path+
        #   scope as: "sekret" do
        #     resources :posts
        #   end
        def scope(*args)
          options = args.extract_options!.dup
          recover = {}

          options[:path] = args.flatten.join('/') if args.any?
          options[:constraints] ||= {}

          unless nested_scope?
            options[:shallow_path] ||= options[:path] if options.key?(:path)
            options[:shallow_prefix] ||= options[:as] if options.key?(:as)
          end

          if options[:constraints].is_a?(Hash)
            defaults = options[:constraints].select do
              |k, v| URL_OPTIONS.include?(k) && (v.is_a?(String) || v.is_a?(Fixnum))
            end

            (options[:defaults] ||= {}).reverse_merge!(defaults)
          else
            block, options[:constraints] = options[:constraints], {}
          end

          SCOPE_OPTIONS.each do |option|
            if option == :blocks
              value = block
            elsif option == :options
              value = options
            else
              value = options.delete(option)
            end

            if value
              recover[option] = @scope[option]
              @scope[option]  = send("merge_#{option}_scope", @scope[option], value)
            end
          end

          yield
          self
        ensure
          @scope.merge!(recover)
        end

        # Scopes routes to a specific controller
        #
        #   controller "food" do
        #     match "bacon", action: "bacon"
        #   end
        def controller(controller, options={})
          options[:controller] = controller
          scope(options) { yield }
        end

        # Scopes routes to a specific namespace. For example:
        #
        #   namespace :admin do
        #     resources :posts
        #   end
        #
        # This generates the following routes:
        #
        #       admin_posts GET       /admin/posts(.:format)          admin/posts#index
        #       admin_posts POST      /admin/posts(.:format)          admin/posts#create
        #    new_admin_post GET       /admin/posts/new(.:format)      admin/posts#new
        #   edit_admin_post GET       /admin/posts/:id/edit(.:format) admin/posts#edit
        #        admin_post GET       /admin/posts/:id(.:format)      admin/posts#show
        #        admin_post PATCH/PUT /admin/posts/:id(.:format)      admin/posts#update
        #        admin_post DELETE    /admin/posts/:id(.:format)      admin/posts#destroy
        #
        # === Options
        #
        # The +:path+, +:as+, +:module+, +:shallow_path+ and +:shallow_prefix+
        # options all default to the name of the namespace.
        #
        # For options, see <tt>Base#match</tt>. For +:shallow_path+ option, see
        # <tt>Resources#resources</tt>.
        #
        #   # accessible through /sekret/posts rather than /admin/posts
        #   namespace :admin, path: "sekret" do
        #     resources :posts
        #   end
        #
        #   # maps to <tt>Sekret::PostsController</tt> rather than <tt>Admin::PostsController</tt>
        #   namespace :admin, module: "sekret" do
        #     resources :posts
        #   end
        #
        #   # generates +sekret_posts_path+ rather than +admin_posts_path+
        #   namespace :admin, as: "sekret" do
        #     resources :posts
        #   end
        def namespace(path, options = {})
          path = path.to_s

          defaults = {
            module:         path,
            path:           options.fetch(:path, path),
            as:             options.fetch(:as, path),
            shallow_path:   options.fetch(:path, path),
            shallow_prefix: options.fetch(:as, path)
          }

          scope(defaults.merge!(options)) { yield }
        end

        # === Parameter Restriction
        # Allows you to constrain the nested routes based on a set of rules.
        # For instance, in order to change the routes to allow for a dot character in the +id+ parameter:
        #
        #   constraints(id: /\d+\.\d+/) do
        #     resources :posts
        #   end
        #
        # Now routes such as +/posts/1+ will no longer be valid, but +/posts/1.1+ will be.
        # The +id+ parameter must match the constraint passed in for this example.
        #
        # You may use this to also restrict other parameters:
        #
        #   resources :posts do
        #     constraints(post_id: /\d+\.\d+/) do
        #       resources :comments
        #     end
        #   end
        #
        # === Restricting based on IP
        #
        # Routes can also be constrained to an IP or a certain range of IP addresses:
        #
        #   constraints(ip: /192\.168\.\d+\.\d+/) do
        #     resources :posts
        #   end
        #
        # Any user connecting from the 192.168.* range will be able to see this resource,
        # where as any user connecting outside of this range will be told there is no such route.
        #
        # === Dynamic request matching
        #
        # Requests to routes can be constrained based on specific criteria:
        #
        #    constraints(lambda { |req| req.env["HTTP_USER_AGENT"] =~ /iPhone/ }) do
        #      resources :iphones
        #    end
        #
        # You are able to move this logic out into a class if it is too complex for routes.
        # This class must have a +matches?+ method defined on it which either returns +true+
        # if the user should be given access to that route, or +false+ if the user should not.
        #
        #    class Iphone
        #      def self.matches?(request)
        #        request.env["HTTP_USER_AGENT"] =~ /iPhone/
        #      end
        #    end
        #
        # An expected place for this code would be +lib/constraints+.
        #
        # This class is then used like this:
        #
        #    constraints(Iphone) do
        #      resources :iphones
        #    end
        def constraints(constraints = {})
          scope(:constraints => constraints) { yield }
        end

        # Allows you to set default parameters for a route, such as this:
        #   defaults id: 'home' do
        #     match 'scoped_pages/(:id)', to: 'pages#show'
        #   end
        # Using this, the +:id+ parameter here will default to 'home'.
        def defaults(defaults = {})
          scope(:defaults => defaults) { yield }
        end

        private
          def merge_path_scope(parent, child) #:nodoc:
            Mapper.normalize_path("#{parent}/#{child}")
          end

          def merge_shallow_path_scope(parent, child) #:nodoc:
            Mapper.normalize_path("#{parent}/#{child}")
          end

          def merge_as_scope(parent, child) #:nodoc:
            parent ? "#{parent}_#{child}" : child
          end

          def merge_shallow_prefix_scope(parent, child) #:nodoc:
            parent ? "#{parent}_#{child}" : child
          end

          def merge_module_scope(parent, child) #:nodoc:
            parent ? "#{parent}/#{child}" : child
          end

          def merge_controller_scope(parent, child) #:nodoc:
            child
          end

          def merge_action_scope(parent, child) #:nodoc:
            child
          end

          def merge_path_names_scope(parent, child) #:nodoc:
            merge_options_scope(parent, child)
          end

          def merge_constraints_scope(parent, child) #:nodoc:
            merge_options_scope(parent, child)
          end

          def merge_defaults_scope(parent, child) #:nodoc:
            merge_options_scope(parent, child)
          end

          def merge_blocks_scope(parent, child) #:nodoc:
            merged = parent ? parent.dup : []
            merged << child if child
            merged
          end

          def merge_options_scope(parent, child) #:nodoc:
            (parent || {}).except(*override_keys(child)).merge!(child)
          end

          def merge_shallow_scope(parent, child) #:nodoc:
            child ? true : false
          end

          def override_keys(child) #:nodoc:
            child.key?(:only) || child.key?(:except) ? [:only, :except] : []
          end
      end

      # Resource routing allows you to quickly declare all of the common routes
      # for a given resourceful controller. Instead of declaring separate routes
      # for your +index+, +show+, +new+, +edit+, +create+, +update+ and +destroy+
      # actions, a resourceful route declares them in a single line of code:
      #
      #  resources :photos
      #
      # Sometimes, you have a resource that clients always look up without
      # referencing an ID. A common example, /profile always shows the profile of
      # the currently logged in user. In this case, you can use a singular resource
      # to map /profile (rather than /profile/:id) to the show action.
      #
      #  resource :profile
      #
      # It's common to have resources that are logically children of other
      # resources:
      #
      #   resources :magazines do
      #     resources :ads
      #   end
      #
      # You may wish to organize groups of controllers under a namespace. Most
      # commonly, you might group a number of administrative controllers under
      # an +admin+ namespace. You would place these controllers under the
      # <tt>app/controllers/admin</tt> directory, and you can group them together
      # in your router:
      #
      #   namespace "admin" do
      #     resources :posts, :comments
      #   end
      #
      # By default the +:id+ parameter doesn't accept dots. If you need to
      # use dots as part of the +:id+ parameter add a constraint which
      # overrides this restriction, e.g:
      #
      #   resources :articles, id: /[^\/]+/
      #
      # This allows any character other than a slash as part of your +:id+.
      #
      module Resources
        # CANONICAL_ACTIONS holds all actions that does not need a prefix or
        # a path appended since they fit properly in their scope level.
        VALID_ON_OPTIONS  = [:new, :collection, :member]
        RESOURCE_OPTIONS  = [:as, :controller, :path, :only, :except, :param, :concerns, :collection, :collection_param]
        CANONICAL_ACTIONS = %w(index create new show update destroy replace update_many destroy_many)
        RESOURCE_METHOD_SCOPES = [:collection, :member, :new]
        RESOURCE_SCOPES = [:resource, :resources]
        COLLECTION_PARAM_REGEXP = /(?:[^\.\/\?]|\.\.)+/

        class Resource #:nodoc:
          attr_reader :controller, :path, :options, :param
          attr_reader :collection_routing, :collection_param

          def initialize(entities, options = {})
<<<<<<< HEAD
            @name               = entities.to_s
            @path               = (options[:path] || @name).to_s
            @controller         = (options[:controller] || @name).to_s
            @as                 = options[:as]
            @param              = (options[:param] || :id).to_sym
            @options            = options
            @collection_param   = (@options[:collection_param] || :ids).to_sym
            @collection_routing = @options[:collection] || false
          end

          def collection_routing?
            @collection_routing == true
=======
            @name       = entities.to_s
            @path       = (options[:path] || @name).to_s
            @controller = (options[:controller] || @name).to_s
            @as         = options[:as]
            @param      = (options[:param] || :id).to_sym
            @options    = options
            @shallow    = false
>>>>>>> 7244e57d
          end

          def default_actions
            [:index, :create, :new, :show, :update, :destroy, :edit, :replace, :update_many, :destroy_many, :edit_many]
          end

          def actions
            if only = @options[:only]
              Array(only).map(&:to_sym)
            elsif except = @options[:except]
              default_actions - Array(except).map(&:to_sym)
            else
              default_actions
            end
          end

          def name
            @as || @name
          end

          def plural
            @plural ||= name.to_s
          end

          def singular
            @singular ||= name.to_s.singularize
          end

          alias :member_name :singular

          # Checks for uncountable plurals, and appends "_index" if the plural
          # and singular form are the same.
          def collection_name
            singular == plural ? "#{plural}_index" : plural
          end

          def resource_scope
            { :controller => controller }
          end

          def collection_scope
            if collection_routing?
              "#{path}/:#{collection_param}"
            else
              path
            end
          end

          def member_scope
            "#{path}/:#{param}"
          end

          alias :shallow_scope :member_scope

          def new_scope(new_path)
            "#{path}/#{new_path}"
          end

          def nested_param
            :"#{singular}_#{param}"
          end

          def nested_scope
            "#{path}/:#{nested_param}"
          end

          def shallow=(value)
            @shallow = value
          end

          def shallow?
            @shallow
          end
        end

        class SingletonResource < Resource #:nodoc:
          def initialize(entities, options)
            super
            @as         = nil
            @controller = (options[:controller] || plural).to_s
            @as         = options[:as]
          end

          def default_actions
            [:show, :create, :update, :destroy, :new, :edit]
          end

          def plural
            @plural ||= name.to_s.pluralize
          end

          def singular
            @singular ||= name.to_s
          end

          alias :member_name :singular
          alias :collection_name :singular

          alias :member_scope :path
          alias :nested_scope :path
        end

        def resources_path_names(options)
          @scope[:path_names].merge!(options)
        end

        # Sometimes, you have a resource that clients always look up without
        # referencing an ID. A common example, /profile always shows the
        # profile of the currently logged in user. In this case, you can use
        # a singular resource to map /profile (rather than /profile/:id) to
        # the show action:
        #
        #   resource :profile
        #
        # creates six different routes in your application, all mapping to
        # the +Profiles+ controller (note that the controller is named after
        # the plural):
        #
        #   GET       /profile/new
        #   POST      /profile
        #   GET       /profile
        #   GET       /profile/edit
        #   PATCH/PUT /profile
        #   DELETE    /profile
        #
        # === Options
        # Takes same options as +resources+.
        def resource(*resources, &block)
          options = resources.extract_options!.dup

          if apply_common_behavior_for(:resource, resources, options, &block)
            return self
          end

          resource_scope(:resource, SingletonResource.new(resources.pop, options)) do
            yield if block_given?

            concerns(options[:concerns]) if options[:concerns]

            collection do
              post :create
            end if parent_resource.actions.include?(:create)

            new do
              get :new
            end if parent_resource.actions.include?(:new)

            set_member_mappings_for_resource
          end

          self
        end

        # In Rails, a resourceful route provides a mapping between HTTP verbs
        # and URLs and controller actions. By convention, each action also maps
        # to particular CRUD operations in a database. A single entry in the
        # routing file, such as
        #
        #   resources :photos
        #
        # creates seven different routes in your application, all mapping to
        # the +Photos+ controller:
        #
        #   GET       /photos
        #   GET       /photos/new
        #   POST      /photos
        #   GET       /photos/:id
        #   GET       /photos/:id/edit
        #   PATCH/PUT /photos/:id
        #   DELETE    /photos/:id
        #
        # Resources can also be nested infinitely by using this block syntax:
        #
        #   resources :photos do
        #     resources :comments
        #   end
        #
        # This generates the following comments routes:
        #
        #   GET       /photos/:photo_id/comments
        #   GET       /photos/:photo_id/comments/new
        #   POST      /photos/:photo_id/comments
        #   GET       /photos/:photo_id/comments/:id
        #   GET       /photos/:photo_id/comments/:id/edit
        #   PATCH/PUT /photos/:photo_id/comments/:id
        #   DELETE    /photos/:photo_id/comments/:id
        #
        # === Options
        # Takes same options as <tt>Base#match</tt> as well as:
        #
        # [:path_names]
        #   Allows you to change the segment component of the +edit+ and +new+ actions.
        #   Actions not specified are not changed.
        #
        #     resources :posts, path_names: { new: "brand_new" }
        #
        #   The above example will now change /posts/new to /posts/brand_new
        #
        # [:path]
        #   Allows you to change the path prefix for the resource.
        #
        #     resources :posts, path: 'postings'
        #
        #   The resource and all segments will now route to /postings instead of /posts
        #
        # [:only]
        #   Only generate routes for the given actions.
        #
        #     resources :cows, only: :show
        #     resources :cows, only: [:show, :index]
        #
        # [:except]
        #   Generate all routes except for the given actions.
        #
        #     resources :cows, except: :show
        #     resources :cows, except: [:show, :index]
        #
        # [:shallow]
        #   Generates shallow routes for nested resource(s). When placed on a parent resource,
        #   generates shallow routes for all nested resources.
        #
        #     resources :posts, shallow: true do
        #       resources :comments
        #     end
        #
        #   Is the same as:
        #
        #     resources :posts do
        #       resources :comments, except: [:show, :edit, :update, :destroy]
        #     end
        #     resources :comments, only: [:show, :edit, :update, :destroy]
        #
        #   This allows URLs for resources that otherwise would be deeply nested such
        #   as a comment on a blog post like <tt>/posts/a-long-permalink/comments/1234</tt>
        #   to be shortened to just <tt>/comments/1234</tt>.
        #
        # [:shallow_path]
        #   Prefixes nested shallow routes with the specified path.
        #
        #     scope shallow_path: "sekret" do
        #       resources :posts do
        #         resources :comments, shallow: true
        #       end
        #     end
        #
        #   The +comments+ resource here will have the following routes generated for it:
        #
        #     post_comments    GET       /posts/:post_id/comments(.:format)
        #     post_comments    POST      /posts/:post_id/comments(.:format)
        #     new_post_comment GET       /posts/:post_id/comments/new(.:format)
        #     edit_comment     GET       /sekret/comments/:id/edit(.:format)
        #     comment          GET       /sekret/comments/:id(.:format)
        #     comment          PATCH/PUT /sekret/comments/:id(.:format)
        #     comment          DELETE    /sekret/comments/:id(.:format)
        #
        # [:shallow_prefix]
        #   Prefixes nested shallow route names with specified prefix.
        #
        #     scope shallow_prefix: "sekret" do
        #       resources :posts do
        #         resources :comments, shallow: true
        #       end
        #     end
        #
        #   The +comments+ resource here will have the following routes generated for it:
        #
        #     post_comments           GET       /posts/:post_id/comments(.:format)
        #     post_comments           POST      /posts/:post_id/comments(.:format)
        #     new_post_comment        GET       /posts/:post_id/comments/new(.:format)
        #     edit_sekret_comment     GET       /comments/:id/edit(.:format)
        #     sekret_comment          GET       /comments/:id(.:format)
        #     sekret_comment          PATCH/PUT /comments/:id(.:format)
        #     sekret_comment          DELETE    /comments/:id(.:format)
        #
        # [:format]
        #   Allows you to specify the default value for optional +format+
        #   segment or disable it by supplying +false+.
        #
        # === Examples
        #
        #   # routes call <tt>Admin::PostsController</tt>
        #   resources :posts, module: "admin"
        #
        #   # resource actions are at /admin/posts.
        #   resources :posts, path: "admin/posts"
        def resources(*resources, &block)
          options = resources.extract_options!.dup

          if apply_common_behavior_for(:resources, resources, options, &block)
            return self
          end

          resource_scope(:resources, Resource.new(resources.pop, options)) do
            yield if block_given?

            concerns(options[:concerns]) if options[:concerns]

            collection do
              actions = parent_resource.actions
              (options[:constraints] ||= {}).merge! parent_resource.collection_param => COLLECTION_PARAM_REGEXP if parent_resource.collection_routing?
              get    :index, options if actions.include?(:index)
              post   :create, options if actions.include?(:create)
              if parent_resource.collection_routing?
                put    :replace, options if actions.include?(:replace)
                patch  :update_many, options if actions.include?(:update_many)
                delete :destroy_many, options if actions.include?(:destroy_many)
                get    :edit_many, options.merge(as: 'edit') if actions.include?(:edit_many)
              end
            end

            new do
              get :new
            end if parent_resource.actions.include?(:new)

            set_member_mappings_for_resource
          end

          self
        end

        # To add a route to the collection:
        #
        #   resources :photos do
        #     collection do
        #       get 'search'
        #     end
        #   end
        #
        # This will enable Rails to recognize paths such as <tt>/photos/search</tt>
        # with GET, and route to the search action of +PhotosController+. It will also
        # create the <tt>search_photos_url</tt> and <tt>search_photos_path</tt>
        # route helpers.
        def collection
          unless resource_scope?
            raise ArgumentError, "can't use collection outside resource(s) scope"
          end

          with_scope_level(:collection) do
            scope(parent_resource.collection_scope) do
              yield
            end
          end
        end

        # To add a member route, add a member block into the resource block:
        #
        #   resources :photos do
        #     member do
        #       get 'preview'
        #     end
        #   end
        #
        # This will recognize <tt>/photos/1/preview</tt> with GET, and route to the
        # preview action of +PhotosController+. It will also create the
        # <tt>preview_photo_url</tt> and <tt>preview_photo_path</tt> helpers.
        def member
          unless resource_scope?
            raise ArgumentError, "can't use member outside resource(s) scope"
          end

          with_scope_level(:member) do
            if shallow?
              shallow_scope(parent_resource.member_scope) { yield }
            else
              scope(parent_resource.member_scope) { yield }
            end
          end
        end

        def new
          unless resource_scope?
            raise ArgumentError, "can't use new outside resource(s) scope"
          end

          with_scope_level(:new) do
            scope(parent_resource.new_scope(action_path(:new))) do
              yield
            end
          end
        end

        def nested
          unless resource_scope?
            raise ArgumentError, "can't use nested outside resource(s) scope"
          end

          with_scope_level(:nested) do
            if shallow? && shallow_nesting_depth > 1
              shallow_scope(parent_resource.nested_scope, nested_options) { yield }
            else
              scope(parent_resource.nested_scope, nested_options) { yield }
            end
          end
        end

        # See ActionDispatch::Routing::Mapper::Scoping#namespace
        def namespace(path, options = {})
          if resource_scope?
            nested { super }
          else
            super
          end
        end

        def shallow
          scope(:shallow => true) do
            yield
          end
        end

        def shallow?
          parent_resource.instance_of?(Resource) && @scope[:shallow]
        end

        # match 'path' => 'controller#action'
        # match 'path', to: 'controller#action'
        # match 'path', 'otherpath', on: :member, via: :get
        def match(path, *rest)
          if rest.empty? && Hash === path
            options  = path
            path, to = options.find { |name, _value| name.is_a?(String) }

            case to
            when Symbol
              options[:action] = to
            when String
              if to =~ /#/
                options[:to] = to
              else
                options[:controller] = to
              end
            else
              options[:to] = to
            end

            options.delete(path)
            paths = [path]
          else
            options = rest.pop || {}
            paths = [path] + rest
          end

          options[:anchor] = true unless options.key?(:anchor)

          if options[:on] && !VALID_ON_OPTIONS.include?(options[:on])
            raise ArgumentError, "Unknown scope #{on.inspect} given to :on"
          end

          if @scope[:controller] && @scope[:action]
            options[:to] ||= "#{@scope[:controller]}##{@scope[:action]}"
          end

          paths.each do |_path|
            route_options = options.dup
            route_options[:path] ||= _path if _path.is_a?(String)

            path_without_format = _path.to_s.sub(/\(\.:format\)$/, '')
            if using_match_shorthand?(path_without_format, route_options)
              route_options[:to] ||= path_without_format.gsub(%r{^/}, "").sub(%r{/([^/]*)$}, '#\1')
              route_options[:to].tr!("-", "_")
            end

            decomposed_match(_path, route_options)
          end
          self
        end

        def using_match_shorthand?(path, options)
          path && (options[:to] || options[:action]).nil? && path =~ %r{/[\w/]+$}
        end

        def decomposed_match(path, options) # :nodoc:
          if on = options.delete(:on)
            send(on) { decomposed_match(path, options) }
          else
            case @scope[:scope_level]
            when :resources
              nested { decomposed_match(path, options) }
            when :resource
              member { decomposed_match(path, options) }
            else
              add_route(path, options)
            end
          end
        end

        def add_route(action, options) # :nodoc:
          path = path_for_action(action, options.delete(:path))
<<<<<<< HEAD

          if options[:collection] == true 
            case action
            when :index
              path = path.sub(/(\/:#{parent_resource.collection_param})/, "(/:#{parent_resource.collection_param})")
            when :create
              path = path.sub(/(\/:#{parent_resource.collection_param})/, '')
            end
          end
=======
          raise ArgumentError, "path is required" if path.blank?
>>>>>>> 7244e57d

          action = action.to_s.dup

          if action =~ /^[\w\-\/]+$/
            options[:action] ||= action.tr('-', '_') unless action.include?("/")
          else
            action = nil
          end

          if !options.fetch(:as, true)
            options.delete(:as)
          else
            options[:as] = name_for_action(options[:as], action)
          end

          mapping = Mapping.build(@scope, URI.parser.escape(path), options)
          app, conditions, requirements, defaults, as, anchor = mapping.to_route
          @set.add_route(app, conditions, requirements, defaults, as, anchor)
        end

        def root(path, options={})
          if path.is_a?(String)
            options[:to] = path
          elsif path.is_a?(Hash) and options.empty?
            options = path
          else
            raise ArgumentError, "must be called with a path and/or options"
          end

          if @scope[:scope_level] == :resources
            with_scope_level(:root) do
              scope(parent_resource.path) do
                super(options)
              end
            end
          else
            super(options)
          end
        end

        protected

          def parent_resource #:nodoc:
            @scope[:scope_level_resource]
          end

          def apply_common_behavior_for(method, resources, options, &block) #:nodoc:
            if resources.length > 1
              resources.each { |r| send(method, r, options, &block) }
              return true
            end

            if options.delete(:shallow)
              shallow do
                send(method, resources.pop, options, &block)
              end
              return true
            end

            if resource_scope?
              nested { send(method, resources.pop, options, &block) }
              return true
            end

            options.keys.each do |k|
              (options[:constraints] ||= {})[k] = options.delete(k) if options[k].is_a?(Regexp)
            end

            scope_options = options.slice!(*RESOURCE_OPTIONS)
            unless scope_options.empty?
              scope(scope_options) do
                send(method, resources.pop, options, &block)
              end
              return true
            end

            unless action_options?(options)
              options.merge!(scope_action_options) if scope_action_options?
            end

            false
          end

          def action_options?(options) #:nodoc:
            options[:only] || options[:except]
          end

          def scope_action_options? #:nodoc:
            @scope[:options] && (@scope[:options][:only] || @scope[:options][:except])
          end

          def scope_action_options #:nodoc:
            @scope[:options].slice(:only, :except)
          end

          def resource_scope? #:nodoc:
            RESOURCE_SCOPES.include? @scope[:scope_level]
          end

          def resource_method_scope? #:nodoc:
            RESOURCE_METHOD_SCOPES.include? @scope[:scope_level]
          end

          def nested_scope? #:nodoc:
            @scope[:scope_level] == :nested
          end

          def with_exclusive_scope
            begin
              old_name_prefix, old_path = @scope[:as], @scope[:path]
              @scope[:as], @scope[:path] = nil, nil

              with_scope_level(:exclusive) do
                yield
              end
            ensure
              @scope[:as], @scope[:path] = old_name_prefix, old_path
            end
          end

          def with_scope_level(kind)
            old, @scope[:scope_level] = @scope[:scope_level], kind
            yield
          ensure
            @scope[:scope_level] = old
          end

          def resource_scope(kind, resource) #:nodoc:
            resource.shallow = @scope[:shallow]
            old_resource, @scope[:scope_level_resource] = @scope[:scope_level_resource], resource
            @nesting.push(resource)

            with_scope_level(kind) do
              scope(parent_resource.resource_scope) { yield }
            end
          ensure
            @nesting.pop
            @scope[:scope_level_resource] = old_resource
          end

          def nested_options #:nodoc:
            options = { :as => parent_resource.member_name }
            options[:constraints] = {
              parent_resource.nested_param => param_constraint
            } if param_constraint?

            options
          end

          def nesting_depth #:nodoc:
            @nesting.size
          end

          def shallow_nesting_depth #:nodoc:
            @nesting.select(&:shallow?).size
          end

          def param_constraint? #:nodoc:
            @scope[:constraints] && @scope[:constraints][parent_resource.param].is_a?(Regexp)
          end

          def param_constraint #:nodoc:
            @scope[:constraints][parent_resource.param]
          end

          def canonical_action?(action, flag) #:nodoc:
            flag && resource_method_scope? && CANONICAL_ACTIONS.include?(action.to_s)
          end

          def shallow_scope(path, options = {}) #:nodoc:
            old_name_prefix, old_path = @scope[:as], @scope[:path]
            @scope[:as], @scope[:path] = @scope[:shallow_prefix], @scope[:shallow_path]

            scope(path, options) { yield }
          ensure
            @scope[:as], @scope[:path] = old_name_prefix, old_path
          end

          def path_for_action(action, path) #:nodoc:
            if canonical_action?(action, path.blank?)
              @scope[:path].to_s
            else
              "#{@scope[:path]}/#{action_path(action, path)}"
            end
          end

          def action_path(name, path = nil) #:nodoc:
            name = name.to_sym if name.is_a?(String)
            path || @scope[:path_names][name] || name.to_s
          end

          def prefix_name_for_action(as, action) #:nodoc:
            if as
              prefix = as
            elsif !canonical_action?(action, @scope[:scope_level])
              prefix = action
            end
            prefix.to_s.tr('-', '_') if prefix
          end

          def name_for_action(as, action) #:nodoc:
            prefix = prefix_name_for_action(as, action)
            prefix = Mapper.normalize_name(prefix) if prefix
            name_prefix = @scope[:as]

            if parent_resource
              return nil unless as || action

              collection_name = parent_resource.collection_name
              member_name = parent_resource.member_name
            end

            name = case @scope[:scope_level]
            when :nested
              [name_prefix, prefix]
            when :collection
              [prefix, name_prefix, collection_name]
            when :new
              [prefix, :new, name_prefix, member_name]
            when :member
              [prefix, name_prefix, member_name]
            when :root
              [name_prefix, collection_name, prefix]
            else
              [name_prefix, member_name, prefix]
            end

            if candidate = name.select(&:present?).join("_").presence
              # If a name was not explicitly given, we check if it is valid
              # and return nil in case it isn't. Otherwise, we pass the invalid name
              # forward so the underlying router engine treats it and raises an exception.
              if as.nil?
                candidate unless @set.routes.find { |r| r.name == candidate } || candidate !~ /\A[_a-z]/i
              else
                candidate
              end
            end
          end

          def set_member_mappings_for_resource
            member do
              get :edit if parent_resource.actions.include?(:edit)
              get :show if parent_resource.actions.include?(:show)
              if parent_resource.actions.include?(:update)
                patch :update
                put   :update
              end
              delete :destroy if parent_resource.actions.include?(:destroy)
            end
          end
      end

      # Routing Concerns allow you to declare common routes that can be reused
      # inside others resources and routes.
      #
      #   concern :commentable do
      #     resources :comments
      #   end
      #
      #   concern :image_attachable do
      #     resources :images, only: :index
      #   end
      #
      # These concerns are used in Resources routing:
      #
      #   resources :messages, concerns: [:commentable, :image_attachable]
      #
      # or in a scope or namespace:
      #
      #   namespace :posts do
      #     concerns :commentable
      #   end
      module Concerns
        # Define a routing concern using a name.
        #
        # Concerns may be defined inline, using a block, or handled by
        # another object, by passing that object as the second parameter.
        #
        # The concern object, if supplied, should respond to <tt>call</tt>,
        # which will receive two parameters:
        #
        #   * The current mapper
        #   * A hash of options which the concern object may use
        #
        # Options may also be used by concerns defined in a block by accepting
        # a block parameter. So, using a block, you might do something as
        # simple as limit the actions available on certain resources, passing
        # standard resource options through the concern:
        #
        #   concern :commentable do |options|
        #     resources :comments, options
        #   end
        #
        #   resources :posts, concerns: :commentable
        #   resources :archived_posts do
        #     # Don't allow comments on archived posts
        #     concerns :commentable, only: [:index, :show]
        #   end
        #
        # Or, using a callable object, you might implement something more
        # specific to your application, which would be out of place in your
        # routes file.
        #
        #   # purchasable.rb
        #   class Purchasable
        #     def initialize(defaults = {})
        #       @defaults = defaults
        #     end
        #
        #     def call(mapper, options = {})
        #       options = @defaults.merge(options)
        #       mapper.resources :purchases
        #       mapper.resources :receipts
        #       mapper.resources :returns if options[:returnable]
        #     end
        #   end
        #
        #   # routes.rb
        #   concern :purchasable, Purchasable.new(returnable: true)
        #
        #   resources :toys, concerns: :purchasable
        #   resources :electronics, concerns: :purchasable
        #   resources :pets do
        #     concerns :purchasable, returnable: false
        #   end
        #
        # Any routing helpers can be used inside a concern. If using a
        # callable, they're accessible from the Mapper that's passed to
        # <tt>call</tt>.
        def concern(name, callable = nil, &block)
          callable ||= lambda { |mapper, options| mapper.instance_exec(options, &block) }
          @concerns[name] = callable
        end

        # Use the named concerns
        #
        #   resources :posts do
        #     concerns :commentable
        #   end
        #
        # concerns also work in any routes helper that you want to use:
        #
        #   namespace :posts do
        #     concerns :commentable
        #   end
        def concerns(*args)
          options = args.extract_options!
          args.flatten.each do |name|
            if concern = @concerns[name]
              concern.call(self, options)
            else
              raise ArgumentError, "No concern named #{name} was found!"
            end
          end
        end
      end

      def initialize(set) #:nodoc:
        @set = set
        @scope = { :path_names => @set.resources_path_names }
        @concerns = {}
        @nesting = []
      end

      include Base
      include HttpHelpers
      include Redirection
      include Scoping
      include Concerns
      include Resources
    end
  end
end<|MERGE_RESOLUTION|>--- conflicted
+++ resolved
@@ -1045,31 +1045,15 @@
         # CANONICAL_ACTIONS holds all actions that does not need a prefix or
         # a path appended since they fit properly in their scope level.
         VALID_ON_OPTIONS  = [:new, :collection, :member]
-        RESOURCE_OPTIONS  = [:as, :controller, :path, :only, :except, :param, :concerns, :collection, :collection_param]
-        CANONICAL_ACTIONS = %w(index create new show update destroy replace update_many destroy_many)
+        RESOURCE_OPTIONS  = [:as, :controller, :path, :only, :except, :param, :concerns]
+        CANONICAL_ACTIONS = %w(index create new show update destroy)
         RESOURCE_METHOD_SCOPES = [:collection, :member, :new]
         RESOURCE_SCOPES = [:resource, :resources]
-        COLLECTION_PARAM_REGEXP = /(?:[^\.\/\?]|\.\.)+/
 
         class Resource #:nodoc:
           attr_reader :controller, :path, :options, :param
-          attr_reader :collection_routing, :collection_param
 
           def initialize(entities, options = {})
-<<<<<<< HEAD
-            @name               = entities.to_s
-            @path               = (options[:path] || @name).to_s
-            @controller         = (options[:controller] || @name).to_s
-            @as                 = options[:as]
-            @param              = (options[:param] || :id).to_sym
-            @options            = options
-            @collection_param   = (@options[:collection_param] || :ids).to_sym
-            @collection_routing = @options[:collection] || false
-          end
-
-          def collection_routing?
-            @collection_routing == true
-=======
             @name       = entities.to_s
             @path       = (options[:path] || @name).to_s
             @controller = (options[:controller] || @name).to_s
@@ -1077,11 +1061,10 @@
             @param      = (options[:param] || :id).to_sym
             @options    = options
             @shallow    = false
->>>>>>> 7244e57d
           end
 
           def default_actions
-            [:index, :create, :new, :show, :update, :destroy, :edit, :replace, :update_many, :destroy_many, :edit_many]
+            [:index, :create, :new, :show, :update, :destroy, :edit]
           end
 
           def actions
@@ -1118,13 +1101,7 @@
             { :controller => controller }
           end
 
-          def collection_scope
-            if collection_routing?
-              "#{path}/:#{collection_param}"
-            else
-              path
-            end
-          end
+          alias :collection_scope :path
 
           def member_scope
             "#{path}/:#{param}"
@@ -1376,16 +1353,8 @@
             concerns(options[:concerns]) if options[:concerns]
 
             collection do
-              actions = parent_resource.actions
-              (options[:constraints] ||= {}).merge! parent_resource.collection_param => COLLECTION_PARAM_REGEXP if parent_resource.collection_routing?
-              get    :index, options if actions.include?(:index)
-              post   :create, options if actions.include?(:create)
-              if parent_resource.collection_routing?
-                put    :replace, options if actions.include?(:replace)
-                patch  :update_many, options if actions.include?(:update_many)
-                delete :destroy_many, options if actions.include?(:destroy_many)
-                get    :edit_many, options.merge(as: 'edit') if actions.include?(:edit_many)
-              end
+              get  :index if parent_resource.actions.include?(:index)
+              post :create if parent_resource.actions.include?(:create)
             end
 
             new do
@@ -1566,19 +1535,7 @@
 
         def add_route(action, options) # :nodoc:
           path = path_for_action(action, options.delete(:path))
-<<<<<<< HEAD
-
-          if options[:collection] == true 
-            case action
-            when :index
-              path = path.sub(/(\/:#{parent_resource.collection_param})/, "(/:#{parent_resource.collection_param})")
-            when :create
-              path = path.sub(/(\/:#{parent_resource.collection_param})/, '')
-            end
-          end
-=======
           raise ArgumentError, "path is required" if path.blank?
->>>>>>> 7244e57d
 
           action = action.to_s.dup
 
