--- conflicted
+++ resolved
@@ -157,16 +157,12 @@
         case options
         when nil
           hash = url_options.symbolize_keys
-          _routes._url_for(context, hash)
+          route_name = hash.delete :use_route
+          _routes._url_for(context, hash, route_name)
         when Hash
-<<<<<<< HEAD
           hash = options.symbolize_keys.reverse_merge!(url_options)
-          _routes._url_for(context, hash)
-=======
-          route_name = options.delete :use_route
-          _routes.url_for(options.symbolize_keys.reverse_merge!(url_options),
-                         route_name)
->>>>>>> 0b773c30
+          route_name = hash.delete :use_route
+          _routes._url_for(context, hash, route_name)
         when String
           options
         when Symbol
