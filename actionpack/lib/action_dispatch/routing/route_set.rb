require 'action_dispatch/journey'
require 'forwardable'
require 'thread_safe'
require 'active_support/concern'
require 'active_support/core_ext/object/to_query'
require 'active_support/core_ext/hash/slice'
require 'active_support/core_ext/module/remove_method'
require 'active_support/core_ext/array/extract_options'
require 'action_controller/metal/exceptions'
require 'action_dispatch/http/request'
require 'action_dispatch/routing/endpoint'
require 'action_dispatch/url_generation'

module ActionDispatch
  module Routing
    # :stopdoc:
    class RouteSet
      # Since the router holds references to many parts of the system
      # like engines, controllers and the application itself, inspecting
      # the route set can actually be really slow, therefore we default
      # alias inspect to to_s.
      alias inspect to_s

      class Dispatcher < Routing::Endpoint
        def initialize(defaults)
          @defaults = defaults
          @controller_class_names = ThreadSafe::Cache.new
        end

        def dispatcher?; true; end

        def serve(req)
          req.check_path_parameters!
          params = req.path_parameters

          prepare_params!(params)

          # Just raise undefined constant errors if a controller was specified as default.
          unless controller = controller(params, @defaults.key?(:controller))
            return [404, {'X-Cascade' => 'pass'}, []]
          end

          dispatch(controller, params[:action], req.env)
        end

        def prepare_params!(params)
          normalize_controller!(params)
          merge_default_action!(params)
        end

        # If this is a default_controller (i.e. a controller specified by the user)
        # we should raise an error in case it's not found, because it usually means
        # a user error. However, if the controller was retrieved through a dynamic
        # segment, as in :controller(/:action), we should simply return nil and
        # delegate the control back to Rack cascade. Besides, if this is not a default
        # controller, it means we should respect the @scope[:module] parameter.
        def controller(params, default_controller=true)
          if params && params.key?(:controller)
            controller_param = params[:controller]
            controller_reference(controller_param)
          end
        rescue NameError => e
          raise ActionController::RoutingError, e.message, e.backtrace if default_controller
        end

      private

        def controller_reference(controller_param)
          const_name = @controller_class_names[controller_param] ||= "#{controller_param.camelize}Controller"
          ActiveSupport::Dependencies.constantize(const_name)
        end

        def dispatch(controller, action, env)
          controller.action(action).call(env)
        end

        def normalize_controller!(params)
          params[:controller] = params[:controller].underscore if params.key?(:controller)
        end

        def merge_default_action!(params)
          params[:action] ||= 'index'
        end
      end

      # A NamedRouteCollection instance is a collection of named routes, and also
      # maintains an anonymous module that can be used to install helpers for the
      # named routes.
      class NamedRouteCollection
        include Enumerable
        attr_reader :routes, :url_helpers_module, :path_helpers_module

        def initialize
          @routes  = {}
          @path_helpers = Set.new
          @url_helpers = Set.new
          @url_helpers_module  = Module.new
          @path_helpers_module = Module.new
        end

        def route_defined?(name)
          key = name.to_sym
          @path_helpers.include?(key) || @url_helpers.include?(key)
        end

        def helper_names
          @path_helpers.map(&:to_s) + @url_helpers.map(&:to_s)
        end

        def clear!
          @path_helpers.each do |helper|
            @path_helpers_module.send :undef_method, helper
          end

          @url_helpers.each do |helper|
            @url_helpers_module.send  :undef_method, helper
          end

          @routes.clear
          @path_helpers.clear
          @url_helpers.clear
        end

        def add(name, route)
          key       = name.to_sym
          path_name = :"#{name}_path"
          url_name  = :"#{name}_url"

          if routes.key? key
            @path_helpers_module.send :undef_method, path_name
            @url_helpers_module.send  :undef_method, url_name
          end
          routes[key] = route
          define_url_helper @path_helpers_module, route, path_name, route.defaults, name, PATH
          define_url_helper @url_helpers_module,  route, url_name,  route.defaults, name, UNKNOWN

          @path_helpers << path_name
          @url_helpers << url_name
        end

        def get(name)
          routes[name.to_sym]
        end

        def key?(name)
          routes.key? name.to_sym
        end

        alias []=   add
        alias []    get
        alias clear clear!

        def each
          routes.each { |name, route| yield name, route }
          self
        end

        def names
          routes.keys
        end

        def length
          routes.length
        end

        class UrlHelper
          def self.create(route, options, route_name, url_strategy)
            if optimize_helper?(route)
              OptimizedUrlHelper.new(route, options, route_name, url_strategy)
            else
              new route, options, route_name, url_strategy
            end
          end

          def self.optimize_helper?(route)
            !route.glob? && route.path.requirements.empty?
          end

          attr_reader :url_strategy, :route_name

          class OptimizedUrlHelper < UrlHelper
            attr_reader :arg_size

            def initialize(route, options, route_name, url_strategy)
              super
              @required_parts = @route.required_parts
              @arg_size       = @required_parts.size
            end

            def call(t, args, inner_options)
              if args.size == arg_size && !inner_options && optimize_routes_generation?(t)
                options = t.context.url_options.merge @options
                options[:path] = optimized_helper(args)
                script_name = t._routes.find_script_name(options)
                url_strategy.call t.context, script_name, options
              else
                super
              end
            end

            private

            def optimized_helper(args)
              params = parameterize_args(args) { |k|
                raise_generation_error(args)
              }

              @route.format params
            end

            def optimize_routes_generation?(t)
              t.send(:optimize_routes_generation?)
            end

            def parameterize_args(args)
              params = {}
              @arg_size.times { |i|
                key = @required_parts[i]
                value = args[i].to_param
                yield key if value.nil? || value.empty?
                params[key] = value
              }
              params
            end

            def raise_generation_error(args)
              missing_keys = []
              params = parameterize_args(args) { |missing_key|
                missing_keys << missing_key
              }
              constraints = Hash[@route.requirements.merge(params).sort]
              message = "No route matches #{constraints.inspect}"
              message << " missing required keys: #{missing_keys.sort.inspect}"

              raise ActionController::UrlGenerationError, message
            end
          end

          def initialize(route, options, route_name, url_strategy)
            @options      = options
            @segment_keys = route.segment_keys.uniq
            @route        = route
            @url_strategy = url_strategy
            @route_name   = route_name
          end

          def call(t, args, inner_options)
            context = t.context
            controller_options = context.url_options
            options = controller_options.merge @options
            hash = handle_positional_args(controller_options,
                                          inner_options || {},
                                          args,
                                          options,
                                          @segment_keys)

            t._routes._url_for(context, hash, route_name, url_strategy)
          end

          def handle_positional_args(controller_options, inner_options, args, result, path_params)
            if args.size > 0
              # take format into account
              if path_params.include?(:format)
                path_params_size = path_params.size - 1
              else
                path_params_size = path_params.size
              end

              if args.size < path_params_size
                path_params -= controller_options.keys
                path_params -= result.keys
              end
              path_params -= inner_options.keys
              path_params.take(args.size).each do |param|
                result[param] = args.shift
              end
            end

            result.merge!(inner_options)
          end
        end

        private
        # Create a url helper allowing ordered parameters to be associated
        # with corresponding dynamic segments, so you can do:
        #
        #   foo_url(bar, baz, bang)
        #
        # Instead of:
        #
        #   foo_url(bar: bar, baz: baz, bang: bang)
        #
        # Also allow options hash, so you can do:
        #
        #   foo_url(bar, baz, bang, sort_by: 'baz')
        #
        def define_url_helper(mod, route, name, opts, route_key, url_strategy)
          helper = UrlHelper.create(route, opts, route_key, url_strategy)
          mod.module_eval do
            define_method(name) do |*args|
              options = nil
              options = args.pop if args.last.is_a? Hash
              helper.call self, args, options
            end
          end
        end
      end

      # strategy for building urls to send to the client
      PATH    = ->(ctx, script_name, options) {
        ActionDispatch::Http::URL.path_for(ctx, script_name, options)
      }
      FULL    = ->(ctx, script_name, options) {
        ActionDispatch::Http::URL.full_url_for(ctx, script_name, options)
      }
      UNKNOWN = ->(ctx, script_name, options) {
        ActionDispatch::Http::URL.context_url_for(ctx, script_name, options)
      }
      # :startdoc:

      attr_accessor :formatter, :set, :named_routes, :default_scope, :router
      attr_accessor :disable_clear_and_finalize, :resources_path_names
      attr_accessor :default_url_options
      attr_reader :env_key

      attr_accessor :script_name_finder

      alias :routes :set

      def self.default_resources_path_names
        { :new => 'new', :edit => 'edit' }
      end

<<<<<<< HEAD
      SCRIPT_NAME_FINDER = ->(options) {
        if options.key? :script_name
          (options.delete(:script_name) || '').chomp '/'.freeze
        else
          ''
        end
      }

      def initialize(request_class = ActionDispatch::Request)
=======
      def self.new_with_config(config)
        if config.respond_to? :relative_url_root
          new Config.new config.relative_url_root
        else
          # engines apparently don't have this set
          new
        end
      end

      Config = Struct.new :relative_url_root

      DEFAULT_CONFIG = Config.new(nil)

      def initialize(config = DEFAULT_CONFIG)
>>>>>>> 798a14a6
        self.named_routes = NamedRouteCollection.new
        self.resources_path_names = self.class.default_resources_path_names.dup
        self.default_url_options = {}

<<<<<<< HEAD
        @default_url_options        = nil
=======
        @config                     = config
>>>>>>> 798a14a6
        @append                     = []
        @prepend                    = []
        @disable_clear_and_finalize = false
        @finalized                  = false
        @script_name_finder = SCRIPT_NAME_FINDER
        @env_key                    = "ROUTES_#{object_id}_SCRIPT_NAME".freeze

        @set    = Journey::Routes.new
        @router = Journey::Router.new @set
        @formatter = Journey::Formatter.new @set
      end

      def relative_url_root
        @config.relative_url_root
      end

      def request_class
        ActionDispatch::Request
      end

      def draw(&block)
        clear! unless @disable_clear_and_finalize
        eval_block(block)
        finalize! unless @disable_clear_and_finalize
        nil
      end

      def append(&block)
        @append << block
      end

      def prepend(&block)
        @prepend << block
      end

      def eval_block(block)
        if block.arity == 1
          raise "You are using the old router DSL which has been removed in Rails 3.1. " <<
            "Please check how to update your routes file at: http://www.engineyard.com/blog/2010/the-lowdown-on-routes-in-rails-3/"
        end
        mapper = Mapper.new(self)
        if default_scope
          mapper.with_default_scope(default_scope, &block)
        else
          mapper.instance_exec(&block)
        end
      end
      private :eval_block

      def finalize!
        return if @finalized
        @append.each { |blk| eval_block(blk) }
        @finalized = true
      end

      def clear!
        @finalized = false
        named_routes.clear
        set.clear
        formatter.clear
        @prepend.each { |blk| eval_block(blk) }
      end

      def dispatcher(defaults)
        Routing::RouteSet::Dispatcher.new(defaults)
      end

      module MountedHelpers
        extend ActiveSupport::Concern
        include UrlFor
      end

      # Contains all the mounted helpers across different
      # engines and the `main_app` helper for the application.
      # You can include this in your classes if you want to
      # access routes for other engines.
      def mounted_helpers
        MountedHelpers
      end

      def define_mounted_helper(name)
        return if MountedHelpers.method_defined?(name)

        routes = self
        helpers = routes.url_helpers

        MountedHelpers.class_eval do
          define_method "_#{name}" do
            RoutesProxy.new(routes, _routes_context, helpers)
          end
        end

        MountedHelpers.class_eval(<<-RUBY, __FILE__, __LINE__ + 1)
          def #{name}
            @_#{name} ||= _#{name}
          end
        RUBY
      end

      def url_helpers(supports_path = true)
        routes = self

        Module.new do
          extend ActiveSupport::Concern
          include UrlFor

          # Define url_for in the singleton level so one can do:
          # Rails.application.routes.url_helpers.url_for(args)
          @_routes = routes
          class << self
            def url_for(options)
              @_routes.url_for(options)
            end

            def optimize_routes_generation?
              @_routes.optimize_routes_generation?
            end

            attr_reader :_routes
            def url_options; {}; end
            def context
              ActionDispatch::UrlGeneration.null
            end
          end

          url_helpers = routes.named_routes.url_helpers_module

          # Make named_routes available in the module singleton
          # as well, so one can do:
          # Rails.application.routes.url_helpers.posts_path
          extend url_helpers

          # Any class that includes this module will get all
          # named routes...
          include url_helpers

          if supports_path
            path_helpers = routes.named_routes.path_helpers_module

            include path_helpers
            extend path_helpers
          end

          # plus a singleton class method called _routes ...
          included do
            singleton_class.send(:redefine_method, :_routes) { routes }
          end

          # And an instance method _routes. Note that
          # UrlFor (included in this module) add extra
          # conveniences for working with @_routes.
          define_method(:_routes) { @_routes || routes }

          define_method(:_generate_paths_by_default) do
            supports_path
          end

          private :_generate_paths_by_default
        end
      end

      def empty?
        routes.empty?
      end

      def add_route(app, conditions = {}, requirements = {}, defaults = {}, name = nil, anchor = true)
        raise ArgumentError, "Invalid route name: '#{name}'" unless name.blank? || name.to_s.match(/^[_a-z]\w*$/i)

        if name && named_routes[name]
          raise ArgumentError, "Invalid route name, already in use: '#{name}' \n" \
            "You may have defined two routes with the same name using the `:as` option, or " \
            "you may be overriding a route already defined by a resource with the same naming. " \
            "For the latter, you can restrict the routes created with `resources` as explained here: \n" \
            "http://guides.rubyonrails.org/routing.html#restricting-the-routes-created"
        end

        path = conditions.delete :path_info
        ast  = conditions.delete :parsed_path_info
        path = build_path(path, ast, requirements, anchor)
        conditions = build_conditions(conditions, path.names.map(&:to_sym))

        route = @set.add_route(app, path, conditions, defaults, name)
        named_routes[name] = route if name
        route
      end

      def build_path(path, ast, requirements, anchor)
        strexp = Journey::Router::Strexp.new(
            ast,
            path,
            requirements,
            SEPARATORS,
            anchor)

        pattern = Journey::Path::Pattern.new(strexp)

        builder = Journey::GTG::Builder.new pattern.spec

        # Get all the symbol nodes followed by literals that are not the
        # dummy node.
        symbols = pattern.spec.grep(Journey::Nodes::Symbol).find_all { |n|
          builder.followpos(n).first.literal?
        }

        # Get all the symbol nodes preceded by literals.
        symbols.concat pattern.spec.find_all(&:literal?).map { |n|
          builder.followpos(n).first
        }.find_all(&:symbol?)

        symbols.each { |x|
          x.regexp = /(?:#{Regexp.union(x.regexp, '-')})+/
        }

        pattern
      end
      private :build_path

      def build_conditions(current_conditions, path_values)
        conditions = current_conditions.dup

        # Rack-Mount requires that :request_method be a regular expression.
        # :request_method represents the HTTP verb that matches this route.
        #
        # Here we munge values before they get sent on to rack-mount.
        verbs = conditions[:request_method] || []
        unless verbs.empty?
          conditions[:request_method] = %r[^#{verbs.join('|')}$]
        end

        conditions.keep_if do |k, _|
          k == :action || k == :controller || k == :required_defaults ||
            request_class.public_method_defined?(k) || path_values.include?(k)
        end
      end
      private :build_conditions

      class Generator
        PARAMETERIZE = lambda do |name, value|
          if name == :controller
            value
          elsif value.is_a?(Array)
            value.map(&:to_param).join('/')
          elsif param = value.to_param
            param
          end
        end

        attr_reader :options, :recall, :set, :named_route

        def initialize(named_route, options, recall, set)
          @named_route = named_route
          @options     = options.dup
          @recall      = recall.dup
          @set         = set

          normalize_recall!
          normalize_options!
          normalize_controller_action_id!
          use_relative_controller!
          normalize_controller!
          normalize_action!
        end

        def controller
          @options[:controller]
        end

        def current_controller
          @recall[:controller]
        end

        def use_recall_for(key)
          if @recall[key] && (!@options.key?(key) || @options[key] == @recall[key])
            if !named_route_exists? || segment_keys.include?(key)
              @options[key] = @recall.delete(key)
            end
          end
        end

        # Set 'index' as default action for recall
        def normalize_recall!
          @recall[:action] ||= 'index'
        end

        def normalize_options!
          # If an explicit :controller was given, always make :action explicit
          # too, so that action expiry works as expected for things like
          #
          #   generate({controller: 'content'}, {controller: 'content', action: 'show'})
          #
          # (the above is from the unit tests). In the above case, because the
          # controller was explicitly given, but no action, the action is implied to
          # be "index", not the recalled action of "show".

          if options[:controller]
            options[:action]     ||= 'index'
            options[:controller]   = options[:controller].to_s
          end

          if options.key?(:action)
            options[:action] = (options[:action] || 'index').to_s
          end
        end

        # This pulls :controller, :action, and :id out of the recall.
        # The recall key is only used if there is no key in the options
        # or if the key in the options is identical. If any of
        # :controller, :action or :id is not found, don't pull any
        # more keys from the recall.
        def normalize_controller_action_id!
          use_recall_for(:controller) or return
          use_recall_for(:action) or return
          use_recall_for(:id)
        end

        # if the current controller is "foo/bar/baz" and controller: "baz/bat"
        # is specified, the controller becomes "foo/baz/bat"
        def use_relative_controller!
          if !named_route && different_controller? && !controller.start_with?("/")
            old_parts = current_controller.split('/')
            size = controller.count("/") + 1
            parts = old_parts[0...-size] << controller
            @options[:controller] = parts.join("/")
          end
        end

        # Remove leading slashes from controllers
        def normalize_controller!
          @options[:controller] = controller.sub(%r{^/}, '') if controller
        end

        # Move 'index' action from options to recall
        def normalize_action!
          if @options[:action] == 'index'
            @recall[:action] = @options.delete(:action)
          end
        end

        # Generates a path from routes, returns [path, params].
        # If no route is generated the formatter will raise ActionController::UrlGenerationError
        def generate
          @set.formatter.generate(named_route, options, recall, PARAMETERIZE)
        end

        def different_controller?
          return false unless current_controller
          controller.to_param != current_controller.to_param
        end

        private
          def named_route_exists?
            named_route && set.named_routes[named_route]
          end

          def segment_keys
            set.named_routes[named_route].segment_keys
          end
      end

      # Generate the path indicated by the arguments, and return an array of
      # the keys that were not used to generate it.
      def extra_keys(options, recall={})
        generate_extras(options, recall).last
      end

      def generate_extras(options, recall={})
        route_key = options.delete :use_route
        path, params = generate(route_key, options, recall)
        return path, params.keys
      end

      def generate(route_key, options, recall = {})
        Generator.new(route_key, options, recall, self).generate
      end
      private :generate

      RESERVED_OPTIONS = [:host, :protocol, :port, :subdomain, :domain, :tld_length,
                          :trailing_slash, :anchor, :params, :only_path, :script_name,
                          :original_script_name]

      def optimize_routes_generation?
        !default_url_options
      end

      def find_script_name(options)
<<<<<<< HEAD
        @script_name_finder.call options
      end

      def build_engine_script_extractor(routes, route, name)
        prev = script_name_finder
        ->(options) {
          if options.key? :script_name
            prev.call options
          else
            prefix_options = options.slice(*route.segment_keys)
            # we must actually delete prefix segment keys to avoid passing them to next url_for
            route.segment_keys.each { |k| options.delete(k) }
            routes.url_helpers.send("#{name}_path", prefix_options).chomp '/'
          end
        }
=======
        options.delete(:script_name) || relative_url_root || ''
>>>>>>> 798a14a6
      end

      def path_for(context, options, route_name = nil) # :nodoc:
        _url_for(context, options, route_name, PATH)
      end

      # The +options+ argument must be a hash whose keys are *symbols*.
      def url_for(options, route_name = nil, url_strategy = UNKNOWN)
        ctx = ActionDispatch::UrlGeneration.null
        _url_for(ctx, options, route_name, url_strategy)
      end

      def _url_for(ctx, options, route_name = nil, url_strategy = UNKNOWN)
        path_params = ctx.path_parameters

        if default_url_options
          options = default_url_options.merge(options)
        end

        user = password = nil

        if options[:user] && options[:password]
          user     = options.delete :user
          password = options.delete :password
        end

        original_script_name = options.delete(:original_script_name)
        script_name = find_script_name options

        if original_script_name
          script_name = original_script_name + script_name
        end

        path_options = options.dup
        RESERVED_OPTIONS.each { |ro| path_options.delete ro }

        path, params = generate(route_name, path_options, path_params)

        if options.key? :params
          params.merge! options[:params]
        end

        options[:path]        = path
        options[:params]      = params
        options[:user]        = user
        options[:password]    = password

        url_strategy.call ctx, script_name, options
      end

      def call(env)
        req = request_class.new(env)
        req.path_info = Journey::Router::Utils.normalize_path(req.path_info)
        @router.serve(req)
      end

      def recognize_path(path, environment = {})
        method = (environment[:method] || "GET").to_s.upcase
        path = Journey::Router::Utils.normalize_path(path) unless path =~ %r{://}
        extras = environment[:extras] || {}

        begin
          env = Rack::MockRequest.env_for(path, {:method => method})
        rescue URI::InvalidURIError => e
          raise ActionController::RoutingError, e.message
        end

        req = request_class.new(env)
        @router.recognize(req) do |route, params|
          params.merge!(extras)
          params.each do |key, value|
            if value.is_a?(String)
              value = value.dup.force_encoding(Encoding::BINARY)
              params[key] = URI.parser.unescape(value)
            end
          end
          old_params = req.path_parameters
          req.path_parameters = old_params.merge params
          app = route.app
          if app.matches?(req) && app.dispatcher?
            dispatcher = app.app

            if dispatcher.controller(params, false)
              dispatcher.prepare_params!(params)
              return params
            else
              raise ActionController::RoutingError, "A route matches #{path.inspect}, but references missing controller: #{params[:controller].camelize}Controller"
            end
          end
        end

        raise ActionController::RoutingError, "No route matches #{path.inspect}"
      end
    end
    # :startdoc:
  end
end<|MERGE_RESOLUTION|>--- conflicted
+++ resolved
@@ -331,17 +331,14 @@
         { :new => 'new', :edit => 'edit' }
       end
 
-<<<<<<< HEAD
-      SCRIPT_NAME_FINDER = ->(options) {
+      SCRIPT_NAME_FINDER = ->(options, rs) {
         if options.key? :script_name
           (options.delete(:script_name) || '').chomp '/'.freeze
         else
-          ''
+          rs.relative_url_root
         end
       }
 
-      def initialize(request_class = ActionDispatch::Request)
-=======
       def self.new_with_config(config)
         if config.respond_to? :relative_url_root
           new Config.new config.relative_url_root
@@ -356,16 +353,12 @@
       DEFAULT_CONFIG = Config.new(nil)
 
       def initialize(config = DEFAULT_CONFIG)
->>>>>>> 798a14a6
         self.named_routes = NamedRouteCollection.new
         self.resources_path_names = self.class.default_resources_path_names.dup
         self.default_url_options = {}
 
-<<<<<<< HEAD
         @default_url_options        = nil
-=======
         @config                     = config
->>>>>>> 798a14a6
         @append                     = []
         @prepend                    = []
         @disable_clear_and_finalize = false
@@ -379,7 +372,7 @@
       end
 
       def relative_url_root
-        @config.relative_url_root
+        @config.relative_url_root || ''
       end
 
       def request_class
@@ -751,15 +744,14 @@
       end
 
       def find_script_name(options)
-<<<<<<< HEAD
-        @script_name_finder.call options
+        @script_name_finder.call options, self
       end
 
       def build_engine_script_extractor(routes, route, name)
         prev = script_name_finder
-        ->(options) {
+        ->(options, rs) {
           if options.key? :script_name
-            prev.call options
+            prev.call options, rs
           else
             prefix_options = options.slice(*route.segment_keys)
             # we must actually delete prefix segment keys to avoid passing them to next url_for
@@ -767,9 +759,6 @@
             routes.url_helpers.send("#{name}_path", prefix_options).chomp '/'
           end
         }
-=======
-        options.delete(:script_name) || relative_url_root || ''
->>>>>>> 798a14a6
       end
 
       def path_for(context, options, route_name = nil) # :nodoc:
