require 'action_dispatch/journey'
require 'forwardable'
require 'thread_safe'
require 'active_support/concern'
require 'active_support/core_ext/object/to_query'
require 'active_support/core_ext/hash/slice'
require 'active_support/core_ext/module/remove_method'
require 'active_support/core_ext/array/extract_options'
require 'action_controller/metal/exceptions'
require 'action_dispatch/http/request'
require 'action_dispatch/routing/endpoint'
require 'action_dispatch/url_generation'

module ActionDispatch
  module Routing
    class RouteSet #:nodoc:
      # Since the router holds references to many parts of the system
      # like engines, controllers and the application itself, inspecting
      # the route set can actually be really slow, therefore we default
      # alias inspect to to_s.
      alias inspect to_s

      class Dispatcher < Routing::Endpoint #:nodoc:
        def initialize(defaults)
          @defaults = defaults
          @controller_class_names = ThreadSafe::Cache.new
        end

        def dispatcher?; true; end

        def serve(req)
          req.check_path_parameters!
          params = req.path_parameters

          prepare_params!(params)

          # Just raise undefined constant errors if a controller was specified as default.
          unless controller = controller(params, @defaults.key?(:controller))
            return [404, {'X-Cascade' => 'pass'}, []]
          end

          dispatch(controller, params[:action], req.env)
        end

        def prepare_params!(params)
          normalize_controller!(params)
          merge_default_action!(params)
        end

        # If this is a default_controller (i.e. a controller specified by the user)
        # we should raise an error in case it's not found, because it usually means
        # a user error. However, if the controller was retrieved through a dynamic
        # segment, as in :controller(/:action), we should simply return nil and
        # delegate the control back to Rack cascade. Besides, if this is not a default
        # controller, it means we should respect the @scope[:module] parameter.
        def controller(params, default_controller=true)
          if params && params.key?(:controller)
            controller_param = params[:controller]
            controller_reference(controller_param)
          end
        rescue NameError => e
          raise ActionController::RoutingError, e.message, e.backtrace if default_controller
        end

      private

        def controller_reference(controller_param)
          const_name = @controller_class_names[controller_param] ||= "#{controller_param.camelize}Controller"
          ActiveSupport::Dependencies.constantize(const_name)
        end

        def dispatch(controller, action, env)
          controller.action(action).call(env)
        end

        def normalize_controller!(params)
          params[:controller] = params[:controller].underscore if params.key?(:controller)
        end

        def merge_default_action!(params)
          params[:action] ||= 'index'
        end
      end

      # A NamedRouteCollection instance is a collection of named routes, and also
      # maintains an anonymous module that can be used to install helpers for the
      # named routes.
      class NamedRouteCollection #:nodoc:
        include Enumerable
        attr_reader :routes, :helpers, :module

        def initialize
          @routes  = {}
          @helpers = []
          @module  = Module.new
        end

        def helper_names
          @helpers.map(&:to_s)
        end

        def clear!
          @helpers.each do |helper|
            @module.remove_possible_method helper
          end

          @routes.clear
          @helpers.clear
        end

        def add(name, route)
          routes[name.to_sym] = route
          define_named_route_methods(name, route)
        end

        def get(name)
          routes[name.to_sym]
        end

        alias []=   add
        alias []    get
        alias clear clear!

        def each
          routes.each { |name, route| yield name, route }
          self
        end

        def names
          routes.keys
        end

        def length
          routes.length
        end

        class UrlHelper # :nodoc:
          def self.create(route, options, route_name, url_strategy)
            if optimize_helper?(route)
              OptimizedUrlHelper.new(route, options, route_name, url_strategy)
            else
              new route, options, route_name, url_strategy
            end
          end

          def self.optimize_helper?(route)
            !route.glob? && route.path.requirements.empty?
          end

          attr_reader :url_strategy, :route_name

          class OptimizedUrlHelper < UrlHelper # :nodoc:
            attr_reader :arg_size

            def initialize(route, options, route_name, url_strategy)
              super
              @required_parts = @route.required_parts
              @arg_size       = @required_parts.size
            end

            def call(t, args, inner_options)
              if args.size == arg_size && !inner_options && optimize_routes_generation?(t)
                options = t.context.url_options.merge @options
                options[:path] = optimized_helper(args)
                url_strategy.call options
              else
                super
              end
            end

            private

            def optimized_helper(args)
              params = parameterize_args(args)
              missing_keys = missing_keys(params)

              unless missing_keys.empty?
                raise_generation_error(params, missing_keys)
              end

              @route.format params
            end

            def optimize_routes_generation?(t)
              t.send(:optimize_routes_generation?)
            end

            def parameterize_args(args)
              params = {}
              @required_parts.zip(args.map(&:to_param)) { |k,v| params[k] = v }
              params
            end

            def missing_keys(args)
              args.select{ |part, arg| arg.nil? || arg.empty? }.keys
            end

            def raise_generation_error(args, missing_keys)
              constraints = Hash[@route.requirements.merge(args).sort]
              message = "No route matches #{constraints.inspect}"
              message << " missing required keys: #{missing_keys.sort.inspect}"

              raise ActionController::UrlGenerationError, message
            end
          end

          def initialize(route, options, route_name, url_strategy)
            @options      = options
            @segment_keys = route.segment_keys.uniq
            @route        = route
            @url_strategy = url_strategy
            @route_name   = route_name
          end

          def call(t, args, inner_options)
            context = t.context
            controller_options = context.url_options
            options = controller_options.merge @options
            hash = handle_positional_args(controller_options,
                                          inner_options || {},
                                          args,
                                          options,
                                          @segment_keys)

<<<<<<< HEAD
            t._routes._url_for(context, hash)
=======
            t._routes.url_for(hash, route_name, url_strategy)
>>>>>>> 0b773c30
          end

          def handle_positional_args(controller_options, inner_options, args, result, path_params)

            if args.size > 0
              if args.size < path_params.size - 1 # take format into account
                path_params -= controller_options.keys
                path_params -= result.keys
              end
              path_params.each { |param|
                result[param] = inner_options[param] || args.shift
              }
            end

            result.merge!(inner_options)
          end
        end

        private
        # Create a url helper allowing ordered parameters to be associated
        # with corresponding dynamic segments, so you can do:
        #
        #   foo_url(bar, baz, bang)
        #
        # Instead of:
        #
        #   foo_url(bar: bar, baz: baz, bang: bang)
        #
        # Also allow options hash, so you can do:
        #
        #   foo_url(bar, baz, bang, sort_by: 'baz')
        #
        def define_url_helper(route, name, opts, route_key, url_strategy)
          helper = UrlHelper.create(route, opts, route_key, url_strategy)

          @module.remove_possible_method name
          @module.module_eval do
            define_method(name) do |*args|
              options = nil
              options = args.pop if args.last.is_a? Hash
              helper.call self, args, options
            end
          end

          helpers << name
        end

        def define_named_route_methods(name, route)
          define_url_helper route, :"#{name}_path", route.defaults, name, PATH
          define_url_helper route, :"#{name}_url", route.defaults, name, FULL
        end
      end

      # :stopdoc:
      # strategy for building urls to send to the client
      PATH    = ->(options) { ActionDispatch::Http::URL.path_for(options) }
      FULL    = ->(options) { ActionDispatch::Http::URL.full_url_for(options) }
      UNKNOWN = ->(options) { ActionDispatch::Http::URL.url_for(options) }
      # :startdoc:

      attr_accessor :formatter, :set, :named_routes, :default_scope, :router
      attr_accessor :disable_clear_and_finalize, :resources_path_names
      attr_accessor :default_url_options, :request_class

      alias :routes :set

      def self.default_resources_path_names
        { :new => 'new', :edit => 'edit' }
      end

      def initialize(request_class = ActionDispatch::Request)
        self.named_routes = NamedRouteCollection.new
        self.resources_path_names = self.class.default_resources_path_names.dup
        self.request_class = request_class

        @default_url_options        = nil
        @append                     = []
        @prepend                    = []
        @disable_clear_and_finalize = false
        @finalized                  = false

        @set    = Journey::Routes.new
        @router = Journey::Router.new @set
        @formatter = Journey::Formatter.new @set
      end

      def draw(&block)
        clear! unless @disable_clear_and_finalize
        eval_block(block)
        finalize! unless @disable_clear_and_finalize
        nil
      end

      def append(&block)
        @append << block
      end

      def prepend(&block)
        @prepend << block
      end

      def eval_block(block)
        if block.arity == 1
          raise "You are using the old router DSL which has been removed in Rails 3.1. " <<
            "Please check how to update your routes file at: http://www.engineyard.com/blog/2010/the-lowdown-on-routes-in-rails-3/"
        end
        mapper = Mapper.new(self)
        if default_scope
          mapper.with_default_scope(default_scope, &block)
        else
          mapper.instance_exec(&block)
        end
      end

      def finalize!
        return if @finalized
        @append.each { |blk| eval_block(blk) }
        @finalized = true
      end

      def clear!
        @finalized = false
        named_routes.clear
        set.clear
        formatter.clear
        @prepend.each { |blk| eval_block(blk) }
      end

      def dispatcher(defaults)
        Routing::RouteSet::Dispatcher.new(defaults)
      end

      module MountedHelpers #:nodoc:
        extend ActiveSupport::Concern
        include UrlFor
      end

      # Contains all the mounted helpers across different
      # engines and the `main_app` helper for the application.
      # You can include this in your classes if you want to
      # access routes for other engines.
      def mounted_helpers
        MountedHelpers
      end

      def define_mounted_helper(name)
        return if MountedHelpers.method_defined?(name)

        routes = self
        MountedHelpers.class_eval do
          define_method "_#{name}" do
            RoutesProxy.new(routes, _routes_context)
          end
        end

        MountedHelpers.class_eval(<<-RUBY, __FILE__, __LINE__ + 1)
          def #{name}
            @_#{name} ||= _#{name}
          end
        RUBY
      end

      def url_helpers
        @url_helpers ||= begin
          routes = self

          Module.new do
            extend ActiveSupport::Concern
            include UrlFor

            # Define url_for in the singleton level so one can do:
            # Rails.application.routes.url_helpers.url_for(args)
            @_routes = routes
            class << self
              delegate :url_for, :optimize_routes_generation?, :to => '@_routes'
              attr_reader :_routes
              def url_options; {}; end
              def context
                ActionDispatch::UrlGeneration.null
              end
            end

            # Make named_routes available in the module singleton
            # as well, so one can do:
            # Rails.application.routes.url_helpers.posts_path
            extend routes.named_routes.module

            # Any class that includes this module will get all
            # named routes...
            include routes.named_routes.module

            # plus a singleton class method called _routes ...
            included do
              singleton_class.send(:redefine_method, :_routes) { routes }
            end

            # And an instance method _routes. Note that
            # UrlFor (included in this module) add extra
            # conveniences for working with @_routes.
            define_method(:_routes) { @_routes || routes }
          end
        end
      end

      def empty?
        routes.empty?
      end

      def add_route(app, conditions = {}, requirements = {}, defaults = {}, name = nil, anchor = true)
        raise ArgumentError, "Invalid route name: '#{name}'" unless name.blank? || name.to_s.match(/^[_a-z]\w*$/i)

        if name && named_routes[name]
          raise ArgumentError, "Invalid route name, already in use: '#{name}' \n" \
            "You may have defined two routes with the same name using the `:as` option, or " \
            "you may be overriding a route already defined by a resource with the same naming. " \
            "For the latter, you can restrict the routes created with `resources` as explained here: \n" \
            "http://guides.rubyonrails.org/routing.html#restricting-the-routes-created"
        end

        path = conditions.delete :path_info
        ast  = conditions.delete :parsed_path_info
        path = build_path(path, ast, requirements, anchor)
        conditions = build_conditions(conditions, path.names.map { |x| x.to_sym })

        route = @set.add_route(app, path, conditions, defaults, name)
        named_routes[name] = route if name
        route
      end

      def build_path(path, ast, requirements, anchor)
        strexp = Journey::Router::Strexp.new(
            ast,
            path,
            requirements,
            SEPARATORS,
            anchor)

        pattern = Journey::Path::Pattern.new(strexp)

        builder = Journey::GTG::Builder.new pattern.spec

        # Get all the symbol nodes followed by literals that are not the
        # dummy node.
        symbols = pattern.spec.grep(Journey::Nodes::Symbol).find_all { |n|
          builder.followpos(n).first.literal?
        }

        # Get all the symbol nodes preceded by literals.
        symbols.concat pattern.spec.find_all(&:literal?).map { |n|
          builder.followpos(n).first
        }.find_all(&:symbol?)

        symbols.each { |x|
          x.regexp = /(?:#{Regexp.union(x.regexp, '-')})+/
        }

        pattern
      end
      private :build_path

      def build_conditions(current_conditions, path_values)
        conditions = current_conditions.dup

        # Rack-Mount requires that :request_method be a regular expression.
        # :request_method represents the HTTP verb that matches this route.
        #
        # Here we munge values before they get sent on to rack-mount.
        verbs = conditions[:request_method] || []
        unless verbs.empty?
          conditions[:request_method] = %r[^#{verbs.join('|')}$]
        end

        conditions.keep_if do |k, _|
          k == :action || k == :controller || k == :required_defaults ||
            @request_class.public_method_defined?(k) || path_values.include?(k)
        end
      end
      private :build_conditions

      class Generator #:nodoc:
        PARAMETERIZE = lambda do |name, value|
          if name == :controller
            value
          elsif value.is_a?(Array)
            value.map { |v| v.to_param }.join('/')
          elsif param = value.to_param
            param
          end
        end

        attr_reader :options, :recall, :set, :named_route

        def initialize(named_route, options, recall, set)
          @named_route = named_route
          @options     = options.dup
          @recall      = recall.dup
          @set         = set

          normalize_recall!
          normalize_options!
          normalize_controller_action_id!
          use_relative_controller!
          normalize_controller!
          normalize_action!
        end

        def controller
          @options[:controller]
        end

        def current_controller
          @recall[:controller]
        end

        def use_recall_for(key)
          if @recall[key] && (!@options.key?(key) || @options[key] == @recall[key])
            if !named_route_exists? || segment_keys.include?(key)
              @options[key] = @recall.delete(key)
            end
          end
        end

        # Set 'index' as default action for recall
        def normalize_recall!
          @recall[:action] ||= 'index'
        end

        def normalize_options!
          # If an explicit :controller was given, always make :action explicit
          # too, so that action expiry works as expected for things like
          #
          #   generate({controller: 'content'}, {controller: 'content', action: 'show'})
          #
          # (the above is from the unit tests). In the above case, because the
          # controller was explicitly given, but no action, the action is implied to
          # be "index", not the recalled action of "show".

          if options[:controller]
            options[:action]     ||= 'index'
            options[:controller]   = options[:controller].to_s
          end

          if options.key?(:action)
            options[:action] = (options[:action] || 'index').to_s
          end
        end

        # This pulls :controller, :action, and :id out of the recall.
        # The recall key is only used if there is no key in the options
        # or if the key in the options is identical. If any of
        # :controller, :action or :id is not found, don't pull any
        # more keys from the recall.
        def normalize_controller_action_id!
          use_recall_for(:controller) or return
          use_recall_for(:action) or return
          use_recall_for(:id)
        end

        # if the current controller is "foo/bar/baz" and controller: "baz/bat"
        # is specified, the controller becomes "foo/baz/bat"
        def use_relative_controller!
          if !named_route && different_controller? && !controller.start_with?("/")
            old_parts = current_controller.split('/')
            size = controller.count("/") + 1
            parts = old_parts[0...-size] << controller
            @options[:controller] = parts.join("/")
          end
        end

        # Remove leading slashes from controllers
        def normalize_controller!
          @options[:controller] = controller.sub(%r{^/}, '') if controller
        end

        # Move 'index' action from options to recall
        def normalize_action!
          if @options[:action] == 'index'
            @recall[:action] = @options.delete(:action)
          end
        end

        # Generates a path from routes, returns [path, params].
        # If no route is generated the formatter will raise ActionController::UrlGenerationError
        def generate
          @set.formatter.generate(named_route, options, recall, PARAMETERIZE)
        end

        def different_controller?
          return false unless current_controller
          controller.to_param != current_controller.to_param
        end

        private
          def named_route_exists?
            named_route && set.named_routes[named_route]
          end

          def segment_keys
            set.named_routes[named_route].segment_keys
          end
      end

      # Generate the path indicated by the arguments, and return an array of
      # the keys that were not used to generate it.
      def extra_keys(options, recall={})
        generate_extras(options, recall).last
      end

      def generate_extras(options, recall={})
        route_key = options.delete :use_route
        path, params = generate(route_key, options, recall)
        return path, params.keys
      end

      def generate(route_key, options, recall = {})
        Generator.new(route_key, options, recall, self).generate
      end
      private :generate

      RESERVED_OPTIONS = [:host, :protocol, :port, :subdomain, :domain, :tld_length,
                          :trailing_slash, :anchor, :params, :only_path, :script_name,
                          :original_script_name]

      def mounted?
        false
      end

      def optimize_routes_generation?
        !mounted? && !default_url_options
      end

      def find_script_name(options)
        options.delete :script_name
      end

      # The +options+ argument must be a hash whose keys are *symbols*.
<<<<<<< HEAD
      def url_for(options)
        ctx = ActionDispatch::UrlGeneration.null
        _url_for(ctx, options)
      end

      def _url_for(ctx, options)
        path_params = ctx.path_parameters

        if default_url_options
          options = default_url_options.merge(options)
        end
=======
      def url_for(options, route_name = nil, url_strategy = UNKNOWN)
        options = default_url_options.merge options
>>>>>>> 0b773c30

        user = password = nil

        if options[:user] && options[:password]
          user     = options.delete :user
          password = options.delete :password
        end

        original_script_name = options.delete(:original_script_name)
        script_name = find_script_name options

        if script_name && original_script_name
          script_name = original_script_name + script_name
        end

        path_options = options.dup
        RESERVED_OPTIONS.each { |ro| path_options.delete ro }

<<<<<<< HEAD
        path, params = generate(path_options, path_params)
=======
        path, params = generate(route_name, path_options, recall)
>>>>>>> 0b773c30

        if options.key? :params
          params.merge! options[:params]
        end

        options[:path]        = path
        options[:script_name] = script_name
        options[:params]      = params
        options[:user]        = user
        options[:password]    = password

<<<<<<< HEAD
        ActionDispatch::Http::URL.context_url_for(ctx, options)
=======
        url_strategy.call options
>>>>>>> 0b773c30
      end

      def call(env)
        req = request_class.new(env)
        req.path_info = Journey::Router::Utils.normalize_path(req.path_info)
        @router.serve(req)
      end

      def recognize_path(path, environment = {})
        method = (environment[:method] || "GET").to_s.upcase
        path = Journey::Router::Utils.normalize_path(path) unless path =~ %r{://}
        extras = environment[:extras] || {}

        begin
          env = Rack::MockRequest.env_for(path, {:method => method})
        rescue URI::InvalidURIError => e
          raise ActionController::RoutingError, e.message
        end

        req = request_class.new(env)
        @router.recognize(req) do |route, params|
          params.merge!(extras)
          params.each do |key, value|
            if value.is_a?(String)
              value = value.dup.force_encoding(Encoding::BINARY)
              params[key] = URI.parser.unescape(value)
            end
          end
          old_params = req.path_parameters
          req.path_parameters = old_params.merge params
          app = route.app
          if app.matches?(req) && app.dispatcher?
            dispatcher = app.app

            if dispatcher.controller(params, false)
              dispatcher.prepare_params!(params)
              return params
            else
              raise ActionController::RoutingError, "A route matches #{path.inspect}, but references missing controller: #{params[:controller].camelize}Controller"
            end
          end
        end

        raise ActionController::RoutingError, "No route matches #{path.inspect}"
      end
    end
  end
end<|MERGE_RESOLUTION|>--- conflicted
+++ resolved
@@ -162,7 +162,7 @@
               if args.size == arg_size && !inner_options && optimize_routes_generation?(t)
                 options = t.context.url_options.merge @options
                 options[:path] = optimized_helper(args)
-                url_strategy.call options
+                url_strategy.call t.context, options
               else
                 super
               end
@@ -222,11 +222,7 @@
                                           options,
                                           @segment_keys)
 
-<<<<<<< HEAD
-            t._routes._url_for(context, hash)
-=======
-            t._routes.url_for(hash, route_name, url_strategy)
->>>>>>> 0b773c30
+            t._routes._url_for(context, hash, route_name, url_strategy)
           end
 
           def handle_positional_args(controller_options, inner_options, args, result, path_params)
@@ -282,9 +278,9 @@
 
       # :stopdoc:
       # strategy for building urls to send to the client
-      PATH    = ->(options) { ActionDispatch::Http::URL.path_for(options) }
-      FULL    = ->(options) { ActionDispatch::Http::URL.full_url_for(options) }
-      UNKNOWN = ->(options) { ActionDispatch::Http::URL.url_for(options) }
+      PATH    = ->(ctx, options) { ActionDispatch::Http::URL.path_for(options) }
+      FULL    = ->(ctx, options) { ActionDispatch::Http::URL.full_url_for(options) }
+      UNKNOWN = ->(ctx, options) { ActionDispatch::Http::URL.context_url_for(ctx, options) }
       # :startdoc:
 
       attr_accessor :formatter, :set, :named_routes, :default_scope, :router
@@ -663,22 +659,17 @@
       end
 
       # The +options+ argument must be a hash whose keys are *symbols*.
-<<<<<<< HEAD
-      def url_for(options)
+      def url_for(options, route_name = nil, url_strategy = UNKNOWN)
         ctx = ActionDispatch::UrlGeneration.null
-        _url_for(ctx, options)
-      end
-
-      def _url_for(ctx, options)
+        _url_for(ctx, options, route_name, url_strategy)
+      end
+
+      def _url_for(ctx, options, route_name = nil, url_strategy = UNKNOWN)
         path_params = ctx.path_parameters
 
         if default_url_options
           options = default_url_options.merge(options)
         end
-=======
-      def url_for(options, route_name = nil, url_strategy = UNKNOWN)
-        options = default_url_options.merge options
->>>>>>> 0b773c30
 
         user = password = nil
 
@@ -697,11 +688,7 @@
         path_options = options.dup
         RESERVED_OPTIONS.each { |ro| path_options.delete ro }
 
-<<<<<<< HEAD
-        path, params = generate(path_options, path_params)
-=======
-        path, params = generate(route_name, path_options, recall)
->>>>>>> 0b773c30
+        path, params = generate(route_name, path_options, path_params)
 
         if options.key? :params
           params.merge! options[:params]
@@ -713,11 +700,7 @@
         options[:user]        = user
         options[:password]    = password
 
-<<<<<<< HEAD
-        ActionDispatch::Http::URL.context_url_for(ctx, options)
-=======
-        url_strategy.call options
->>>>>>> 0b773c30
+        url_strategy.call ctx, options
       end
 
       def call(env)
