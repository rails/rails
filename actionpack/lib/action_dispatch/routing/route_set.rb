require 'action_dispatch/journey'
require 'forwardable'
require 'thread_safe'
require 'active_support/concern'
require 'active_support/core_ext/object/to_query'
require 'active_support/core_ext/hash/slice'
require 'active_support/core_ext/module/remove_method'
require 'active_support/core_ext/array/extract_options'
require 'action_controller/metal/exceptions'
require 'action_dispatch/http/request'
require 'action_dispatch/routing/endpoint'
require 'action_dispatch/url_generation'

module ActionDispatch
  module Routing
    # :stopdoc:
    class RouteSet
      # Since the router holds references to many parts of the system
      # like engines, controllers and the application itself, inspecting
      # the route set can actually be really slow, therefore we default
      # alias inspect to to_s.
      alias inspect to_s

      class Dispatcher < Routing::Endpoint
        def initialize(defaults)
          @defaults = defaults
          @controller_class_names = ThreadSafe::Cache.new
        end

        def dispatcher?; true; end

        def serve(req)
          req.check_path_parameters!
          params = req.path_parameters

          prepare_params!(params)

          # Just raise undefined constant errors if a controller was specified as default.
          unless controller = controller(params, @defaults.key?(:controller))
            return [404, {'X-Cascade' => 'pass'}, []]
          end

          dispatch(controller, params[:action], req.env)
        end

        def prepare_params!(params)
          normalize_controller!(params)
          merge_default_action!(params)
        end

        # If this is a default_controller (i.e. a controller specified by the user)
        # we should raise an error in case it's not found, because it usually means
        # a user error. However, if the controller was retrieved through a dynamic
        # segment, as in :controller(/:action), we should simply return nil and
        # delegate the control back to Rack cascade. Besides, if this is not a default
        # controller, it means we should respect the @scope[:module] parameter.
        def controller(params, default_controller=true)
          if params && params.key?(:controller)
            controller_param = params[:controller]
            controller_reference(controller_param)
          end
        rescue NameError => e
          raise ActionController::RoutingError, e.message, e.backtrace if default_controller
        end

      private

        def controller_reference(controller_param)
          const_name = @controller_class_names[controller_param] ||= "#{controller_param.camelize}Controller"
          ActiveSupport::Dependencies.constantize(const_name)
        end

        def dispatch(controller, action, env)
          controller.action(action).call(env)
        end

        def normalize_controller!(params)
          params[:controller] = params[:controller].underscore if params.key?(:controller)
        end

        def merge_default_action!(params)
          params[:action] ||= 'index'
        end
      end

      # A NamedRouteCollection instance is a collection of named routes, and also
      # maintains an anonymous module that can be used to install helpers for the
      # named routes.
      class NamedRouteCollection
        include Enumerable
        attr_reader :routes, :url_helpers_module, :path_helpers_module

        def initialize
          @routes  = {}
          @path_helpers = Set.new
          @url_helpers = Set.new
          @url_helpers_module  = Module.new
          @path_helpers_module = Module.new
        end

        def route_defined?(name)
          key = name.to_sym
          @path_helpers.include?(key) || @url_helpers.include?(key)
        end

        def helper_names
          @path_helpers.map(&:to_s) + @url_helpers.map(&:to_s)
        end

        def clear!
          @path_helpers.each do |helper|
            @path_helpers_module.send :undef_method, helper
          end

          @url_helpers.each do |helper|
            @url_helpers_module.send  :undef_method, helper
          end

          @routes.clear
          @path_helpers.clear
          @url_helpers.clear
        end

        def add(name, route)
          key       = name.to_sym
          path_name = :"#{name}_path"
          url_name  = :"#{name}_url"

          if routes.key? key
            @path_helpers_module.send :undef_method, path_name
            @url_helpers_module.send  :undef_method, url_name
          end
          routes[key] = route
          define_url_helper @path_helpers_module, route, path_name, route.defaults, name, PATH
          define_url_helper @url_helpers_module,  route, url_name,  route.defaults, name, UNKNOWN

          @path_helpers << path_name
          @url_helpers << url_name
        end

        def get(name)
          routes[name.to_sym]
        end

        def key?(name)
          routes.key? name.to_sym
        end

        alias []=   add
        alias []    get
        alias clear clear!

        def each
          routes.each { |name, route| yield name, route }
          self
        end

        def names
          routes.keys
        end

        def length
          routes.length
        end

        class UrlHelper
          def self.create(route, options, route_name, url_strategy)
            if optimize_helper?(route)
              OptimizedUrlHelper.new(route, options, route_name, url_strategy)
            else
              new route, options, route_name, url_strategy
            end
          end

          def self.optimize_helper?(route)
            !route.glob? && route.path.requirements.empty?
          end

          attr_reader :url_strategy, :route_name

          class OptimizedUrlHelper < UrlHelper
            attr_reader :arg_size

            def initialize(route, options, route_name, url_strategy)
              super
              @required_parts = @route.required_parts
              @arg_size       = @required_parts.size
            end

            def call(t, args, inner_options)
              if args.size == arg_size && !inner_options && optimize_routes_generation?(t)
                options = t.context.url_options.merge @options
                options[:path] = optimized_helper(args)
                script_name = t._routes.find_script_name(options)
                url_strategy.call t.context, script_name, options
              else
                super
              end
            end

            private

            def optimized_helper(args)
              params = parameterize_args(args) { |k|
                raise_generation_error(args)
              }

              @route.format params
            end

            def optimize_routes_generation?(t)
              t.send(:optimize_routes_generation?)
            end

            def parameterize_args(args)
              params = {}
              @arg_size.times { |i|
                key = @required_parts[i]
                value = args[i].to_param
                yield key if value.nil? || value.empty?
                params[key] = value
              }
              params
            end

            def raise_generation_error(args)
              missing_keys = []
              params = parameterize_args(args) { |missing_key|
                missing_keys << missing_key
              }
              constraints = Hash[@route.requirements.merge(params).sort]
              message = "No route matches #{constraints.inspect}"
              message << " missing required keys: #{missing_keys.sort.inspect}"

              raise ActionController::UrlGenerationError, message
            end
          end

          def initialize(route, options, route_name, url_strategy)
            @options      = options
            @segment_keys = route.segment_keys.uniq
            @route        = route
            @url_strategy = url_strategy
            @route_name   = route_name
          end

          def call(t, args, inner_options)
            context = t.context
            controller_options = context.url_options
            options = controller_options.merge @options
            hash = handle_positional_args(controller_options,
                                          inner_options || {},
                                          args,
                                          options,
                                          @segment_keys)

            t._routes._url_for(context, hash, route_name, url_strategy)
          end

          def handle_positional_args(controller_options, inner_options, args, result, path_params)
            if args.size > 0
              # take format into account
              if path_params.include?(:format)
                path_params_size = path_params.size - 1
              else
                path_params_size = path_params.size
              end

              if args.size < path_params_size
                path_params -= controller_options.keys
                path_params -= result.keys
              end
              path_params -= inner_options.keys
              path_params.take(args.size).each do |param|
                result[param] = args.shift
              end
            end

            result.merge!(inner_options)
          end
        end

        private
        # Create a url helper allowing ordered parameters to be associated
        # with corresponding dynamic segments, so you can do:
        #
        #   foo_url(bar, baz, bang)
        #
        # Instead of:
        #
        #   foo_url(bar: bar, baz: baz, bang: bang)
        #
        # Also allow options hash, so you can do:
        #
        #   foo_url(bar, baz, bang, sort_by: 'baz')
        #
        def define_url_helper(mod, route, name, opts, route_key, url_strategy)
          helper = UrlHelper.create(route, opts, route_key, url_strategy)
          mod.module_eval do
            define_method(name) do |*args|
              options = nil
              options = args.pop if args.last.is_a? Hash
              helper.call self, args, options
            end
          end
        end
      end

      # strategy for building urls to send to the client
      PATH    = ->(ctx, script_name, options) {
        ActionDispatch::Http::URL.path_for(ctx, script_name, options)
      }
      FULL    = ->(ctx, script_name, options) {
        ActionDispatch::Http::URL.full_url_for(ctx, script_name, options)
      }
      UNKNOWN = ->(ctx, script_name, options) {
        ActionDispatch::Http::URL.context_url_for(ctx, script_name, options)
      }
      # :startdoc:

      attr_accessor :formatter, :set, :named_routes, :default_scope, :router
      attr_accessor :disable_clear_and_finalize, :resources_path_names
      attr_accessor :default_url_options, :request_class
      attr_reader :env_key

      attr_accessor :script_name_finder

      alias :routes :set

      def self.default_resources_path_names
        { :new => 'new', :edit => 'edit' }
      end

      SCRIPT_NAME_FINDER = ->(options) {
        if options.key? :script_name
          (options.delete(:script_name) || '').chomp '/'
        else
          ''
        end
      }

      def initialize(request_class = ActionDispatch::Request)
        self.named_routes = NamedRouteCollection.new
        self.resources_path_names = self.class.default_resources_path_names.dup
        self.default_url_options = {}
        self.request_class = request_class

        @default_url_options        = nil
        @append                     = []
        @prepend                    = []
        @disable_clear_and_finalize = false
        @finalized                  = false
<<<<<<< HEAD
        @script_name_finder = SCRIPT_NAME_FINDER
=======
        @env_key                    = "ROUTES_#{object_id}_SCRIPT_NAME".freeze
>>>>>>> 0132a392

        @set    = Journey::Routes.new
        @router = Journey::Router.new @set
        @formatter = Journey::Formatter.new @set
      end

      def draw(&block)
        clear! unless @disable_clear_and_finalize
        eval_block(block)
        finalize! unless @disable_clear_and_finalize
        nil
      end

      def append(&block)
        @append << block
      end

      def prepend(&block)
        @prepend << block
      end

      def eval_block(block)
        if block.arity == 1
          raise "You are using the old router DSL which has been removed in Rails 3.1. " <<
            "Please check how to update your routes file at: http://www.engineyard.com/blog/2010/the-lowdown-on-routes-in-rails-3/"
        end
        mapper = Mapper.new(self)
        if default_scope
          mapper.with_default_scope(default_scope, &block)
        else
          mapper.instance_exec(&block)
        end
      end
      private :eval_block

      def finalize!
        return if @finalized
        @append.each { |blk| eval_block(blk) }
        @finalized = true
      end

      def clear!
        @finalized = false
        named_routes.clear
        set.clear
        formatter.clear
        @prepend.each { |blk| eval_block(blk) }
      end

      def dispatcher(defaults)
        Routing::RouteSet::Dispatcher.new(defaults)
      end

      module MountedHelpers
        extend ActiveSupport::Concern
        include UrlFor
      end

      # Contains all the mounted helpers across different
      # engines and the `main_app` helper for the application.
      # You can include this in your classes if you want to
      # access routes for other engines.
      def mounted_helpers
        MountedHelpers
      end

      def define_mounted_helper(name)
        return if MountedHelpers.method_defined?(name)

        routes = self
        helpers = routes.url_helpers

        MountedHelpers.class_eval do
          define_method "_#{name}" do
            RoutesProxy.new(routes, _routes_context, helpers)
          end
        end

        MountedHelpers.class_eval(<<-RUBY, __FILE__, __LINE__ + 1)
          def #{name}
            @_#{name} ||= _#{name}
          end
        RUBY
      end

      def url_helpers(supports_path = true)
        routes = self

        Module.new do
          extend ActiveSupport::Concern
          include UrlFor

          # Define url_for in the singleton level so one can do:
          # Rails.application.routes.url_helpers.url_for(args)
          @_routes = routes
          class << self
            def url_for(options)
              @_routes.url_for(options)
            end

            def optimize_routes_generation?
              @_routes.optimize_routes_generation?
            end

            attr_reader :_routes
            def url_options; {}; end
            def context
              ActionDispatch::UrlGeneration.null
            end
          end

          url_helpers = routes.named_routes.url_helpers_module

          # Make named_routes available in the module singleton
          # as well, so one can do:
          # Rails.application.routes.url_helpers.posts_path
          extend url_helpers

          # Any class that includes this module will get all
          # named routes...
          include url_helpers

          if supports_path
            path_helpers = routes.named_routes.path_helpers_module

            include path_helpers
            extend path_helpers
          end

          # plus a singleton class method called _routes ...
          included do
            singleton_class.send(:redefine_method, :_routes) { routes }
          end

          # And an instance method _routes. Note that
          # UrlFor (included in this module) add extra
          # conveniences for working with @_routes.
          define_method(:_routes) { @_routes || routes }

          define_method(:_generate_paths_by_default) do
            supports_path
          end

          private :_generate_paths_by_default
        end
      end

      def empty?
        routes.empty?
      end

      def add_route(app, conditions = {}, requirements = {}, defaults = {}, name = nil, anchor = true)
        raise ArgumentError, "Invalid route name: '#{name}'" unless name.blank? || name.to_s.match(/^[_a-z]\w*$/i)

        if name && named_routes[name]
          raise ArgumentError, "Invalid route name, already in use: '#{name}' \n" \
            "You may have defined two routes with the same name using the `:as` option, or " \
            "you may be overriding a route already defined by a resource with the same naming. " \
            "For the latter, you can restrict the routes created with `resources` as explained here: \n" \
            "http://guides.rubyonrails.org/routing.html#restricting-the-routes-created"
        end

        path = conditions.delete :path_info
        ast  = conditions.delete :parsed_path_info
        path = build_path(path, ast, requirements, anchor)
        conditions = build_conditions(conditions, path.names.map(&:to_sym))

        route = @set.add_route(app, path, conditions, defaults, name)
        named_routes[name] = route if name
        route
      end

      def build_path(path, ast, requirements, anchor)
        strexp = Journey::Router::Strexp.new(
            ast,
            path,
            requirements,
            SEPARATORS,
            anchor)

        pattern = Journey::Path::Pattern.new(strexp)

        builder = Journey::GTG::Builder.new pattern.spec

        # Get all the symbol nodes followed by literals that are not the
        # dummy node.
        symbols = pattern.spec.grep(Journey::Nodes::Symbol).find_all { |n|
          builder.followpos(n).first.literal?
        }

        # Get all the symbol nodes preceded by literals.
        symbols.concat pattern.spec.find_all(&:literal?).map { |n|
          builder.followpos(n).first
        }.find_all(&:symbol?)

        symbols.each { |x|
          x.regexp = /(?:#{Regexp.union(x.regexp, '-')})+/
        }

        pattern
      end
      private :build_path

      def build_conditions(current_conditions, path_values)
        conditions = current_conditions.dup

        # Rack-Mount requires that :request_method be a regular expression.
        # :request_method represents the HTTP verb that matches this route.
        #
        # Here we munge values before they get sent on to rack-mount.
        verbs = conditions[:request_method] || []
        unless verbs.empty?
          conditions[:request_method] = %r[^#{verbs.join('|')}$]
        end

        conditions.keep_if do |k, _|
          k == :action || k == :controller || k == :required_defaults ||
            @request_class.public_method_defined?(k) || path_values.include?(k)
        end
      end
      private :build_conditions

      class Generator
        PARAMETERIZE = lambda do |name, value|
          if name == :controller
            value
          elsif value.is_a?(Array)
            value.map(&:to_param).join('/')
          elsif param = value.to_param
            param
          end
        end

        attr_reader :options, :recall, :set, :named_route

        def initialize(named_route, options, recall, set)
          @named_route = named_route
          @options     = options.dup
          @recall      = recall.dup
          @set         = set

          normalize_recall!
          normalize_options!
          normalize_controller_action_id!
          use_relative_controller!
          normalize_controller!
          normalize_action!
        end

        def controller
          @options[:controller]
        end

        def current_controller
          @recall[:controller]
        end

        def use_recall_for(key)
          if @recall[key] && (!@options.key?(key) || @options[key] == @recall[key])
            if !named_route_exists? || segment_keys.include?(key)
              @options[key] = @recall.delete(key)
            end
          end
        end

        # Set 'index' as default action for recall
        def normalize_recall!
          @recall[:action] ||= 'index'
        end

        def normalize_options!
          # If an explicit :controller was given, always make :action explicit
          # too, so that action expiry works as expected for things like
          #
          #   generate({controller: 'content'}, {controller: 'content', action: 'show'})
          #
          # (the above is from the unit tests). In the above case, because the
          # controller was explicitly given, but no action, the action is implied to
          # be "index", not the recalled action of "show".

          if options[:controller]
            options[:action]     ||= 'index'
            options[:controller]   = options[:controller].to_s
          end

          if options.key?(:action)
            options[:action] = (options[:action] || 'index').to_s
          end
        end

        # This pulls :controller, :action, and :id out of the recall.
        # The recall key is only used if there is no key in the options
        # or if the key in the options is identical. If any of
        # :controller, :action or :id is not found, don't pull any
        # more keys from the recall.
        def normalize_controller_action_id!
          use_recall_for(:controller) or return
          use_recall_for(:action) or return
          use_recall_for(:id)
        end

        # if the current controller is "foo/bar/baz" and controller: "baz/bat"
        # is specified, the controller becomes "foo/baz/bat"
        def use_relative_controller!
          if !named_route && different_controller? && !controller.start_with?("/")
            old_parts = current_controller.split('/')
            size = controller.count("/") + 1
            parts = old_parts[0...-size] << controller
            @options[:controller] = parts.join("/")
          end
        end

        # Remove leading slashes from controllers
        def normalize_controller!
          @options[:controller] = controller.sub(%r{^/}, '') if controller
        end

        # Move 'index' action from options to recall
        def normalize_action!
          if @options[:action] == 'index'
            @recall[:action] = @options.delete(:action)
          end
        end

        # Generates a path from routes, returns [path, params].
        # If no route is generated the formatter will raise ActionController::UrlGenerationError
        def generate
          @set.formatter.generate(named_route, options, recall, PARAMETERIZE)
        end

        def different_controller?
          return false unless current_controller
          controller.to_param != current_controller.to_param
        end

        private
          def named_route_exists?
            named_route && set.named_routes[named_route]
          end

          def segment_keys
            set.named_routes[named_route].segment_keys
          end
      end

      # Generate the path indicated by the arguments, and return an array of
      # the keys that were not used to generate it.
      def extra_keys(options, recall={})
        generate_extras(options, recall).last
      end

      def generate_extras(options, recall={})
        route_key = options.delete :use_route
        path, params = generate(route_key, options, recall)
        return path, params.keys
      end

      def generate(route_key, options, recall = {})
        Generator.new(route_key, options, recall, self).generate
      end
      private :generate

      RESERVED_OPTIONS = [:host, :protocol, :port, :subdomain, :domain, :tld_length,
                          :trailing_slash, :anchor, :params, :only_path, :script_name,
                          :original_script_name]

      def optimize_routes_generation?
        !default_url_options
      end

      def find_script_name(options)
        @script_name_finder.call options
      end

      def build_engine_script_extractor(routes, route, name)
        prev = script_name_finder
        ->(options) {
          if options.key? :script_name
            prev.call options
          else
            prefix_options = options.slice(*route.segment_keys)
            # we must actually delete prefix segment keys to avoid passing them to next url_for
            route.segment_keys.each { |k| options.delete(k) }
            routes.url_helpers.send("#{name}_path", prefix_options).chomp '/'
          end
        }
      end

      def path_for(context, options, route_name = nil) # :nodoc:
        _url_for(context, options, route_name, PATH)
      end

      # The +options+ argument must be a hash whose keys are *symbols*.
      def url_for(options, route_name = nil, url_strategy = UNKNOWN)
        ctx = ActionDispatch::UrlGeneration.null
        _url_for(ctx, options, route_name, url_strategy)
      end

      def _url_for(ctx, options, route_name = nil, url_strategy = UNKNOWN)
        path_params = ctx.path_parameters

        if default_url_options
          options = default_url_options.merge(options)
        end

        user = password = nil

        if options[:user] && options[:password]
          user     = options.delete :user
          password = options.delete :password
        end

        original_script_name = options.delete(:original_script_name)
        script_name = find_script_name options

        if original_script_name
          script_name = original_script_name + script_name
        end

        path_options = options.dup
        RESERVED_OPTIONS.each { |ro| path_options.delete ro }

        path, params = generate(route_name, path_options, path_params)

        if options.key? :params
          params.merge! options[:params]
        end

        options[:path]        = path
        options[:params]      = params
        options[:user]        = user
        options[:password]    = password

        url_strategy.call ctx, script_name, options
      end

      def call(env)
        req = request_class.new(env)
        req.path_info = Journey::Router::Utils.normalize_path(req.path_info)
        @router.serve(req)
      end

      def recognize_path(path, environment = {})
        method = (environment[:method] || "GET").to_s.upcase
        path = Journey::Router::Utils.normalize_path(path) unless path =~ %r{://}
        extras = environment[:extras] || {}

        begin
          env = Rack::MockRequest.env_for(path, {:method => method})
        rescue URI::InvalidURIError => e
          raise ActionController::RoutingError, e.message
        end

        req = request_class.new(env)
        @router.recognize(req) do |route, params|
          params.merge!(extras)
          params.each do |key, value|
            if value.is_a?(String)
              value = value.dup.force_encoding(Encoding::BINARY)
              params[key] = URI.parser.unescape(value)
            end
          end
          old_params = req.path_parameters
          req.path_parameters = old_params.merge params
          app = route.app
          if app.matches?(req) && app.dispatcher?
            dispatcher = app.app

            if dispatcher.controller(params, false)
              dispatcher.prepare_params!(params)
              return params
            else
              raise ActionController::RoutingError, "A route matches #{path.inspect}, but references missing controller: #{params[:controller].camelize}Controller"
            end
          end
        end

        raise ActionController::RoutingError, "No route matches #{path.inspect}"
      end
    end
    # :startdoc:
  end
end<|MERGE_RESOLUTION|>--- conflicted
+++ resolved
@@ -333,7 +333,7 @@
 
       SCRIPT_NAME_FINDER = ->(options) {
         if options.key? :script_name
-          (options.delete(:script_name) || '').chomp '/'
+          (options.delete(:script_name) || '').chomp '/'.freeze
         else
           ''
         end
@@ -350,11 +350,8 @@
         @prepend                    = []
         @disable_clear_and_finalize = false
         @finalized                  = false
-<<<<<<< HEAD
         @script_name_finder = SCRIPT_NAME_FINDER
-=======
         @env_key                    = "ROUTES_#{object_id}_SCRIPT_NAME".freeze
->>>>>>> 0132a392
 
         @set    = Journey::Routes.new
         @router = Journey::Router.new @set
