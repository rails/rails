# frozen_string_literal: true

require "action_dispatch/journey/visitors"

module ActionDispatch
  module Journey # :nodoc:
    module Nodes # :nodoc:
      class Node # :nodoc:
        include Enumerable

        attr_accessor :left, :memo

        def initialize(left)
          @left = left
          @memo = nil
        end

        def each(&block)
          Visitors::Each::INSTANCE.accept(self, block)
        end

        def to_s
          Visitors::String::INSTANCE.accept(self, "")
        end

        def to_dot
          Visitors::Dot::INSTANCE.accept(self)
        end

        def to_sym
          name.to_sym
        end

        def name
<<<<<<< HEAD
          left.tr "*:", ""
=======
          -left.tr("*:", "")
>>>>>>> 07ed1c5c
        end

        def type
          raise NotImplementedError
        end

        def symbol?; false; end
        def literal?; false; end
        def terminal?; false; end
        def star?; false; end
        def cat?; false; end
        def group?; false; end
      end

      class Terminal < Node # :nodoc:
        alias :symbol :left
        def terminal?; true; end
      end

      class Literal < Terminal # :nodoc:
        def literal?; true; end
        def type; :LITERAL; end
      end

      class Dummy < Literal # :nodoc:
        def initialize(x = Object.new)
          super
        end

        def literal?; false; end
      end

      %w{ Symbol Slash Dot }.each do |t|
        class_eval <<-eoruby, __FILE__, __LINE__ + 1
          class #{t} < Terminal;
            def type; :#{t.upcase}; end
          end
        eoruby
      end

      class Symbol < Terminal # :nodoc:
        attr_accessor :regexp
        alias :symbol :regexp
        attr_reader :name

        DEFAULT_EXP = /[^\.\/\?]+/
        def initialize(left)
          super
          @regexp = DEFAULT_EXP
<<<<<<< HEAD
          @name = left.tr "*:", ""
=======
          @name = -left.tr("*:", "")
>>>>>>> 07ed1c5c
        end

        def default_regexp?
          regexp == DEFAULT_EXP
        end

        def symbol?; true; end
      end

      class Unary < Node # :nodoc:
        def children; [left] end
      end

      class Group < Unary # :nodoc:
        def type; :GROUP; end
        def group?; true; end
      end

      class Star < Unary # :nodoc:
        def star?; true; end
        def type; :STAR; end

        def name
          left.name.tr "*:", ""
        end
      end

      class Binary < Node # :nodoc:
        attr_accessor :right

        def initialize(left, right)
          super(left)
          @right = right
        end

        def children; [left, right] end
      end

      class Cat < Binary # :nodoc:
        def cat?; true; end
        def type; :CAT; end
      end

      class Or < Node # :nodoc:
        attr_reader :children

        def initialize(children)
          @children = children
        end

        def type; :OR; end
      end
    end
  end
end<|MERGE_RESOLUTION|>--- conflicted
+++ resolved
@@ -32,11 +32,7 @@
         end
 
         def name
-<<<<<<< HEAD
-          left.tr "*:", ""
-=======
           -left.tr("*:", "")
->>>>>>> 07ed1c5c
         end
 
         def type
@@ -86,11 +82,7 @@
         def initialize(left)
           super
           @regexp = DEFAULT_EXP
-<<<<<<< HEAD
-          @name = left.tr "*:", ""
-=======
           @name = -left.tr("*:", "")
->>>>>>> 07ed1c5c
         end
 
         def default_regexp?
