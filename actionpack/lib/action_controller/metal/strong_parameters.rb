--- conflicted
+++ resolved
@@ -613,25 +613,6 @@
 
     undef_method :to_param
 
-<<<<<<< HEAD
-    def method_missing(method_sym, *args, &block)
-      if @parameters.respond_to?(method_sym)
-        message = <<-DEPRECATE.squish
-          Method #{method_sym} is deprecated and will be removed in Rails 5.1,
-          as `ActionController::Parameters` no longer inherits from
-          hash. Using this deprecated behavior exposes potential security
-          problems. If you continue to use this method you may be creating
-          a security vulnerability in your app that can be exploited. Instead,
-          consider using one of these documented methods which are not
-          deprecated: http://api.rubyonrails.org/v#{ActionPack.version}/classes/ActionController/Parameters.html
-        DEPRECATE
-        ActiveSupport::Deprecation.warn(message)
-        @parameters.public_send(method_sym, *args, &block)
-      else
-        super
-      end
-    end
-
     # Returns duplicate of object including all parameters
     def deep_dup
       self.class.new(@parameters.deep_dup).tap do |duplicate|
@@ -639,8 +620,6 @@
       end
     end
 
-=======
->>>>>>> a50cd3eb
     protected
       attr_reader :parameters
 
