--- conflicted
+++ resolved
@@ -440,49 +440,36 @@
       end
     end
 
-<<<<<<< HEAD
-    # This method is here only to make sure that the returned object has the
-    # correct permitted status. It should not matter since the parent of
-    # this object is HashWithIndifferentAccess
-    def transform_keys # :nodoc:
-      if block_given?
-        new_instance_with_inherited_permitted_status(super)
-=======
     # Performs values transformation and returns the altered
-    # <tt>ActionController::Parameters</tt> instance.
+    # ActionController::Parameters instance.
     def transform_values!(&block)
       @parameters.transform_values!(&block)
       self
     end
 
-    # Returns a new <tt>ActionController::Parameters</tt> instance with the
+    # Returns a new ActionController::Parameters instance with the
     # results of running +block+ once for every key. The values are unchanged.
     def transform_keys(&block)
       if block
         new_instance_with_inherited_permitted_status(
           @parameters.transform_keys(&block)
         )
->>>>>>> 2c79122c
       else
         @parameters.transform_keys
       end
     end
 
-<<<<<<< HEAD
-    # Deletes and returns a key-value pair from Parameters whose key is equal
-=======
     # Performs keys transfomration and returns the altered
-    # <tt>ActionController::Parameters</tt> instance.
+    # ActionController::Parameters instance.
     def transform_keys!(&block)
       @parameters.transform_keys!(&block)
       self
     end
 
-    # Deletes and returns a key-value pair from +Parameters+ whose key is equal
->>>>>>> 2c79122c
-    # to key. If the key is not found, returns the default value. If the
-    # optional code block is given and the key is not found, pass in the key
-    # and return the result of block.
+    # Deletes and returns a key-value pair whose key is equal to +key+. If the
+    # key is not found, returns the default value. If the optional code block
+    # is given and the key is not found, passes in the key and returns the
+    # result of the block.
     def delete(key, &block)
       convert_hashes_to_parameters(key, @parameters.delete(key), false)
     end
