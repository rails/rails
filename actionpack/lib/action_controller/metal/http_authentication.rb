require 'base64'

module ActionController
  # Makes it dead easy to do HTTP Basic, Digest and Token authentication.
  module HttpAuthentication
    # Makes it dead easy to do HTTP \Basic authentication.
    #
    # === Simple \Basic example
    #
    #   class PostsController < ApplicationController
    #     http_basic_authenticate_with name: "dhh", password: "secret", except: :index
    #
    #     def index
    #       render plain: "Everyone can see me!"
    #     end
    #
    #     def edit
    #       render plain: "I'm only accessible if you know the password"
    #     end
    #  end
    #
    # === Advanced \Basic example
    #
    # Here is a more advanced \Basic example where only Atom feeds and the XML API is protected by HTTP authentication,
    # the regular HTML interface is protected by a session approach:
    #
    #   class ApplicationController < ActionController::Base
    #     before_action :set_account, :authenticate
    #
    #     protected
    #       def set_account
    #         @account = Account.find_by(url_name: request.subdomains.first)
    #       end
    #
    #       def authenticate
    #         case request.format
    #         when Mime[:xml], Mime[:atom]
    #           if user = authenticate_with_http_basic { |u, p| @account.users.authenticate(u, p) }
    #             @current_user = user
    #           else
    #             request_http_basic_authentication
    #           end
    #         else
    #           if session_authenticated?
    #             @current_user = @account.users.find(session[:authenticated][:user_id])
    #           else
    #             redirect_to(login_url) and return false
    #           end
    #         end
    #       end
    #   end
    #
    # In your integration tests, you can do something like this:
    #
    #   def test_access_granted_from_xml
    #     @request.env['HTTP_AUTHORIZATION'] = ActionController::HttpAuthentication::Basic.encode_credentials(users(:dhh).name, users(:dhh).password)
    #     get "/notes/1.xml"
    #
    #     assert_equal 200, status
    #   end
    module Basic
      extend self

      module ControllerMethods
        extend ActiveSupport::Concern

        module ClassMethods
          def http_basic_authenticate_with(options = {})
            before_action(options.except(:name, :password, :realm)) do
              authenticate_or_request_with_http_basic(options[:realm] || "Application") do |name, password|
                name == options[:name] && password == options[:password]
              end
            end
          end
        end

        def authenticate_or_request_with_http_basic(realm = "Application", message = nil, &login_procedure)
          authenticate_with_http_basic(&login_procedure) || request_http_basic_authentication(realm, message)
        end

        def authenticate_with_http_basic(&login_procedure)
          HttpAuthentication::Basic.authenticate(request, &login_procedure)
        end

        def request_http_basic_authentication(realm = "Application", message = nil)
          HttpAuthentication::Basic.authentication_request(self, realm, message)
        end
      end

      def authenticate(request, &login_procedure)
        if has_basic_credentials?(request)
          login_procedure.call(*user_name_and_password(request))
        end
      end

      def has_basic_credentials?(request)
        request.authorization.present? && (auth_scheme(request).downcase == 'basic')
      end

      def user_name_and_password(request)
        decode_credentials(request).split(':', 2)
      end

      def decode_credentials(request)
        ::Base64.decode64(auth_param(request) || '')
      end

      def auth_scheme(request)
        request.authorization.to_s.split(' ', 2).first
      end

      def auth_param(request)
        request.authorization.to_s.split(' ', 2).second
      end

      def encode_credentials(user_name, password)
        "Basic #{::Base64.strict_encode64("#{user_name}:#{password}")}"
      end

      def authentication_request(controller, realm, message)
        message ||= "HTTP Basic: Access denied.\n"
        controller.headers["WWW-Authenticate"] = %(Basic realm="#{realm.tr('"'.freeze, "".freeze)}")
        controller.status = 401
        controller.response_body = message
      end
    end

    # Makes it dead easy to do HTTP \Digest authentication.
    #
    # === Simple \Digest example
    #
    #   require 'digest/md5'
    #   class PostsController < ApplicationController
    #     REALM = "SuperSecret"
    #     USERS = {"dhh" => "secret", #plain text password
    #              "dap" => Digest::MD5.hexdigest(["dap",REALM,"secret"].join(":"))}  #ha1 digest password
    #
    #     before_action :authenticate, except: [:index]
    #
    #     def index
    #       render plain: "Everyone can see me!"
    #     end
    #
    #     def edit
    #       render plain: "I'm only accessible if you know the password"
    #     end
    #
    #     private
    #       def authenticate
    #         authenticate_or_request_with_http_digest(REALM) do |username|
    #           USERS[username]
    #         end
    #       end
    #   end
    #
    # === Notes
    #
    # The +authenticate_or_request_with_http_digest+ block must return the user's password
    # or the ha1 digest hash so the framework can appropriately hash to check the user's
    # credentials. Returning +nil+ will cause authentication to fail.
    #
    # Storing the ha1 hash: MD5(username:realm:password), is better than storing a plain password. If
    # the password file or database is compromised, the attacker would be able to use the ha1 hash to
    # authenticate as the user at this +realm+, but would not have the user's password to try using at
    # other sites.
    #
    # In rare instances, web servers or front proxies strip authorization headers before
    # they reach your application. You can debug this situation by logging all environment
    # variables, and check for HTTP_AUTHORIZATION, amongst others.
    module Digest
      extend self

      module ControllerMethods
        def authenticate_or_request_with_http_digest(realm = "Application", message = nil, &password_procedure)
          authenticate_with_http_digest(realm, &password_procedure) || request_http_digest_authentication(realm, message)
        end

        # Authenticate with HTTP Digest, returns true or false
        def authenticate_with_http_digest(realm = "Application", &password_procedure)
          HttpAuthentication::Digest.authenticate(request, realm, &password_procedure)
        end

        # Render output including the HTTP Digest authentication header
        def request_http_digest_authentication(realm = "Application", message = nil)
          HttpAuthentication::Digest.authentication_request(self, realm, message)
        end
      end

      # Returns false on a valid response, true otherwise
      def authenticate(request, realm, &password_procedure)
        request.authorization && validate_digest_response(request, realm, &password_procedure)
      end

      # Returns false unless the request credentials response value matches the expected value.
      # First try the password as a ha1 digest password. If this fails, then try it as a plain
      # text password.
      def validate_digest_response(request, realm, &password_procedure)
        secret_key  = secret_token(request)
        credentials = decode_credentials_header(request)
        valid_nonce = validate_nonce(secret_key, request, credentials[:nonce])

        if valid_nonce && realm == credentials[:realm] && opaque(secret_key) == credentials[:opaque]
          password = password_procedure.call(credentials[:username])
          return false unless password

          method = request.get_header('rack.methodoverride.original_method') || request.get_header('REQUEST_METHOD')
          uri    = credentials[:uri]

          [true, false].any? do |trailing_question_mark|
            [true, false].any? do |password_is_ha1|
              _uri = trailing_question_mark ? uri + "?" : uri
              expected = expected_response(method, _uri, credentials, password, password_is_ha1)
              expected == credentials[:response]
            end
          end
        end
      end

      # Returns the expected response for a request of +http_method+ to +uri+ with the decoded +credentials+ and the expected +password+
      # Optional parameter +password_is_ha1+ is set to +true+ by default, since best practice is to store ha1 digest instead
      # of a plain-text password.
      def expected_response(http_method, uri, credentials, password, password_is_ha1=true)
        ha1 = password_is_ha1 ? password : ha1(credentials, password)
        ha2 = ::Digest::MD5.hexdigest([http_method.to_s.upcase, uri].join(':'))
        ::Digest::MD5.hexdigest([ha1, credentials[:nonce], credentials[:nc], credentials[:cnonce], credentials[:qop], ha2].join(':'))
      end

      def ha1(credentials, password)
        ::Digest::MD5.hexdigest([credentials[:username], credentials[:realm], password].join(':'))
      end

      def encode_credentials(http_method, credentials, password, password_is_ha1)
        credentials[:response] = expected_response(http_method, credentials[:uri], credentials, password, password_is_ha1)
        "Digest " + credentials.sort_by {|x| x[0].to_s }.map {|v| "#{v[0]}='#{v[1]}'" }.join(', ')
      end

      def decode_credentials_header(request)
        decode_credentials(request.authorization)
      end

      def decode_credentials(header)
        ActiveSupport::HashWithIndifferentAccess[header.to_s.gsub(/^Digest\s+/, '').split(',').map do |pair|
          key, value = pair.split('=', 2)
          [key.strip, value.to_s.gsub(/^"|"$/,'').delete('\'')]
        end]
      end

      def authentication_header(controller, realm)
        secret_key = secret_token(controller.request)
        nonce = self.nonce(secret_key)
        opaque = opaque(secret_key)
        controller.headers["WWW-Authenticate"] = %(Digest realm="#{realm}", qop="auth", algorithm=MD5, nonce="#{nonce}", opaque="#{opaque}")
      end

      def authentication_request(controller, realm, message = nil)
        message ||= "HTTP Digest: Access denied.\n"
        authentication_header(controller, realm)
        controller.status = 401
        controller.response_body = message
      end

      def secret_token(request)
        key_generator  = request.key_generator
        http_auth_salt = request.http_auth_salt
        key_generator.generate_key(http_auth_salt)
      end

      # Uses an MD5 digest based on time to generate a value to be used only once.
      #
      # A server-specified data string which should be uniquely generated each time a 401 response is made.
      # It is recommended that this string be base64 or hexadecimal data.
      # Specifically, since the string is passed in the header lines as a quoted string, the double-quote character is not allowed.
      #
      # The contents of the nonce are implementation dependent.
      # The quality of the implementation depends on a good choice.
      # A nonce might, for example, be constructed as the base 64 encoding of
      #
      #   time-stamp H(time-stamp ":" ETag ":" private-key)
      #
      # where time-stamp is a server-generated time or other non-repeating value,
      # ETag is the value of the HTTP ETag header associated with the requested entity,
      # and private-key is data known only to the server.
      # With a nonce of this form a server would recalculate the hash portion after receiving the client authentication header and
      # reject the request if it did not match the nonce from that header or
      # if the time-stamp value is not recent enough. In this way the server can limit the time of the nonce's validity.
      # The inclusion of the ETag prevents a replay request for an updated version of the resource.
      # (Note: including the IP address of the client in the nonce would appear to offer the server the ability
      # to limit the reuse of the nonce to the same client that originally got it.
      # However, that would break proxy farms, where requests from a single user often go through different proxies in the farm.
      # Also, IP address spoofing is not that hard.)
      #
      # An implementation might choose not to accept a previously used nonce or a previously used digest, in order to
      # protect against a replay attack. Or, an implementation might choose to use one-time nonces or digests for
      # POST, PUT, or PATCH requests and a time-stamp for GET requests. For more details on the issues involved see Section 4
      # of this document.
      #
      # The nonce is opaque to the client. Composed of Time, and hash of Time with secret
      # key from the Rails session secret generated upon creation of project. Ensures
      # the time cannot be modified by client.
      def nonce(secret_key, time = Time.now)
        t = time.to_i
        hashed = [t, secret_key]
        digest = ::Digest::MD5.hexdigest(hashed.join(":"))
        ::Base64.strict_encode64("#{t}:#{digest}")
      end

      # Might want a shorter timeout depending on whether the request
      # is a PATCH, PUT, or POST, and if client is browser or web service.
      # Can be much shorter if the Stale directive is implemented. This would
      # allow a user to use new nonce without prompting user again for their
      # username and password.
      def validate_nonce(secret_key, request, value, seconds_to_timeout=5*60)
        return false if value.nil?
        t = ::Base64.decode64(value).split(":").first.to_i
        nonce(secret_key, t) == value && (t - Time.now.to_i).abs <= seconds_to_timeout
      end

      # Opaque based on digest of secret key
      def opaque(secret_key)
        ::Digest::MD5.hexdigest(secret_key)
      end

    end

    # Makes it dead easy to do HTTP Token authentication.
    #
    # Simple Token example:
    #
    #   class PostsController < ApplicationController
    #     TOKEN = "secret"
    #
    #     before_action :authenticate, except: [ :index ]
    #
    #     def index
    #       render plain: "Everyone can see me!"
    #     end
    #
    #     def edit
    #       render plain: "I'm only accessible if you know the password"
    #     end
    #
    #     private
    #       def authenticate
    #         authenticate_or_request_with_http_token do |token, options|
    #           token == TOKEN
    #         end
    #       end
    #   end
    #
    #
    # Here is a more advanced Token example where only Atom feeds and the XML API is protected by HTTP token authentication,
    # the regular HTML interface is protected by a session approach:
    #
    #   class ApplicationController < ActionController::Base
    #     before_action :set_account, :authenticate
    #
    #     protected
    #       def set_account
    #         @account = Account.find_by(url_name: request.subdomains.first)
    #       end
    #
    #       def authenticate
    #         case request.format
    #         when Mime[:xml], Mime[:atom]
    #           if user = authenticate_with_http_token { |t, o| @account.users.authenticate(t, o) }
    #             @current_user = user
    #           else
    #             request_http_token_authentication
    #           end
    #         else
    #           if session_authenticated?
    #             @current_user = @account.users.find(session[:authenticated][:user_id])
    #           else
    #             redirect_to(login_url) and return false
    #           end
    #         end
    #       end
    #   end
    #
    #
    # In your integration tests, you can do something like this:
    #
    #   def test_access_granted_from_xml
    #     get(
    #       "/notes/1.xml", nil,
    #       'HTTP_AUTHORIZATION' => ActionController::HttpAuthentication::Token.encode_credentials(users(:dhh).token)
    #     )
    #
    #     assert_equal 200, status
    #   end
    #
    #
    # On shared hosts, Apache sometimes doesn't pass authentication headers to
    # FCGI instances. If your environment matches this description and you cannot
    # authenticate, try this rule in your Apache setup:
    #
    #   RewriteRule ^(.*)$ dispatch.fcgi [E=X-HTTP_AUTHORIZATION:%{HTTP:Authorization},QSA,L]
    module Token
<<<<<<< HEAD
      TOKEN_KEY = 'token='
      TOKEN_REGEX = /^(Token|Bearer) /
=======
      TOKEN_REGEX = /^Token\s+/
>>>>>>> d5a0d710
      AUTHN_PAIR_DELIMITERS = /(?:,|;|\t+)/
      extend self

      module ControllerMethods
        def authenticate_or_request_with_http_token(realm = "Application", message = nil, &login_procedure)
          authenticate_with_http_token(&login_procedure) || request_http_token_authentication(realm, message)
        end

        def authenticate_with_http_token(&login_procedure)
          Token.authenticate(self, &login_procedure)
        end

        def request_http_token_authentication(realm = "Application", message = nil)
          Token.authentication_request(self, realm, message)
        end
      end

      # If token Authorization header is present, call the login
      # procedure with the present token and options.
      #
      # [controller]
      #   ActionController::Base instance for the current request.
      #
      # [login_procedure]
      #   Proc to call if a token is present. The Proc should take two arguments:
      #
      #     authenticate(controller) { |token, options| ... }
      #
      # Returns the return value of <tt>login_procedure</tt> if a
      # token is found. Returns <tt>nil</tt> if no token is found.

      def authenticate(controller, &login_procedure)
        token, options = token_and_options(controller.request)
        unless token.blank?
          login_procedure.call(token, options)
        end
      end

      # Parses the token and options out of the token authorization header.
      # The value for the Authorization header is expected to have the prefix
      # <tt>"Token"</tt> or <tt>"Bearer"</tt>. If the header looks like this:
      #   Authorization: Token token="abc", nonce="def"
      # Then the returned token is <tt>"abc"</tt>, and the options are
      # <tt>{nonce: "def"}</tt>
      #
      # request - ActionDispatch::Request instance with the current headers.
      #
      # Returns an +Array+ of <tt>[String, Hash]</tt> if a token is present.
      # Returns +nil+ if no token is found.
      def token_and_options(request)
        authorization_request = request.authorization.to_s
        if authorization_request[TOKEN_REGEX]
          params = token_params_from authorization_request
          [params.shift[1], Hash[params].with_indifferent_access]
        end
      end

      def token_params_from(auth)
        rewrite_param_values params_array_from raw_params auth
      end

      # Takes raw_params and turns it into an array of parameters
      def params_array_from(raw_params)
        raw_params.map { |param| param.split %r/=(.+)?/ }
      end

      # This removes the <tt>"</tt> characters wrapping the value.
      def rewrite_param_values(array_params)
        array_params.each { |param| (param[1] || "").gsub! %r/^"|"$/, '' }
      end

      # This method takes an authorization body and splits up the key-value
      # pairs by the standardized <tt>:</tt>, <tt>;</tt>, or <tt>\t</tt>
      # delimiters defined in +AUTHN_PAIR_DELIMITERS+.
      def raw_params(auth)
        _raw_params = auth.sub(TOKEN_REGEX, '').split(/\s*#{AUTHN_PAIR_DELIMITERS}\s*/)

        if !(_raw_params.first =~ %r{\A#{TOKEN_KEY}})
          _raw_params[0] = "#{TOKEN_KEY}#{_raw_params.first}"
        end

        _raw_params
      end

      # Encodes the given token and options into an Authorization header value.
      #
      # token   - String token.
      # options - optional Hash of the options.
      #
      # Returns String.
      def encode_credentials(token, options = {})
        values = ["#{TOKEN_KEY}#{token.to_s.inspect}"] + options.map do |key, value|
          "#{key}=#{value.to_s.inspect}"
        end
        "Token #{values * ", "}"
      end

      # Sets a WWW-Authenticate header to let the client know a token is desired.
      #
      # controller - ActionController::Base instance for the outgoing response.
      # realm      - String realm to use in the header.
      #
      # Returns nothing.
      def authentication_request(controller, realm, message = nil)
        message ||= "HTTP Token: Access denied.\n"
        controller.headers["WWW-Authenticate"] = %(Token realm="#{realm.tr('"'.freeze, "".freeze)}")
        controller.__send__ :render, plain: message, status: :unauthorized
      end
    end
  end
end<|MERGE_RESOLUTION|>--- conflicted
+++ resolved
@@ -396,12 +396,8 @@
     #
     #   RewriteRule ^(.*)$ dispatch.fcgi [E=X-HTTP_AUTHORIZATION:%{HTTP:Authorization},QSA,L]
     module Token
-<<<<<<< HEAD
       TOKEN_KEY = 'token='
-      TOKEN_REGEX = /^(Token|Bearer) /
-=======
-      TOKEN_REGEX = /^Token\s+/
->>>>>>> d5a0d710
+      TOKEN_REGEX = /^(Token|Bearer)\s+/
       AUTHN_PAIR_DELIMITERS = /(?:,|;|\t+)/
       extend self
 
