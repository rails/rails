--- conflicted
+++ resolved
@@ -1,4 +1,3 @@
-<<<<<<< HEAD
 *   Address `rack 3.2` deprecations warnings.
 
     ```
@@ -26,11 +25,11 @@
 *   Fix `ActionDispatch::Executor` to unwrap exceptions like other error reporting middlewares.
 
     *Jean Boussier*
-=======
+
+
 ## Rails 7.2.2.2 (August 13, 2025) ##
 
 *   No changes.
->>>>>>> 9204eb52
 
 
 ## Rails 7.2.2.1 (December 10, 2024) ##
