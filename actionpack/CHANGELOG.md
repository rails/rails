<<<<<<< HEAD
*   Update `HostAuthorization` middleware to render debug info only
    when `config.consider_all_requests_local` is set to true.

    Also, blocked host info is always logged with level `error`.

    Fixes #42813

    *Nikita Vyrko*

=======
## Rails 6.1.4.2 (December 14, 2021) ##

*   Fix X_FORWARDED_HOST protection.  [CVE-2021-44528]
>>>>>>> 5e52f65f

## Rails 6.1.4.1 (August 19, 2021) ##

*   [CVE-2021-22942] Fix possible open redirect in Host Authorization middleware.

    Specially crafted "X-Forwarded-Host" headers in combination with certain
    "allowed host" formats can cause the Host Authorization middleware in Action
    Pack to redirect users to a malicious website.

## Rails 6.1.4 (June 24, 2021) ##

*   Ignore file fixtures on `db:fixtures:load`

    *Kevin Sjöberg*

*   Fix ActionController::Live controller test deadlocks by removing the body buffer size limit for tests.

    *Dylan Thacker-Smith*

*   Correctly place optional path parameter booleans.

    Previously, if you specify a url parameter that is part of the path as false it would include that part
    of the path as parameter for example:

    ```
    get "(/optional/:optional_id)/things" => "foo#foo", as: :things
    things_path(optional_id: false) # => /things?optional_id=false
    ```

    After this change, true and false will be treated the same when used as optional path parameters. Meaning now:

    ```
    get '(this/:my_bool)/that' as: :that

    that_path(my_bool: true) # => `/this/true/that`
    that_path(my_bool: false) # => `/this/false/that`
    ```

    *Adam Hess*

*   Add support for 'private, no-store' Cache-Control headers.

    Previously, 'no-store' was exclusive; no other directives could be specified.

    *Alex Smith*


## Rails 6.1.3.2 (May 05, 2021) ##

*   Prevent open redirects by correctly escaping the host allow list
    CVE-2021-22903

*   Prevent catastrophic backtracking during mime parsing
    CVE-2021-22902

*   Prevent regex DoS in HTTP token authentication
    CVE-2021-22904

*   Prevent string polymorphic route arguments.

    `url_for` supports building polymorphic URLs via an array
    of arguments (usually symbols and records). If a developer passes a
    user input array, strings can result in unwanted route helper calls.

    CVE-2021-22885

    *Gannon McGibbon*

## Rails 6.1.3.1 (March 26, 2021) ##

*   No changes.


## Rails 6.1.3 (February 17, 2021) ##

*   Re-define routes when not set correctly via inheritance.

    *John Hawthorn*


## Rails 6.1.2.1 (February 10, 2021) ##

*   Prevent open redirect when allowed host starts with a dot

    [CVE-2021-22881]

    Thanks to @tktech (https://hackerone.com/tktech) for reporting this
    issue and the patch!

    *Aaron Patterson*


## Rails 6.1.2 (February 09, 2021) ##

*   Fix error in `ActionController::LogSubscriber` that would happen when throwing inside a controller action.

    *Janko Marohnić*

*   Fix `fixture_file_upload` deprecation when `file_fixture_path` is a relative path.

    *Eugene Kenny*


## Rails 6.1.1 (January 07, 2021) ##

*   Fix nil translation key lookup in controllers/

    *Jan Klimo*

*   Quietly handle unknown HTTP methods in Action Dispatch SSL middleware.

    *Alex Robbin*

*   Change the request method to a `GET` when passing failed requests down to `config.exceptions_app`.

    *Alex Robbin*


## Rails 6.1.0 (December 09, 2020) ##

*   Support for the HTTP header `Feature-Policy` has been revised to reflect
    its [rename](https://github.com/w3c/webappsec-permissions-policy/pull/379) to [`Permissions-Policy`](https://w3c.github.io/webappsec-permissions-policy/#permissions-policy-http-header-field).

    ```ruby
    Rails.application.config.permissions_policy do |p|
      p.camera     :none
      p.gyroscope  :none
      p.microphone :none
      p.usb        :none
      p.fullscreen :self
      p.payment    :self, "https://secure-example.com"
    end
    ```

    *Julien Grillot*

*   Allow `ActionDispatch::HostAuthorization` to exclude specific requests.

    Host Authorization checks can be skipped for specific requests. This allows for health check requests to be permitted for requests with missing or non-matching host headers.

    *Chris Bisnett*

*   Add `config.action_dispatch.request_id_header` to allow changing the name of
    the unique X-Request-Id header

    *Arlston Fernandes*

*   Deprecate `config.action_dispatch.return_only_media_type_on_content_type`.

    *Rafael Mendonça França*

*   Change `ActionDispatch::Response#content_type` to return the full Content-Type header.

    *Rafael Mendonça França*

*   Remove deprecated `ActionDispatch::Http::ParameterFilter`.

    *Rafael Mendonça França*

*   Added support for exclusive no-store Cache-Control header.

    If `no-store` is set on Cache-Control header it is exclusive (all other cache directives are dropped).

    *Chris Kruger*

*   Catch invalid UTF-8 parameters for POST requests and respond with BadRequest.

    Additionally, perform `#set_binary_encoding` in `ActionDispatch::Http::Request#GET` and
    `ActionDispatch::Http::Request#POST` prior to validating encoding.

    *Adrianna Chang*

*   Allow `assert_recognizes` routing assertions to work on mounted root routes.

    *Gannon McGibbon*

*   Change default redirection status code for non-GET/HEAD requests to 308 Permanent Redirect for `ActionDispatch::SSL`.

    *Alan Tan*, *Oz Ben-David*

*   Fix `follow_redirect!` to follow redirection with same HTTP verb when following
    a 308 redirection.

    *Alan Tan*

*   When multiple domains are specified for a cookie, a domain will now be
    chosen only if it is equal to or is a superdomain of the request host.

    *Jonathan Hefner*

*   `ActionDispatch::Static` handles precompiled Brotli (.br) files.

    Adds to existing support for precompiled gzip (.gz) files.
    Brotli files are preferred due to much better compression.

    When the browser requests /some.js with `Accept-Encoding: br`,
    we check for public/some.js.br and serve that file, if present, with
    `Content-Encoding: br` and `Vary: Accept-Encoding` headers.

    *Ryan Edward Hall*, *Jeremy Daer*

*   Add raise_on_missing_translations support for controllers.

    This configuration determines whether an error should be raised for missing translations.
    It can be enabled through `config.i18n.raise_on_missing_translations`. Note that described
    configuration also affects raising error for missing translations in views.

    *fatkodima*

*   Added `compact` and `compact!` to `ActionController::Parameters`.

    *Eugene Kenny*

*   Calling `each_pair` or `each_value` on an `ActionController::Parameters`
    without passing a block now returns an enumerator.

    *Eugene Kenny*

*   `fixture_file_upload` now uses path relative to `file_fixture_path`

    Previously the path had to be relative to `fixture_path`.
    You can change your existing code as follow:

    ```ruby
    # Before
    fixture_file_upload('files/dog.png')

    # After
    fixture_file_upload('dog.png')
    ```

    *Edouard Chin*

*   Remove deprecated `force_ssl` at the controller level.

    *Rafael Mendonça França*

*   The +helper+ class method for controllers loads helper modules specified as
    strings/symbols with `String#constantize` instead of `require_dependency`.

    Remember that support for strings/symbols is only a convenient API. You can
    always pass a module object:

    ```ruby
    helper UtilsHelper
    ```

    which is recommended because it is simple and direct. When a string/symbol
    is received, `helper` just manipulates and inflects the argument to obtain
    that same module object.

    *Xavier Noria*, *Jean Boussier*

*   Correctly identify the entire localhost IPv4 range as trusted proxy.

    *Nick Soracco*

*   `url_for` will now use "https://" as the default protocol when
    `Rails.application.config.force_ssl` is set to true.

    *Jonathan Hefner*

*   Accept and default to base64_urlsafe CSRF tokens.

    Base64 strict-encoded CSRF tokens are not inherently websafe, which makes
    them difficult to deal with. For example, the common practice of sending
    the CSRF token to a browser in a client-readable cookie does not work properly
    out of the box: the value has to be url-encoded and decoded to survive transport.

    Now, we generate Base64 urlsafe-encoded CSRF tokens, which are inherently safe
    to transport. Validation accepts both urlsafe tokens, and strict-encoded tokens
    for backwards compatibility.

    *Scott Blum*

*   Support rolling deploys for cookie serialization/encryption changes.

    In a distributed configuration like rolling update, users may observe
    both old and new instances during deployment. Users may be served by a
    new instance and then by an old instance.

    That means when the server changes `cookies_serializer` from `:marshal`
    to `:hybrid` or the server changes `use_authenticated_cookie_encryption`
    from `false` to `true`, users may lose their sessions if they access the
    server during deployment.

    We added fallbacks to downgrade the cookie format when necessary during
    deployment, ensuring compatibility on both old and new instances.

    *Masaki Hara*

*   `ActionDispatch::Request.remote_ip` has ip address even when all sites are trusted.

    Before, if all `X-Forwarded-For` sites were trusted, the `remote_ip` would default to `127.0.0.1`.
    Now, the furthest proxy site is used. e.g.: It now gives an ip address when using curl from the load balancer.

    *Keenan Brock*

*   Fix possible information leak / session hijacking vulnerability.

    The `ActionDispatch::Session::MemcacheStore` is still vulnerable given it requires the
    gem dalli to be updated as well.

    CVE-2019-16782.

*   Include child session assertion count in ActionDispatch::IntegrationTest.

    `IntegrationTest#open_session` uses `dup` to create the new session, which
    meant it had its own copy of `@assertions`. This prevented the assertions
    from being correctly counted and reported.

    Child sessions now have their `attr_accessor` overridden to delegate to the
    root session.

    Fixes #32142.

    *Sam Bostock*

*   Add SameSite protection to every written cookie.

    Enabling `SameSite` cookie protection is an addition to CSRF protection,
    where cookies won't be sent by browsers in cross-site POST requests when set to `:lax`.

    `:strict` disables cookies being sent in cross-site GET or POST requests.

    Passing `:none` disables this protection and is the same as previous versions albeit a `; SameSite=None` is appended to the cookie.

    See upgrade instructions in config/initializers/new_framework_defaults_6_1.rb.

    More info [here](https://tools.ietf.org/html/draft-west-first-party-cookies-07)

    _NB: Technically already possible as Rack supports SameSite protection, this is to ensure it's applied to all cookies_

    *Cédric Fabianski*

*   Bring back the feature that allows loading external route files from the router.

    This feature existed back in 2012 but got reverted with the incentive that
    https://github.com/rails/routing_concerns was a better approach. Turned out
    that this wasn't fully the case and loading external route files from the router
    can be helpful for applications with a really large set of routes.
    Without this feature, application needs to implement routes reloading
    themselves and it's not straightforward.

    ```ruby
    # config/routes.rb

    Rails.application.routes.draw do
      draw(:admin)
    end

    # config/routes/admin.rb

    get :foo, to: 'foo#bar'
    ```

    *Yehuda Katz*, *Edouard Chin*

*   Fix system test driver option initialization for non-headless browsers.

    *glaszig*

*   `redirect_to.action_controller` notifications now include the `ActionDispatch::Request` in
    their payloads as `:request`.

    *Austin Story*

*   `respond_to#any` no longer returns a response's Content-Type based on the
    request format but based on the block given.

    Example:

    ```ruby
      def my_action
        respond_to do |format|
          format.any { render(json: { foo: 'bar' }) }
        end
      end

      get('my_action.csv')
    ```

    The previous behaviour was to respond with a `text/csv` Content-Type which
    is inaccurate since a JSON response is being rendered.

    Now it correctly returns a `application/json` Content-Type.

    *Edouard Chin*

*   Replaces (back)slashes in failure screenshot image paths with dashes.

    If a failed test case contained a slash or a backslash, a screenshot would be created in a
    nested directory, causing issues with `tmp:clear`.

    *Damir Zekic*

*   Add `params.member?` to mimic Hash behavior.

    *Younes Serraj*

*   `process_action.action_controller` notifications now include the following in their payloads:

    * `:request` - the `ActionDispatch::Request`
    * `:response` - the `ActionDispatch::Response`

    *George Claghorn*

*   Updated `ActionDispatch::Request.remote_ip` setter to clear set the instance
    `remote_ip` to `nil` before setting the header that the value is derived
    from.

    Fixes #37383.

    *Norm Provost*

*   `ActionController::Base.log_at` allows setting a different log level per request.

    ```ruby
    # Use the debug level if a particular cookie is set.
    class ApplicationController < ActionController::Base
      log_at :debug, if: -> { cookies[:debug] }
    end
    ```

    *George Claghorn*

*   Allow system test screen shots to be taken more than once in
    a test by prefixing the file name with an incrementing counter.

    Add an environment variable `RAILS_SYSTEM_TESTING_SCREENSHOT_HTML` to
    enable saving of HTML during a screenshot in addition to the image.
    This uses the same image name, with the extension replaced with `.html`

    *Tom Fakes*

*   Add `Vary: Accept` header when using `Accept` header for response.

    For some requests like `/users/1`, Rails uses requests' `Accept`
    header to determine what to return. And if we don't add `Vary`
    in the response header, browsers might accidentally cache different
    types of content, which would cause issues: e.g. javascript got displayed
    instead of html content. This PR fixes these issues by adding `Vary: Accept`
    in these types of requests. For more detailed problem description, please read:

    https://github.com/rails/rails/pull/36213

    Fixes #25842.

    *Stan Lo*

*   Fix IntegrationTest `follow_redirect!` to follow redirection using the same HTTP verb when following
    a 307 redirection.

    *Edouard Chin*

*   System tests require Capybara 3.26 or newer.

    *George Claghorn*

*   Reduced log noise handling ActionController::RoutingErrors.

    *Alberto Fernández-Capel*

*   Add DSL for configuring HTTP Feature Policy.

    This new DSL provides a way to configure an HTTP Feature Policy at a
    global or per-controller level. Full details of HTTP Feature Policy
    specification and guidelines can be found at MDN:

    https://developer.mozilla.org/en-US/docs/Web/HTTP/Headers/Feature-Policy

    Example global policy:

    ```ruby
    Rails.application.config.feature_policy do |f|
      f.camera      :none
      f.gyroscope   :none
      f.microphone  :none
      f.usb         :none
      f.fullscreen  :self
      f.payment     :self, "https://secure.example.com"
    end
    ```

    Example controller level policy:

    ```ruby
    class PagesController < ApplicationController
      feature_policy do |p|
        p.geolocation "https://example.com"
      end
    end
    ```

    *Jacob Bednarz*

*   Add the ability to set the CSP nonce only to the specified directives.

    Fixes #35137.

    *Yuji Yaginuma*

*   Keep part when scope option has value.

    When a route was defined within an optional scope, if that route didn't
    take parameters the scope was lost when using path helpers. This commit
    ensures scope is kept both when the route takes parameters or when it
    doesn't.

    Fixes #33219.

    *Alberto Almagro*

*   Added `deep_transform_keys` and `deep_transform_keys!` methods to ActionController::Parameters.

    *Gustavo Gutierrez*

*   Calling `ActionController::Parameters#transform_keys`/`!` without a block now returns
    an enumerator for the parameters instead of the underlying hash.

    *Eugene Kenny*

*   Fix strong parameters blocks all attributes even when only some keys are invalid (non-numerical).
    It should only block invalid key's values instead.

    *Stan Lo*


Please check [6-0-stable](https://github.com/rails/rails/blob/6-0-stable/actionpack/CHANGELOG.md) for previous changes.<|MERGE_RESOLUTION|>--- conflicted
+++ resolved
@@ -1,4 +1,3 @@
-<<<<<<< HEAD
 *   Update `HostAuthorization` middleware to render debug info only
     when `config.consider_all_requests_local` is set to true.
 
@@ -8,11 +7,10 @@
 
     *Nikita Vyrko*
 
-=======
+
 ## Rails 6.1.4.2 (December 14, 2021) ##
 
 *   Fix X_FORWARDED_HOST protection.  [CVE-2021-44528]
->>>>>>> 5e52f65f
 
 ## Rails 6.1.4.1 (August 19, 2021) ##
 
