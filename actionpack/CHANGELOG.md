<<<<<<< HEAD
*   Exclude additional flash types from `ActionController::Base.action_methods`

    Ensures that additional flash types defined on ActionController::Base subclasses
    are not listed as actions on that controller.

        class MyController < ApplicationController
          add_flash_types :hype
        end

        MyController.action_methods.include?('hype') # => false

    *Gavin Morrice*
=======
*   `ActionDispatch::SystemTestCase.driven_by` can now be called with a block
    to define specific browser capabilities.

    *Edouard Chin*

>>>>>>> 23125378

## Rails 6.0.0.beta1 (January 18, 2019) ##

*   Remove deprecated `fragment_cache_key` helper in favor of `combined_fragment_cache_key`.

    *Rafael Mendonça França*

*   Remove deprecated methods in `ActionDispatch::TestResponse`.

    `#success?`, `missing?` and `error?` were deprecated in Rails 5.2 in favor of
    `#successful?`, `not_found?` and `server_error?`.

    *Rafael Mendonça França*

*   Introduce ActionDispatch::HostAuthorization

    This is a new middleware that guards against DNS rebinding attacks by
    white-listing the allowed hosts a request can be made to.

    Each host is checked with the case operator (`#===`) to support `RegExp`,
    `Proc`, `IPAddr` and custom objects as host allowances.

    *Genadi Samokovarov*

*   Allow using `parsed_body` in `ActionController::TestCase`.

    In addition to `ActionDispatch::IntegrationTest`, allow using
    `parsed_body` in `ActionController::TestCase`:

    ```
    class SomeControllerTest < ActionController::TestCase
      def test_some_action
        post :action, body: { foo: 'bar' }
        assert_equal({ "foo" => "bar" }, response.parsed_body)
      end
    end
    ```

    Fixes #34676.

    *Tobias Bühlmann*

*   Raise an error on root route naming conflicts.

    Raises an ArgumentError when multiple root routes are defined in the
    same context instead of assigning nil names to subsequent roots.

    *Gannon McGibbon*

*   Allow rescue from parameter parse errors:

    ```
    rescue_from ActionDispatch::Http::Parameters::ParseError do
      head :unauthorized
    end
    ```

    *Gannon McGibbon*, *Josh Cheek*

*   Reset Capybara sessions if failed system test screenshot raising an exception.

    Reset Capybara sessions if `take_failed_screenshot` raise exception
    in system test `after_teardown`.

    *Maxim Perepelitsa*

*   Use request object for context if there's no controller

    There is no controller instance when using a redirect route or a
    mounted rack application so pass the request object as the context
    when resolving dynamic CSP sources in this scenario.

    Fixes #34200.

    *Andrew White*

*   Apply mapping to symbols returned from dynamic CSP sources

    Previously if a dynamic source returned a symbol such as :self it
    would be converted to a string implicitly, e.g:

        policy.default_src -> { :self }

    would generate the header:

        Content-Security-Policy: default-src self

    and now it generates:

        Content-Security-Policy: default-src 'self'

    *Andrew White*

*   Add `ActionController::Parameters#each_value`.

    *Lukáš Zapletal*

*   Deprecate `ActionDispatch::Http::ParameterFilter` in favor of `ActiveSupport::ParameterFilter`.

    *Yoshiyuki Kinjo*

*   Encode Content-Disposition filenames on `send_data` and `send_file`.
    Previously, `send_data 'data', filename: "\u{3042}.txt"` sends
    `"filename=\"\u{3042}.txt\""` as Content-Disposition and it can be
    garbled.
    Now it follows [RFC 2231](https://tools.ietf.org/html/rfc2231) and
    [RFC 5987](https://tools.ietf.org/html/rfc5987) and sends
    `"filename=\"%3F.txt\"; filename*=UTF-8''%E3%81%82.txt"`.
    Most browsers can find filename correctly and old browsers fallback to ASCII
    converted name.

    *Fumiaki Matsushima*

*   Expose `ActionController::Parameters#each_key` which allows iterating over
    keys without allocating an array.

    *Richard Schneeman*

*   Purpose metadata for signed/encrypted cookies.

    Rails can now thwart attacks that attempt to copy signed/encrypted value
    of a cookie and use it as the value of another cookie.

    It does so by stashing the cookie-name in the purpose field which is
    then signed/encrypted along with the cookie value. Then, on a server-side
    read, we verify the cookie-names and discard any attacked cookies.

    Enable `action_dispatch.use_cookies_with_metadata` to use this feature, which
    writes cookies with the new purpose and expiry metadata embedded.

    *Assain Jaleel*

*   Raises `ActionController::RespondToMismatchError` with conflicting `respond_to` invocations.

    `respond_to` can match multiple types and lead to undefined behavior when
    multiple invocations are made and the types do not match:

        respond_to do |outer_type|
          outer_type.js do
            respond_to do |inner_type|
              inner_type.html { render body: "HTML" }
            end
          end
        end

    *Patrick Toomey*

*   `ActionDispatch::Http::UploadedFile` now delegates `to_path` to its tempfile.

    This allows uploaded file objects to be passed directly to `File.read`
    without raising a `TypeError`:

        uploaded_file = ActionDispatch::Http::UploadedFile.new(tempfile: tmp_file)
        File.read(uploaded_file)

    *Aaron Kromer*

*   Pass along arguments to underlying `get` method in `follow_redirect!`

    Now all arguments passed to `follow_redirect!` are passed to the underlying
    `get` method. This for example allows to set custom headers for the
    redirection request to the server.

        follow_redirect!(params: { foo: :bar })

    *Remo Fritzsche*

*   Introduce a new error page to when the implicit render page is accessed in the browser.

    Now instead of showing an error page that with exception and backtraces we now show only
    one informative page.

    *Vinicius Stock*

*   Introduce `ActionDispatch::DebugExceptions.register_interceptor`.

    Exception aware plugin authors can use the newly introduced
    `.register_interceptor` method to get the processed exception, instead of
    monkey patching DebugExceptions.

        ActionDispatch::DebugExceptions.register_interceptor do |request, exception|
          HypoteticalPlugin.capture_exception(request, exception)
        end

    *Genadi Samokovarov*

*   Output only one Content-Security-Policy nonce header value per request.

    Fixes #32597.

    *Andrey Novikov*, *Andrew White*

*   Move default headers configuration into their own module that can be included in controllers.

    *Kevin Deisz*

*   Add method `dig` to `session`.

    *claudiob*, *Takumi Shotoku*

*   Controller level `force_ssl` has been deprecated in favor of
    `config.force_ssl`.

    *Derek Prior*

*   Rails 6 requires Ruby 2.5.0 or newer.

    *Jeremy Daer*, *Kasper Timm Hansen*


Please check [5-2-stable](https://github.com/rails/rails/blob/5-2-stable/actionpack/CHANGELOG.md) for previous changes.<|MERGE_RESOLUTION|>--- conflicted
+++ resolved
@@ -1,4 +1,3 @@
-<<<<<<< HEAD
 *   Exclude additional flash types from `ActionController::Base.action_methods`
 
     Ensures that additional flash types defined on ActionController::Base subclasses
@@ -11,13 +10,12 @@
         MyController.action_methods.include?('hype') # => false
 
     *Gavin Morrice*
-=======
+
 *   `ActionDispatch::SystemTestCase.driven_by` can now be called with a block
     to define specific browser capabilities.
 
     *Edouard Chin*
 
->>>>>>> 23125378
 
 ## Rails 6.0.0.beta1 (January 18, 2019) ##
 
