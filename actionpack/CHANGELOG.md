<<<<<<< HEAD
*   ActionController::ParamsWrapper wraps parameters for HasAndBelongsToMany relations.

    *Eike Send*

*   Remove undocumented `params` option from `url_for` helper.
=======
## Rails 6.0.0.beta1 (January 18, 2019) ##
>>>>>>> feb97dfa

*   Remove deprecated `fragment_cache_key` helper in favor of `combined_fragment_cache_key`.

    *Rafael Mendonça França*

*   Remove deprecated methods in `ActionDispatch::TestResponse`.

    `#success?`, `missing?` and `error?` were deprecated in Rails 5.2 in favor of
    `#successful?`, `not_found?` and `server_error?`.

    *Rafael Mendonça França*

*   Ensure external redirects are explicitly allowed

    Add `fallback_location` and `allow_other_host` options to `redirect_to`.

    *Gannon McGibbon*

*   Introduce ActionDispatch::HostAuthorization

    This is a new middleware that guards against DNS rebinding attacks by
    white-listing the allowed hosts a request can be made to.

    Each host is checked with the case operator (`#===`) to support `RegExp`,
    `Proc`, `IPAddr` and custom objects as host allowances.

    *Genadi Samokovarov*

*   Allow using `parsed_body` in `ActionController::TestCase`.

    In addition to `ActionDispatch::IntegrationTest`, allow using
    `parsed_body` in `ActionController::TestCase`:

    ```
    class SomeControllerTest < ActionController::TestCase
      def test_some_action
        post :action, body: { foo: 'bar' }
        assert_equal({ "foo" => "bar" }, response.parsed_body)
      end
    end
    ```

    Fixes #34676.

    *Tobias Bühlmann*

*   Raise an error on root route naming conflicts.

    Raises an ArgumentError when multiple root routes are defined in the
    same context instead of assigning nil names to subsequent roots.

    *Gannon McGibbon*

*   Allow rescue from parameter parse errors:

    ```
    rescue_from ActionDispatch::Http::Parameters::ParseError do
      head :unauthorized
    end
    ```

    *Gannon McGibbon*, *Josh Cheek*

*   Reset Capybara sessions if failed system test screenshot raising an exception.

    Reset Capybara sessions if `take_failed_screenshot` raise exception
    in system test `after_teardown`.

    *Maxim Perepelitsa*

*   Use request object for context if there's no controller

    There is no controller instance when using a redirect route or a
    mounted rack application so pass the request object as the context
    when resolving dynamic CSP sources in this scenario.

    Fixes #34200.

    *Andrew White*

*   Apply mapping to symbols returned from dynamic CSP sources

    Previously if a dynamic source returned a symbol such as :self it
    would be converted to a string implicity, e.g:

        policy.default_src -> { :self }

    would generate the header:

        Content-Security-Policy: default-src self

    and now it generates:

        Content-Security-Policy: default-src 'self'

    *Andrew White*

*   Add `ActionController::Parameters#each_value`.

    *Lukáš Zapletal*

*   Deprecate `ActionDispatch::Http::ParameterFilter` in favor of `ActiveSupport::ParameterFilter`.

    *Yoshiyuki Kinjo*

*   Encode Content-Disposition filenames on `send_data` and `send_file`.
    Previously, `send_data 'data', filename: "\u{3042}.txt"` sends
    `"filename=\"\u{3042}.txt\""` as Content-Disposition and it can be
    garbled.
    Now it follows [RFC 2231](https://tools.ietf.org/html/rfc2231) and
    [RFC 5987](https://tools.ietf.org/html/rfc5987) and sends
    `"filename=\"%3F.txt\"; filename*=UTF-8''%E3%81%82.txt"`.
    Most browsers can find filename correctly and old browsers fallback to ASCII
    converted name.

    *Fumiaki Matsushima*

*   Expose `ActionController::Parameters#each_key` which allows iterating over
    keys without allocating an array.

    *Richard Schneeman*

*   Purpose metadata for signed/encrypted cookies.

    Rails can now thwart attacks that attempt to copy signed/encrypted value
    of a cookie and use it as the value of another cookie.

    It does so by stashing the cookie-name in the purpose field which is
    then signed/encrypted along with the cookie value. Then, on a server-side
    read, we verify the cookie-names and discard any attacked cookies.

    Enable `action_dispatch.use_cookies_with_metadata` to use this feature, which
    writes cookies with the new purpose and expiry metadata embedded.

    *Assain Jaleel*

*   Raises `ActionController::RespondToMismatchError` with confliciting `respond_to` invocations.

    `respond_to` can match multiple types and lead to undefined behavior when
    multiple invocations are made and the types do not match:

        respond_to do |outer_type|
          outer_type.js do
            respond_to do |inner_type|
              inner_type.html { render body: "HTML" }
            end
          end
        end

    *Patrick Toomey*

*   `ActionDispatch::Http::UploadedFile` now delegates `to_path` to its tempfile.

    This allows uploaded file objects to be passed directly to `File.read`
    without raising a `TypeError`:

        uploaded_file = ActionDispatch::Http::UploadedFile.new(tempfile: tmp_file)
        File.read(uploaded_file)

    *Aaron Kromer*

*   Pass along arguments to underlying `get` method in `follow_redirect!`.

    Now all arguments passed to `follow_redirect!` are passed to the underlying
    `get` method. This for example allows to set custom headers for the
    redirection request to the server.

        follow_redirect!(params: { foo: :bar })

    *Remo Fritzsche*

*   Introduce a new error page to when the implicit render page is accessed in the browser.

    Now instead of showing an error page that with exception and backtraces we now show only
    one informative page.

    *Vinicius Stock*

*   Introduce `ActionDispatch::DebugExceptions.register_interceptor`.

    Exception aware plugin authors can use the newly introduced
    `.register_interceptor` method to get the processed exception, instead of
    monkey patching DebugExceptions.

        ActionDispatch::DebugExceptions.register_interceptor do |request, exception|
          HypoteticalPlugin.capture_exception(request, exception)
        end

    *Genadi Samokovarov*

*   Output only one Content-Security-Policy nonce header value per request.

    Fixes #32597.

    *Andrey Novikov*, *Andrew White*

*   Move default headers configuration into their own module that can be included in controllers.

    *Kevin Deisz*

*   Add method `dig` to `session`.

    *claudiob*, *Takumi Shotoku*

*   Controller level `force_ssl` has been deprecated in favor of
    `config.force_ssl`.

    *Derek Prior*

*   Rails 6 requires Ruby 2.5.0 or newer.

    *Jeremy Daer*, *Kasper Timm Hansen*


Please check [5-2-stable](https://github.com/rails/rails/blob/5-2-stable/actionpack/CHANGELOG.md) for previous changes.<|MERGE_RESOLUTION|>--- conflicted
+++ resolved
@@ -1,12 +1,8 @@
-<<<<<<< HEAD
+## Rails 6.0.0.beta1 (January 18, 2019) ##
+
 *   ActionController::ParamsWrapper wraps parameters for HasAndBelongsToMany relations.
 
     *Eike Send*
-
-*   Remove undocumented `params` option from `url_for` helper.
-=======
-## Rails 6.0.0.beta1 (January 18, 2019) ##
->>>>>>> feb97dfa
 
 *   Remove deprecated `fragment_cache_key` helper in favor of `combined_fragment_cache_key`.
 
