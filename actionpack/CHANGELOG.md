--- conflicted
+++ resolved
@@ -1,3 +1,25 @@
+*   Add `ActionController::Renderers::SERIALIZERS` to separate rendering from serialization.
+
+    `ActionController::Renderers#render_to_body` now renders the body in two steps.
+
+    First,it formats the body using the serializer in `Renderers::SERIALIZERS`. The serializer
+    used is either for the params `serializer_name`, when given, else the the format, e.g. `json`.
+    The serializer is a callable object that accepts the resource and the rendering options, e.g.
+    `render json: model` will `SERIALIZERS[:json].call(model, options)`, and
+    `render json: model, serializer_name: :json_api` will `SERIALIZERS[:json_api].call(model,
+    options)`.
+
+    `Renderers::RENDERERS` now only handles non-serialization concerns, such as setting the
+    mime-type, how the data is returned, and handling callbacks.
+
+    Successful rendering requires an existing renderer and serializer.
+
+    *Benjamin Fleischer*
+
+*   Add tests and documentation for `ActionController::Renderers::use_renderers`.
+
+    *Benjamin Fleischer*
+
 *   Make `take_failed_screenshot` work within engine.
 
     Fixes #30405.
@@ -22,589 +44,7 @@
 
     *Lisa Ugray*
 
-<<<<<<< HEAD
-*   Add application/gzip as a default mime type.
-
-    *Mehmet Emin İNAÇ*
-
-*   Add request encoding and response parsing to integration tests.
-
-    What previously was:
-
-    ```ruby
-    require 'test_helper'
-
-    class ApiTest < ActionDispatch::IntegrationTest
-      test 'creates articles' do
-        assert_difference -> { Article.count } do
-          post articles_path(format: :json),
-            params: { article: { title: 'Ahoy!' } }.to_json,
-            headers: { 'Content-Type' => 'application/json' }
-        end
-
-        assert_equal({ 'id' => Article.last.id, 'title' => 'Ahoy!' }, JSON.parse(response.body))
-      end
-    end
-    ```
-
-    Can now be written as:
-
-    ```ruby
-    require 'test_helper'
-
-    class ApiTest < ActionDispatch::IntegrationTest
-      test 'creates articles' do
-        assert_difference -> { Article.count } do
-          post articles_path, params: { article: { title: 'Ahoy!' } }, as: :json
-        end
-
-        assert_equal({ 'id' => Article.last.id, 'title' => 'Ahoy!' }, response.parsed_body)
-      end
-    end
-    ```
-
-    Passing `as: :json` to integration test request helpers will set the format,
-    content type and encode the parameters as JSON.
-
-    Then on the response side, `parsed_body` will parse the body according to the
-    content type the response has.
-
-    Currently JSON is the only supported MIME type. Add your own with
-    `ActionDispatch::IntegrationTest.register_encoder`.
-
-    *Kasper Timm Hansen*
-
-*   Add image/svg+xml as a default mime type.
-
-    *DHH*
-
-## Rails 5.0.0.beta2 (February 01, 2016) ##
-
-*   Add `-g` and `-c` options to `bin/rails routes`. These options return the url `name`, `verb` and
-    `path` field that match the pattern or match a specific controller.
-
-    Deprecate `CONTROLLER` env variable in `bin/rails routes`.
-
-    See #18902.
-
-    *Anton Davydov* & *Vipul A M*
-
-*   Response etags to always be weak: Prefixes 'W/' to value returned by
-   `ActionDispatch::Http::Cache::Response#etag=`, such that etags set in
-   `fresh_when` and `stale?` are weak.
-
-    Fixes #17556.
-
-    *Abhishek Yadav*
-
-*   Provide the name of HTTP Status code in assertions.
-
-    *Sean Collins*
-
-*   More explicit error message when running `rake routes`. `CONTROLLER` argument
-    can now be supplied in different ways:
-    `Rails::WelcomeController`, `Rails::Welcome`, `rails/welcome`.
-
-    Fixes #22918.
-
-    *Edouard Chin*
-
-*   Allow `ActionController::Parameters` instances as an argument to URL
-    helper methods. An `ArgumentError` will be raised if the passed parameters
-    are not secure.
-
-    Fixes #22832.
-
-    *Prathamesh Sonpatki*
-
-*   Add option for per-form CSRF tokens.
-
-    *Greg Ose & Ben Toews*
-
-*   Add `ActionController::Renderers::SERIALIZERS` to separate rendering from serialization.
-
-    `ActionController::Renderers#render_to_body` now renders the body in two steps.
-
-    First,it formats the body using the serializer in `Renderers::SERIALIZERS`. The serializer
-    used is either for the params `serializer_name`, when given, else the the format, e.g. `json`.
-    The serializer is a callable object that accepts the resource and the rendering options, e.g.
-    `render json: model` will `SERIALIZERS[:json].call(model, options)`, and
-    `render json: model, serializer_name: :json_api` will `SERIALIZERS[:json_api].call(model,
-    options)`.
-
-    `Renderers::RENDERERS` now only handles non-serialization concerns, such as setting the
-    mime-type, how the data is returned, and handling callbacks.
-
-    Successful rendering requires an existing renderer and serializer.
-
-    *Benjamin Fleischer*
-
-*   Add tests and documentation for `ActionController::Renderers::use_renderers`.
-
-    *Benjamin Fleischer*
-
-*   Fix `ActionController::Parameters#convert_parameters_to_hashes` to return filtered
-    or unfiltered values based on from where it is called, `to_h` or `to_unsafe_h`
-    respectively.
-
-    Fixes #22841.
-
-    *Prathamesh Sonpatki*
-
-*   Add `ActionController::Parameters#include?`
-
-    *Justin Coyne*
-
-## Rails 5.0.0.beta1 (December 18, 2015) ##
-
-*   Deprecate `redirect_to :back` in favor of `redirect_back`, which accepts a
-    required `fallback_location` argument, thus eliminating the possibility of a
-    `RedirectBackError`.
-
-    *Derek Prior*
-
-*   Add `redirect_back` method to `ActionController::Redirecting` to provide a
-    way to safely redirect to the `HTTP_REFERER` if it is present, falling back
-    to a provided redirect otherwise.
-
-    *Derek Prior*
-
-*   `ActionController::TestCase` will be moved to it's own gem in Rails 5.1
-
-    With the speed improvements made to `ActionDispatch::IntegrationTest` we no
-    longer need to keep two separate code bases for testing controllers. In
-    Rails 5.1 `ActionController::TestCase` will be deprecated and moved into a
-    gem outside of Rails source.
-
-    This is a documentation deprecation so that going forward so new tests will use
-    `ActionDispatch::IntegrationTest` instead of `ActionController::TestCase`.
-
-    *Eileen M. Uchitelle*
-
-*   Add a `response_format` option to `ActionDispatch::DebugExceptions`
-    to configure the format of the response when errors occur in
-    development mode.
-
-    If `response_format` is `:default` the debug info will be rendered
-    in an HTML page. In the other hand, if the provided value is `:api`
-    the debug info will be rendered in the original response format.
-
-    *Jorge Bejar*
-
-*   Change the `protect_from_forgery` prepend default to `false`.
-
-    Per this comment
-    https://github.com/rails/rails/pull/18334#issuecomment-69234050 we want
-    `protect_from_forgery` to default to `prepend: false`.
-
-    `protect_from_forgery` will now be inserted into the callback chain at the
-    point it is called in your application. This is useful for cases where you
-    want to `protect_from_forgery` after you perform required authentication
-    callbacks or other callbacks that are required to run after forgery protection.
-
-    If you want `protect_from_forgery` callbacks to always run first, regardless of
-    position they are called in your application then you can add `prepend: true`
-    to your `protect_from_forgery` call.
-
-    Example:
-
-    ```ruby
-    protect_from_forgery prepend: true
-    ```
-
-    *Eileen M. Uchitelle*
-
-*   In url_for, never append a question mark to the URL when the query string
-    is empty anyway.  (It used to do that when called like `url_for(controller:
-    'x', action: 'y', q: {})`.)
-
-    *Paul Grayson*
-
-*   Catch invalid UTF-8 querystring values and respond with BadRequest
-
-    Check querystring params for invalid UTF-8 characters, and raise an
-    ActionController::BadRequest error if present. Previously these strings
-    would typically trigger errors further down the stack.
-
-    *Grey Baker*
-
-*   Parse RSS/ATOM responses as XML, not HTML.
-
-    *Alexander Kaupanin*
-
-*   Show helpful message in `BadRequest` exceptions due to invalid path
-    parameter encodings.
-
-    Fixes #21923.
-
-    *Agis Anastasopoulos*
-
-*   Add the ability of returning arbitrary headers to `ActionDispatch::Static`.
-
-    Now ActionDispatch::Static can accept HTTP headers so that developers
-    will have control of returning arbitrary headers like
-    'Access-Control-Allow-Origin' when a response is delivered. They can be
-    configured with `#config`:
-
-    Example:
-
-        config.public_file_server.headers = {
-          "Cache-Control"               => "public, max-age=60",
-          "Access-Control-Allow-Origin" => "http://rubyonrails.org"
-        }
-
-    *Yuki Nishijima*
-
-*   Allow multiple `root` routes in same scope level. Example:
-
-    Example:
-
-        root 'blog#show', constraints: ->(req) { Hostname.blog_site?(req.host) }
-        root 'landing#show'
-
-    *Rafael Sales*
-
-*   Fix regression in mounted engine named routes generation for app deployed to
-    a subdirectory. `relative_url_root` was prepended to the path twice (e.g.
-    "/subdir/subdir/engine_path" instead of "/subdir/engine_path")
-
-    Fixes #20920. Fixes #21459.
-
-    *Matthew Erhard*
-
-*   `ActionDispatch::Response#new` no longer applies default headers. If you want
-    default headers applied to the response object, then call
-    `ActionDispatch::Response.create`. This change only impacts people who are
-    directly constructing an `ActionDispatch::Response` object.
-
-*   Accessing mime types via constants like `Mime::HTML` is deprecated. Please
-    change code like this:
-
-        Mime::HTML
-
-    To this:
-
-        Mime[:html]
-
-    This change is so that Rails will not manage a list of constants, and fixes
-    an issue where if a type isn't registered you could possibly get the wrong
-    object.
-
-    `Mime[:html]` is available in older versions of Rails, too, so you can
-    safely change libraries and plugins and maintain compatibility with
-    multiple versions of Rails.
-
-*   `url_for` does not modify its arguments when generating polymorphic URLs.
-
-    *Bernerd Schaefer*
-
-*   Make it easier to opt in to `config.force_ssl` and `config.ssl_options` by
-    making them less dangerous to try and easier to disable.
-
-    SSL redirect:
-      * Move `:host` and `:port` options within `redirect: { … }`. Deprecate.
-      * Introduce `:status` and `:body` to customize the redirect response.
-        The 301 permanent default makes it difficult to test the redirect and
-        back out of it since browsers remember the 301. Test with a 302 or 307
-        instead, then switch to 301 once you're confident that all is well.
-
-    HTTP Strict Transport Security (HSTS):
-      * Shorter max-age. Shorten the default max-age from 1 year to 180 days,
-        the low end for https://www.ssllabs.com/ssltest/ grading and greater
-        than the 18-week minimum to qualify for browser preload lists.
-      * Disabling HSTS. Setting `hsts: false` now sets `hsts { expires: 0 }`
-        instead of omitting the header. Omitting does nothing to disable HSTS
-        since browsers hang on to your previous settings until they expire.
-        Sending `{ hsts: { expires: 0 }}` flushes out old browser settings and
-        actually disables HSTS:
-          http://tools.ietf.org/html/rfc6797#section-6.1.1
-      * HSTS Preload. Introduce `preload: true` to set the `preload` flag,
-        indicating that your site may be included in browser preload lists,
-        including Chrome, Firefox, Safari, IE11, and Edge. Submit your site:
-          https://hstspreload.appspot.com
-
-    *Jeremy Daer*
-
-*   Update `ActionController::TestSession#fetch` to behave more like
-    `ActionDispatch::Request::Session#fetch` when using non-string keys.
-
-    *Jeremy Friesen*
-
-*   Using strings or symbols for middleware class names is deprecated. Convert
-    things like this:
-
-      middleware.use "Foo::Bar"
-
-    to this:
-
-      middleware.use Foo::Bar
-
-*   `ActionController::TestSession` now accepts a default value as well as
-    a block for generating a default value based off the key provided.
-
-    This fixes calls to `session#fetch` in `ApplicationController` instances that
-    take more two arguments or a block from raising `ArgumentError: wrong
-    number of arguments (2 for 1)` when performing controller tests.
-
-    *Matthew Gerrior*
-
-*   Fix `ActionController::Parameters#fetch` overwriting `KeyError` returned by
-    default block.
-
-    *Jonas Schuber Erlandsson*, *Roque Pinel*
-
-*   `ActionController::Parameters` no longer inherits from
-    `HashWithIndifferentAccess`
-
-    Inheriting from `HashWithIndifferentAccess` allowed users to call any
-    enumerable methods on `Parameters` object, resulting in a risk of losing the
-    `permitted?` status or even getting back a pure `Hash` object instead of
-    a `Parameters` object with proper sanitization.
-
-    By not inheriting from `HashWithIndifferentAccess`, we are able to make
-    sure that all methods that are defined in `Parameters` object will return
-    a proper `Parameters` object with a correct `permitted?` flag.
-
-    *Prem Sichanugrist*
-
-*   Replaced `ActiveSupport::Concurrency::Latch` with `Concurrent::CountDownLatch`
-    from the concurrent-ruby gem.
-
-    *Jerry D'Antonio*
-
-*   Add ability to filter parameters based on parent keys.
-
-        # matches {credit_card: {code: "xxxx"}}
-        # doesn't match {file: { code: "xxxx"}}
-        config.filter_parameters += [ "credit_card.code" ]
-
-    See #13897.
-
-    *Guillaume Malette*
-
-*   Deprecate passing first parameter as `Hash` and default status code for `head` method.
-
-    *Mehmet Emin İNAÇ*
-
-*   Adds`Rack::Utils::ParameterTypeError` and `Rack::Utils::InvalidParameterError`
-    to the rescue_responses hash in `ExceptionWrapper` (Rack recommends
-    integrators serve 400s for both of these).
-
-    *Grey Baker*
-
-*   Add support for API only apps.
-    `ActionController::API` is added as a replacement of
-    `ActionController::Base` for this kind of applications.
-
-    *Santiago Pastorino*, *Jorge Bejar*
-
-*   Remove `assigns` and `assert_template`. Both methods have been extracted
-    into a gem at https://github.com/rails/rails-controller-testing.
-
-    See #18950.
-
-    *Alan Guo Xiang Tan*
-
-*   `FileHandler` and `Static` middleware initializers accept `index` argument
-    to configure the directory index file name. Defaults to `index` (as in
-    `index.html`).
-
-    See #20017.
-
-    *Eliot Sykes*
-
-*   Deprecate `:nothing` option for `render` method.
-
-    *Mehmet Emin İNAÇ*
-
-*   Fix `rake routes` not showing the right format when
-    nesting multiple routes.
-
-    See #18373.
-
-    *Ravil Bayramgalin*
-
-*   Add ability to override default form builder for a controller.
-
-        class AdminController < ApplicationController
-          default_form_builder AdminFormBuilder
-        end
-
-    *Kevin McPhillips*
-
-*   For actions with no corresponding templates, render `head :no_content`
-    instead of raising an error. This allows for slimmer API controller
-    methods that simply work, without needing further instructions.
-
-    See #19036.
-
-    *Stephen Bussey*
-
-*   Provide friendlier access to request variants.
-
-        request.variant = :phone
-        request.variant.phone?  # true
-        request.variant.tablet? # false
-
-        request.variant = [:phone, :tablet]
-        request.variant.phone?                  # true
-        request.variant.desktop?                # false
-        request.variant.any?(:phone, :desktop)  # true
-        request.variant.any?(:desktop, :watch)  # false
-
-    *George Claghorn*
-
-*   Fix regression where a gzip file response would have a Content-type,
-    even when it was a 304 status code.
-
-    See #19271.
-
-    *Kohei Suzuki*
-
-*   Fix handling of empty `X_FORWARDED_HOST` header in `raw_host_with_port`.
-
-    Previously, an empty `X_FORWARDED_HOST` header would cause
-    `Actiondispatch::Http:URL.raw_host_with_port` to return `nil`, causing
-    `Actiondispatch::Http:URL.host` to raise a `NoMethodError`.
-
-    *Adam Forsyth*
-
-*   Allow `Bearer` as token-keyword in `Authorization-Header`.
-
-    Additionally to `Token`, the keyword `Bearer` is acceptable as a keyword
-    for the auth-token. The `Bearer` keyword is described in the original
-    OAuth RFC and used in libraries like Angular-JWT.
-
-    See #19094.
-
-    *Peter Schröder*
-
-*   Drop request class from `RouteSet` constructor.
-
-    If you would like to use a custom request class, please subclass and implement
-    the `request_class` method.
-
-    *tenderlove@ruby-lang.org*
-
-*   Fallback to `ENV['RAILS_RELATIVE_URL_ROOT']` in `url_for`.
-
-    Fixed an issue where the `RAILS_RELATIVE_URL_ROOT` environment variable is not
-    prepended to the path when `url_for` is called. If `SCRIPT_NAME` (used by Rack)
-    is set, it takes precedence.
-
-    Fixes #5122.
-
-    *Yasyf Mohamedali*
-
-*   Partitioning of routes is now done when the routes are being drawn. This
-    helps to decrease the time spent filtering the routes during the first request.
-
-    *Guo Xiang Tan*
-
-*   Fix regression in functional tests. Responses should have default headers
-    assigned.
-
-    See #18423.
-
-    *Jeremy Kemper*, *Yves Senn*
-
-*   Deprecate `AbstractController#skip_action_callback` in favor of individual skip_callback methods
-    (which can be made to raise an error if no callback was removed).
-
-    *Iain Beeston*
-
-*   Alias the `ActionDispatch::Request#uuid` method to `ActionDispatch::Request#request_id`.
-    Due to implementation, `config.log_tags = [:request_id]` also works in substitute
-    for `config.log_tags = [:uuid]`.
-
-    *David Ilizarov*
-
-*   Change filter on /rails/info/routes to use an actual path regexp from rails
-    and not approximate javascript version. Oniguruma supports much more
-    extensive list of features than javascript regexp engine.
-
-    Fixes #18402.
-
-    *Ravil Bayramgalin*
-
-*   Non-string authenticity tokens do not raise NoMethodError when decoding
-    the masked token.
-
-    *Ville Lautanala*
-
-*   Add `http_cache_forever` to Action Controller, so we can cache a response
-    that never gets expired.
-
-    *arthurnn*
-
-*   `ActionController#translate` supports symbols as shortcuts.
-    When a shortcut is given it also performs the lookup without the action
-    name.
-
-    *Max Melentiev*
-
-*   Expand `ActionController::ConditionalGet#fresh_when` and `stale?` to also
-    accept a collection of records as the first argument, so that the
-    following code can be written in a shorter form.
-
-        # Before
-        def index
-          @articles = Article.all
-          fresh_when(etag: @articles, last_modified: @articles.maximum(:updated_at))
-        end
-
-        # After
-        def index
-          @articles = Article.all
-          fresh_when(@articles)
-        end
-
-    *claudiob*
-
-*   Explicitly ignored wildcard verbs when searching for HEAD routes before fallback
-
-    Fixes an issue where a mounted rack app at root would intercept the HEAD
-    request causing an incorrect behavior during the fall back to GET requests.
-
-    Example:
-
-        draw do
-            get '/home' => 'test#index'
-            mount rack_app, at: '/'
-        end
-        head '/home'
-        assert_response :success
-
-    In this case, a HEAD request runs through the routes the first time and fails
-    to match anything. Then, it runs through the list with the fallback and matches
-    `get '/home'`. The original behavior would match the rack app in the first pass.
-
-    *Terence Sun*
-
-*   Migrating xhr methods to keyword arguments syntax
-    in `ActionController::TestCase` and `ActionDispatch::Integration`
-
-    Old syntax:
-
-        xhr :get, :create, params: { id: 1 }
-
-    New syntax example:
-
-        get :create, params: { id: 1 }, xhr: true
-
-    *Kir Shatrov*
-
-*   Migrating to keyword arguments syntax in `ActionController::TestCase` and
-    `ActionDispatch::Integration` HTTP request methods.
-
-    Example:
-
-        post :create, params: { y: x }, session: { a: 'b' }
-        get :view, params: { id: 1 }
-        get :view, params: { id: 1 }, format: :json
-=======
 *   Fallback `ActionController::Parameters#to_s` to `Hash#to_s`.
->>>>>>> 86389b41
 
     *Kir Shatrov*
 
