<<<<<<< HEAD
*   Add `image/svg+xml` to the compressible content types of ActionDispatch::Static

    *Georg Ledermann*
=======
*   Add `Middleware#delete!` to delete middleware or raise if not found.

    `Middleware#delete!` works just like `Middleware#delete` but will
    raise an error if the middleware isn't found.

    *Alex Ghiculescu*, *Petrik de Heus*, *Junichi Sato*
>>>>>>> c903dfe6

*   Raise error on unpermitted open redirects.

    Add `allow_other_host` options to `redirect_to`.
    Opt in to this behaviour with `ActionController::Base.raise_on_open_redirects = true`.

    *Gannon McGibbon*

*   Deprecate `poltergeist` and `webkit` (capybara-webkit) driver registration for system testing (they will be removed in Rails 7.1). Add `cuprite` instead.

    [Poltergeist](https://github.com/teampoltergeist/poltergeist) and [capybara-webkit](https://github.com/thoughtbot/capybara-webkit) are already not maintained. These usage in Rails are removed for avoiding confusing users.

    [Cuprite](https://github.com/rubycdp/cuprite) is a good alternative to Poltergeist. Some guide descriptions are replaced from Poltergeist to Cuprite.

    *Yusuke Iwaki*

*   Exclude additional flash types from `ActionController::Base.action_methods`.

    Ensures that additional flash types defined on ActionController::Base subclasses
    are not listed as actions on that controller.

        class MyController < ApplicationController
          add_flash_types :hype
        end

        MyController.action_methods.include?('hype') # => false

    *Gavin Morrice*

*   OpenSSL constants are now used for Digest computations.

    *Dirkjan Bussink*

*   Remove IE6-7-8 file download related hack/fix from ActionController::DataStreaming module.

    Due to the age of those versions of IE this fix is no longer relevant, more importantly it creates an edge-case for unexpected Cache-Control headers.

    *Tadas Sasnauskas*

*   Configuration setting to skip logging an uncaught exception backtrace when the exception is
    present in `rescued_responses`.

    It may be too noisy to get all backtraces logged for applications that manage uncaught
    exceptions via `rescued_responses` and `exceptions_app`.
    `config.action_dispatch.log_rescued_responses` (defaults to `true`) can be set to `false` in
    this case, so that only exceptions not found in `rescued_responses` will be logged.

    *Alexander Azarov*, *Mike Dalessio*

*   Ignore file fixtures on `db:fixtures:load`.

    *Kevin Sjöberg*

*   Fix ActionController::Live controller test deadlocks by removing the body buffer size limit for tests.

    *Dylan Thacker-Smith*

*   New `ActionController::ConditionalGet#no_store` method to set HTTP cache control `no-store` directive.

    *Tadas Sasnauskas*

*   Drop support for the `SERVER_ADDR` header.

    Following up https://github.com/rack/rack/pull/1573 and https://github.com/rails/rails/pull/42349.

    *Ricardo Díaz*

*   Set session options when initializing a basic session.

    *Gannon McGibbon*

*   Add `cache_control: {}` option to `fresh_when` and `stale?`.

    Works as a shortcut to set `response.cache_control` with the above methods.

    *Jacopo Beschi*

*   Writing into a disabled session will now raise an error.

    Previously when no session store was set, writing into the session would silently fail.

    *Jean Boussier*

*   Add support for 'require-trusted-types-for' and 'trusted-types' headers.

    Fixes #42034.

    *lfalcao*

*   Remove inline styles and address basic accessibility issues on rescue templates.

    *Jacob Herrington*

*   Add support for 'private, no-store' Cache-Control headers.

    Previously, 'no-store' was exclusive; no other directives could be specified.

    *Alex Smith*

*   Expand payload of `unpermitted_parameters.action_controller` instrumentation to allow subscribers to
    know which controller action received unpermitted parameters.

    *bbuchalter*

*   Add `ActionController::Live#send_stream` that makes it more convenient to send generated streams:

    ```ruby
    send_stream(filename: "subscribers.csv") do |stream|
      stream.writeln "email_address,updated_at"

      @subscribers.find_each do |subscriber|
        stream.writeln [ subscriber.email_address, subscriber.updated_at ].join(",")
      end
    end
    ```

    *DHH*

*   Add `ActionController::Live::Buffer#writeln` to write a line to the stream with a newline included.

    *DHH*

*   `ActionDispatch::Request#content_type` now returned Content-Type header as it is.

    Previously, `ActionDispatch::Request#content_type` returned value does NOT contain charset part.
    This behavior changed to returned Content-Type header containing charset part as it is.

    If you want just MIME type, please use `ActionDispatch::Request#media_type` instead.

    Before:

    ```ruby
    request = ActionDispatch::Request.new("CONTENT_TYPE" => "text/csv; header=present; charset=utf-16", "REQUEST_METHOD" => "GET")
    request.content_type #=> "text/csv"
    ```

    After:

    ```ruby
    request = ActionDispatch::Request.new("Content-Type" => "text/csv; header=present; charset=utf-16", "REQUEST_METHOD" => "GET")
    request.content_type #=> "text/csv; header=present; charset=utf-16"
    request.media_type   #=> "text/csv"
    ```

    *Rafael Mendonça França*

*   Change `ActionDispatch::Request#media_type` to return `nil` when the request don't have a `Content-Type` header.

    *Rafael Mendonça França*

*   Fix error in `ActionController::LogSubscriber` that would happen when throwing inside a controller action.

    *Janko Marohnić*

*   Allow anything with `#to_str` (like `Addressable::URI`) as a `redirect_to` location.

    *ojab*

*   Change the request method to a `GET` when passing failed requests down to `config.exceptions_app`.

    *Alex Robbin*

*   Deprecate the ability to assign a single value to `config.action_dispatch.trusted_proxies`
    as `RemoteIp` middleware behaves inconsistently depending on whether this is configured
    with a single value or an enumerable.

    Fixes #40772.

    *Christian Sutter*

*   Add `redirect_back_or_to(fallback_location, **)` as a more aesthetically pleasing version of `redirect_back fallback_location:, **`.
    The old method name is retained without explicit deprecation.

    *DHH*


Please check [6-1-stable](https://github.com/rails/rails/blob/6-1-stable/actionpack/CHANGELOG.md) for previous changes.<|MERGE_RESOLUTION|>--- conflicted
+++ resolved
@@ -1,15 +1,13 @@
-<<<<<<< HEAD
 *   Add `image/svg+xml` to the compressible content types of ActionDispatch::Static
 
     *Georg Ledermann*
-=======
+
 *   Add `Middleware#delete!` to delete middleware or raise if not found.
 
     `Middleware#delete!` works just like `Middleware#delete` but will
     raise an error if the middleware isn't found.
 
     *Alex Ghiculescu*, *Petrik de Heus*, *Junichi Sato*
->>>>>>> c903dfe6
 
 *   Raise error on unpermitted open redirects.
 
