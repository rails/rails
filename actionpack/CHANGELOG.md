<<<<<<< HEAD
*   Allow ActionDispatch::FileHandler to respond with brotli encoded files

    Add support for Rails applications to serve brotli (.br) compressed static assets when incoming requests have the "Accept-Encoding" header set (contains "br") and the asset exists on the file system. Will prioritize brotli encoding over gzip due to the better compression ratio.

    *Ryan Edward Hall*

*   Add `Referrer-Policy` header to default headers set.
=======
*   Introduce a new error page to when the implict render page is accessed in the browser.
>>>>>>> 565ce0ea

    Now instead of showing an error page that with exception and backtraces we now show only
    one informative page.

    *Vinicius Stock*

*   Introduce ActionDispatch::DebugExceptions.register_interceptor

    Exception aware plugin authors can use the newly introduced
    `.register_interceptor` method to get the processed exception, instead of
    monkey patching DebugExceptions.

        ActionDispatch::DebugExceptions.register_interceptor do |request, exception|
          HypoteticalPlugin.capture_exception(request, exception)
        end

    *Genadi Samokovarov*

*   Output only one Content-Security-Policy nonce header value per request.

    Fixes #32597.

    *Andrey Novikov*, *Andrew White*

*   Move default headers configuration into their own module that can be included in controllers.

    *Kevin Deisz*

*   Add method `dig` to `session`.

    *claudiob*, *Takumi Shotoku*

*   Controller level `force_ssl` has been deprecated in favor of
    `config.force_ssl`.

    *Derek Prior*

*   Rails 6 requires Ruby 2.4.1 or newer.

    *Jeremy Daer*


Please check [5-2-stable](https://github.com/rails/rails/blob/5-2-stable/actionpack/CHANGELOG.md) for previous changes.<|MERGE_RESOLUTION|>--- conflicted
+++ resolved
@@ -1,14 +1,10 @@
-<<<<<<< HEAD
 *   Allow ActionDispatch::FileHandler to respond with brotli encoded files
 
     Add support for Rails applications to serve brotli (.br) compressed static assets when incoming requests have the "Accept-Encoding" header set (contains "br") and the asset exists on the file system. Will prioritize brotli encoding over gzip due to the better compression ratio.
 
     *Ryan Edward Hall*
 
-*   Add `Referrer-Policy` header to default headers set.
-=======
 *   Introduce a new error page to when the implict render page is accessed in the browser.
->>>>>>> 565ce0ea
 
     Now instead of showing an error page that with exception and backtraces we now show only
     one informative page.
