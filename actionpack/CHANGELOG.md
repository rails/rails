--- conflicted
+++ resolved
@@ -1,4 +1,3 @@
-<<<<<<< HEAD
 *   `ActionDispatch::Http::UploadedFile` now accepts `content_type` and `headers` when initializing
 
     This keeps the constructor consistent with the names of the parameters.
@@ -12,7 +11,7 @@
         )
 
     *Peter Hofmann*
-=======
+
 *   Deprecate `ActionDispatch::Http::ParameterFilter` in favor of `ActiveSupport::ParameterFilter`.
 
     *Yoshiyuki Kinjo*
@@ -66,7 +65,6 @@
         end
 
     *Patrick Toomey*
->>>>>>> fb8bee4a
 
 *   `ActionDispatch::Http::UploadedFile` now delegates `to_path` to its tempfile.
 
