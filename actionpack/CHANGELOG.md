--- conflicted
+++ resolved
@@ -1,8 +1,7 @@
-<<<<<<< HEAD
 *   Add HTTP::Request#route_uri_pattern that returns URI pattern of matched route.
 
     *Joel Hawksley*, *Kate Higa*
-=======
+
 *   Add `ActionDispatch::AssumeSSL` middleware that can be turned on via `config.assume_ssl`.
     It makes the application believe that all requests are arring over SSL. This is useful
     when proxying through a load balancer that terminates SSL, the forwarded request will appear
@@ -11,7 +10,6 @@
     proxy already terminated SSL, and that the request really is HTTPS.
 
     *DHH*
->>>>>>> 8b8ac378
 
 *   Only use HostAuthorization middleware if `config.hosts` is not empty
 
