<<<<<<< HEAD
*   Add `http_token_authenticate_with` to do simple HTTP token authentication with a single class
    method call, similar to `http_basic_authenticate_with`.

    ```ruby
    class PostController < ApplicationController
      http_token_authenticate_with token: "secret_token"
    end
    ```

    *Christian Schmidt*
=======
*   Include cookie name when calculating maximum allowed size.

    *Hartley McGuire*

*   Implement `must-understand` directive according to RFC 9111.

    The `must-understand` directive indicates that a cache must understand the semantics of the response status code, or discard the response. This directive is enforced to be used only with `no-store` to ensure proper cache behavior.

    ```ruby
    class ArticlesController < ApplicationController
      def show
        @article = Article.find(params[:id])

        if @article.special_format?
          must_understand
          render status: 203 # Non-Authoritative Information
        else
          fresh_when @article
        end
      end
    end
    ```

    *heka1024*

*   The JSON renderer doesn't escape HTML entities or Unicode line separators anymore.

    Using `render json:` will no longer escape `<`, `>`, `&`, `U+2028` and `U+2029` characters that can cause errors
    when the resulting JSON is embedded in JavaScript, or vulnerabilities when the resulting JSON is embedded in HTML.

    Since the renderer is used to return a JSON document as `application/json`, it's typically not necessary to escape
    those characters, and it improves performance.

    Escaping will still occur when the `:callback` option is set, since the JSON is used as JavaScript code in this
    situation (JSONP).

    You can use the `:escape` option or set `config.action_controller.escape_json_responses` to `true` to restore the
    escaping behavior.

    ```ruby
    class PostsController < ApplicationController
      def index
        render json: Post.last(30), escape: true
      end
    end
    ```

    *Étienne Barrié*, *Jean Boussier*

*   Load lazy route sets before inserting test routes

    Without loading lazy route sets early, we miss `after_routes_loaded` callbacks, or risk
    invoking them with the test routes instead of the real ones if another load is triggered by an engine.

    *Gannon McGibbon*
>>>>>>> 73761aae

*   Raise `AbstractController::DoubleRenderError` if `head` is called after rendering.

    After this change, invoking `head` will lead to an error if response body is already set:

    ```ruby
    class PostController < ApplicationController
      def index
        render locals: {}
        head :ok
      end
    end
    ```

    *Iaroslav Kurbatov*

*   The Cookie Serializer can now serialize an Active Support SafeBuffer when using message pack.

    Such code would previously produce an error if an application was using messagepack as its cookie serializer.

    ```ruby
    class PostController < ApplicationController
      def index
        flash.notice = t(:hello_html) # This would try to serialize a SafeBuffer, which was not possible.
      end
    end
    ```

    *Edouard Chin*

*   Fix `Rails.application.reload_routes!` from clearing almost all routes.

    When calling `Rails.application.reload_routes!` inside a middleware of
    a Rake task, it was possible under certain conditions that all routes would be cleared.
    If ran inside a middleware, this would result in getting a 404 on most page you visit.
    This issue was only happening in development.

    *Edouard Chin*

*   Add resource name to the `ArgumentError` that's raised when invalid `:only` or `:except` options are given to `#resource` or `#resources`

    This makes it easier to locate the source of the problem, especially for routes drawn by gems.

    Before:
    ```
    :only and :except must include only [:index, :create, :new, :show, :update, :destroy, :edit], but also included [:foo, :bar]
    ```

    After:
    ```
    Route `resources :products` - :only and :except must include only [:index, :create, :new, :show, :update, :destroy, :edit], but also included [:foo, :bar]
    ```

    *Jeremy Green*

*   Add `check_collisions` option to `ActionDispatch::Session::CacheStore`.

    Newly generated session ids use 128 bits of randomness, which is more than
    enough to ensure collisions can't happen, but if you need to harden sessions
    even more, you can enable this option to check in the session store that the id
    is indeed free you can enable that option. This however incurs an extra write
    on session creation.

    *Shia*

*   In ExceptionWrapper, match backtrace lines with built templates more often,
    allowing improved highlighting of errors within do-end blocks in templates.
    Fix for Ruby 3.4 to match new method labels in backtrace.

    *Martin Emde*

*   Allow setting content type with a symbol of the Mime type.

    ```ruby
    # Before
    response.content_type = "text/html"

    # After
    response.content_type = :html
    ```

    *Petrik de Heus*

Please check [8-0-stable](https://github.com/rails/rails/blob/8-0-stable/actionpack/CHANGELOG.md) for previous changes.<|MERGE_RESOLUTION|>--- conflicted
+++ resolved
@@ -1,4 +1,3 @@
-<<<<<<< HEAD
 *   Add `http_token_authenticate_with` to do simple HTTP token authentication with a single class
     method call, similar to `http_basic_authenticate_with`.
 
@@ -9,7 +8,7 @@
     ```
 
     *Christian Schmidt*
-=======
+
 *   Include cookie name when calculating maximum allowed size.
 
     *Hartley McGuire*
@@ -65,7 +64,6 @@
     invoking them with the test routes instead of the real ones if another load is triggered by an engine.
 
     *Gannon McGibbon*
->>>>>>> 73761aae
 
 *   Raise `AbstractController::DoubleRenderError` if `head` is called after rendering.
 
