<<<<<<< HEAD
*   Add .md/.markdown as Markdown extensions and add a default `markdown:` renderer:

    ```ruby
    class Page
      def to_markdown
        body
      end
    end

    class PagesController < ActionController::Base
      def show
        @page = Page.find(params[:id])

        respond_to do |format|
          format.html
          format.md { render markdown: @page }
        end
      end
    end
    ```

    *DHH*
=======
*   Add headers to engine routes inspection command

    *Petrik de Heus*
>>>>>>> b53ed590

*   Add "Copy as text" button to error pages

    *Mikkel Malmberg*

*   Add `scope:` option to `rate_limit` method.

    Previously, it was not possible to share a rate limit count between several controllers, since the count was by
    default separate for each controller.

    Now, the `scope:` option solves this problem.

    ```ruby
    class APIController < ActionController::API
      rate_limit to: 2, within: 2.seconds, scope: "api"
    end

    class API::PostsController < APIController
      # ...
    end

    class API::UsersController < APIController
      # ...
    end
    ```

    *ArthurPV*, *Kamil Hanus*

*   Add support for `rack.response_finished` callbacks in ActionDispatch::Executor.

    The executor middleware now supports deferring completion callbacks to later
    in the request lifecycle by utilizing Rack's `rack.response_finished` mechanism,
    when available. This enables applications to define `rack.response_finished` callbacks
    that may rely on state that would be cleaned up by the executor's completion callbacks.

    *Adrianna Chang*, *Hartley McGuire*

*   Produce a log when `rescue_from` is invoked.

    *Steven Webb*, *Jean Boussier*

*   Allow hosts redirects from `hosts` Rails configuration

    ```ruby
    config.action_controller.allowed_redirect_hosts << "example.com"
    ```

    *Kevin Robatel*

*   `rate_limit.action_controller` notification has additional payload

    additional values: count, to, within, by, name, cache_key

    *Jonathan Rochkind*

*   Add JSON support to the built-in health controller.

    The health controller now responds to JSON requests with a structured response
    containing status and timestamp information. This makes it easier for monitoring
    tools and load balancers to consume health check data programmatically.

    ```ruby
    # /up.json
    {
      "status": "up",
      "timestamp": "2025-09-19T12:00:00Z"
    }
    ```

    *Francesco Loreti*, *Juan Vásquez*

*   Allow to open source file with a crash from the browser.

    *Igor Kasyanchuk*

*   Always check query string keys for valid encoding just like values are checked.

    *Casper Smits*

*   Always return empty body for HEAD requests in `PublicExceptions` and
    `DebugExceptions`.

    This is required by `Rack::Lint` (per RFC9110).

    *Hartley McGuire*

*   Add comprehensive support for HTTP Cache-Control request directives according to RFC 9111.

    Provides a `request.cache_control_directives` object that gives access to request cache directives:

    ```ruby
    # Boolean directives
    request.cache_control_directives.only_if_cached?  # => true/false
    request.cache_control_directives.no_cache?        # => true/false
    request.cache_control_directives.no_store?        # => true/false
    request.cache_control_directives.no_transform?    # => true/false

    # Value directives
    request.cache_control_directives.max_age          # => integer or nil
    request.cache_control_directives.max_stale        # => integer or nil (or true for valueless max-stale)
    request.cache_control_directives.min_fresh        # => integer or nil
    request.cache_control_directives.stale_if_error   # => integer or nil

    # Special helpers for max-stale
    request.cache_control_directives.max_stale?         # => true if max-stale present (with or without value)
    request.cache_control_directives.max_stale_unlimited? # => true only for valueless max-stale
    ```

    Example usage:

    ```ruby
    def show
      if request.cache_control_directives.only_if_cached?
        @article = Article.find_cached(params[:id])
        return head(:gateway_timeout) if @article.nil?
      else
        @article = Article.find(params[:id])
      end

      render :show
    end
    ```

    *egg528*

*   Add assert_in_body/assert_not_in_body as the simplest way to check if a piece of text is in the response body.

    *DHH*

*   Include cookie name when calculating maximum allowed size.

    *Hartley McGuire*

*   Implement `must-understand` directive according to RFC 9111.

    The `must-understand` directive indicates that a cache must understand the semantics of the response status code, or discard the response. This directive is enforced to be used only with `no-store` to ensure proper cache behavior.

    ```ruby
    class ArticlesController < ApplicationController
      def show
        @article = Article.find(params[:id])

        if @article.special_format?
          must_understand
          render status: 203 # Non-Authoritative Information
        else
          fresh_when @article
        end
      end
    end
    ```

    *heka1024*

*   The JSON renderer doesn't escape HTML entities or Unicode line separators anymore.

    Using `render json:` will no longer escape `<`, `>`, `&`, `U+2028` and `U+2029` characters that can cause errors
    when the resulting JSON is embedded in JavaScript, or vulnerabilities when the resulting JSON is embedded in HTML.

    Since the renderer is used to return a JSON document as `application/json`, it's typically not necessary to escape
    those characters, and it improves performance.

    Escaping will still occur when the `:callback` option is set, since the JSON is used as JavaScript code in this
    situation (JSONP).

    You can use the `:escape` option or set `config.action_controller.escape_json_responses` to `true` to restore the
    escaping behavior.

    ```ruby
    class PostsController < ApplicationController
      def index
        render json: Post.last(30), escape: true
      end
    end
    ```

    *Étienne Barrié*, *Jean Boussier*

*   Load lazy route sets before inserting test routes

    Without loading lazy route sets early, we miss `after_routes_loaded` callbacks, or risk
    invoking them with the test routes instead of the real ones if another load is triggered by an engine.

    *Gannon McGibbon*

*   Raise `AbstractController::DoubleRenderError` if `head` is called after rendering.

    After this change, invoking `head` will lead to an error if response body is already set:

    ```ruby
    class PostController < ApplicationController
      def index
        render locals: {}
        head :ok
      end
    end
    ```

    *Iaroslav Kurbatov*

*   The Cookie Serializer can now serialize an Active Support SafeBuffer when using message pack.

    Such code would previously produce an error if an application was using messagepack as its cookie serializer.

    ```ruby
    class PostController < ApplicationController
      def index
        flash.notice = t(:hello_html) # This would try to serialize a SafeBuffer, which was not possible.
      end
    end
    ```

    *Edouard Chin*

*   Fix `Rails.application.reload_routes!` from clearing almost all routes.

    When calling `Rails.application.reload_routes!` inside a middleware of
    a Rake task, it was possible under certain conditions that all routes would be cleared.
    If ran inside a middleware, this would result in getting a 404 on most page you visit.
    This issue was only happening in development.

    *Edouard Chin*

*   Add resource name to the `ArgumentError` that's raised when invalid `:only` or `:except` options are given to `#resource` or `#resources`

    This makes it easier to locate the source of the problem, especially for routes drawn by gems.

    Before:
    ```
    :only and :except must include only [:index, :create, :new, :show, :update, :destroy, :edit], but also included [:foo, :bar]
    ```

    After:
    ```
    Route `resources :products` - :only and :except must include only [:index, :create, :new, :show, :update, :destroy, :edit], but also included [:foo, :bar]
    ```

    *Jeremy Green*

*   A route pointing to a non-existing controller now returns a 500 instead of a 404.

    A controller not existing isn't a routing error that should result
    in a 404, but a programming error that should result in a 500 and
    be reported.

    Until recently, this was hard to untangle because of the support
    for dynamic `:controller` segment in routes, but since this is
    deprecated and will be removed in Rails 8.1, we can now easily
    not consider missing controllers as routing errors.

    *Jean Boussier*

*   Add `check_collisions` option to `ActionDispatch::Session::CacheStore`.

    Newly generated session ids use 128 bits of randomness, which is more than
    enough to ensure collisions can't happen, but if you need to harden sessions
    even more, you can enable this option to check in the session store that the id
    is indeed free you can enable that option. This however incurs an extra write
    on session creation.

    *Shia*

*   In ExceptionWrapper, match backtrace lines with built templates more often,
    allowing improved highlighting of errors within do-end blocks in templates.
    Fix for Ruby 3.4 to match new method labels in backtrace.

    *Martin Emde*

*   Allow setting content type with a symbol of the Mime type.

    ```ruby
    # Before
    response.content_type = "text/html"

    # After
    response.content_type = :html
    ```

    *Petrik de Heus*

Please check [8-0-stable](https://github.com/rails/rails/blob/8-0-stable/actionpack/CHANGELOG.md) for previous changes.<|MERGE_RESOLUTION|>--- conflicted
+++ resolved
@@ -1,4 +1,3 @@
-<<<<<<< HEAD
 *   Add .md/.markdown as Markdown extensions and add a default `markdown:` renderer:
 
     ```ruby
@@ -21,11 +20,10 @@
     ```
 
     *DHH*
-=======
+
 *   Add headers to engine routes inspection command
 
     *Petrik de Heus*
->>>>>>> b53ed590
 
 *   Add "Copy as text" button to error pages
 
