--- conflicted
+++ resolved
@@ -1,13 +1,11 @@
-<<<<<<< HEAD
 *   Add `racc` as a dependency since it will become a bundled gem in Ruby 3.4.0
 
     *Hartley McGuire*
-=======
+
 ## Rails 6.1.7.7 (February 21, 2024) ##
 
 *   No changes.
 
->>>>>>> ac87f582
 
 ## Rails 6.1.7.6 (August 22, 2023) ##
 
