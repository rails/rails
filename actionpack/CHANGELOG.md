<<<<<<< HEAD
*   Add `RAILS_HOST_APP_PATH` environment variable to support editor links in devcontainer/Docker environments.

    When Rails runs inside a container, file paths in error pages are container-internal paths
    that don't exist on the host machine. Setting `RAILS_HOST_APP_PATH` to the host's application
    path enables proper translation of container paths to host paths for editor links.

    Example in `.devcontainer/devcontainer.json`:

    ```json
    {
      "containerEnv": {
        "EDITOR": "code",
        "RAILS_HOST_APP_PATH": "${localWorkspaceFolder}"
      }
    }
    ```

    This allows the "open in editor" feature to work correctly when developing in containers.

    *Victor Cobos*

*   Add `action_dispatch.verbose_redirect_logs` setting that logs where redirects were called from.
=======
*   Support `text/markdown` format in `DebugExceptions` middleware.
>>>>>>> f5b981e6

    When `text/markdown` is requested via the Accept header, error responses
    are returned with `Content-Type: text/markdown` instead of HTML.
    The existing text templates are reused for markdown output, allowing
    CLI tools and other clients to receive byte-efficient error information.

    *Guillermo Iguaran*

*   Support dynamic `to:` and `within:` options in `rate_limit`.

    The `to:` and `within:` options now accept callables (lambdas or procs) and
    method names (as symbols), in addition to static values. This allows for
    dynamic rate limiting based on user attributes or other runtime conditions.

    ```ruby
    class APIController < ApplicationController
      rate_limit to: :max_requests, within: :time_window, by: -> { current_user.id }

      private
        def max_requests
          current_user.premium? ? 1000 : 100
        end

        def time_window
          current_user.premium? ? 1.hour : 1.minute
        end
    end
    ```

    *Murilo Duarte*

*   Define `ActionController::Parameters#deconstruct_keys` to support pattern matching

    ```ruby
    if params in { search:, page: }
      Article.search(search).limit(page)
    else
      …
    end

    case (value = params[:string_or_hash_with_nested_key])
    in String
      # do something with a String `value`…
    in { nested_key: }
      # do something with `nested_key` or `value`
    else
      # …
    end
    ```

    *Sean Doyle*

*   Submit test requests using `as: :html` with `Content-Type: x-www-form-urlencoded`

    *Sean Doyle*

Please check [8-1-stable](https://github.com/rails/rails/blob/8-1-stable/actionpack/CHANGELOG.md) for previous changes.<|MERGE_RESOLUTION|>--- conflicted
+++ resolved
@@ -1,4 +1,3 @@
-<<<<<<< HEAD
 *   Add `RAILS_HOST_APP_PATH` environment variable to support editor links in devcontainer/Docker environments.
 
     When Rails runs inside a container, file paths in error pages are container-internal paths
@@ -20,10 +19,7 @@
 
     *Victor Cobos*
 
-*   Add `action_dispatch.verbose_redirect_logs` setting that logs where redirects were called from.
-=======
 *   Support `text/markdown` format in `DebugExceptions` middleware.
->>>>>>> f5b981e6
 
     When `text/markdown` is requested via the Accept header, error responses
     are returned with `Content-Type: text/markdown` instead of HTML.
