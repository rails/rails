--- conflicted
+++ resolved
@@ -1,4 +1,3 @@
-<<<<<<< HEAD
 *   Exclude additional flash types from `ActionController::Base.action_methods`
 
     Ensures that additional flash types defined on ActionController::Base subclasses
@@ -11,11 +10,10 @@
         MyController.action_methods.include?('hype') # => false
 
     *Gavin Morrice*
-=======
+
 *   Deprecate `ActionDispatch::Http::ParameterFilter` in favor of `ActiveSupport::ParameterFilter`.
 
     *Yoshiyuki Kinjo*
->>>>>>> 6a278c6e
 
 *   Remove undocumented `params` option from `url_for` helper.
 
