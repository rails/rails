--- conflicted
+++ resolved
@@ -1,4 +1,3 @@
-<<<<<<< HEAD
 *   Allow setting default values for cookie attributes globally.
 
     Added new option `config.action_dispatch.cookies_default_options = {}`.
@@ -6,7 +5,7 @@
     every cookie.
 
     *Hugo Peixoto*
-=======
+
 *   Remove deprecated `ActionController::Metal.call`.
 
     *Rafael Mendonça França*
@@ -18,7 +17,6 @@
 *   Make `with_routing` test helper work when testing controllers inheriting from `ActionController::API`
 
     *Julia López*
->>>>>>> 9ae511f5
 
 *   Use accept header in integration tests with `as: :json`
 
