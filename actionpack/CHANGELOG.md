<<<<<<< HEAD
*   Address `rack 3.2` deprecations warnings.
=======
## Rails 8.0.2.1 (August 13, 2025) ##

*   No changes.


## Rails 8.0.2 (March 12, 2025) ##
>>>>>>> b0c813bc

    ```
    warning: Status code :unprocessable_entity is deprecated and will be removed in a future version of Rack.
    Please use :unprocessable_content instead.
    ```

    Rails API will transparently convert one into the other for the forseable future.

    *Earlopain*, *Jean Boussier*

*   Always return empty body for HEAD requests in `PublicExceptions` and
    `DebugExceptions`.

    This is required by `Rack::Lint` (per RFC9110).

    *Hartley McGuire*

## Rails 8.0.2 (March 12, 2025) ##

*   Improve `with_routing` test helper to not rebuild the middleware stack.

    Otherwise some middleware configuration could be lost.

    *Édouard Chin*

*   Add resource name to the `ArgumentError` that's raised when invalid `:only` or `:except` options are given to `#resource` or `#resources`

    This makes it easier to locate the source of the problem, especially for routes drawn by gems.

    Before:
    ```
    :only and :except must include only [:index, :create, :new, :show, :update, :destroy, :edit], but also included [:foo, :bar]
    ```

    After:
    ```
    Route `resources :products` - :only and :except must include only [:index, :create, :new, :show, :update, :destroy, :edit], but also included [:foo, :bar]
    ```

    *Jeremy Green*

*   Fix `url_for` to handle `:path_params` gracefully when it's not a `Hash`.

    Prevents various security scanners from causing exceptions.

    *Martin Emde*

*   Fix `ActionDispatch::Executor` to unwrap exceptions like other error reporting middlewares.

    *Jean Boussier*


## Rails 8.0.1 (December 13, 2024) ##

*   Add `ActionDispatch::Request::Session#store` method to conform Rack spec.

    *Yaroslav*


## Rails 8.0.0.1 (December 10, 2024) ##

*   Add validation to content security policies to disallow spaces and semicolons.
    Developers should use multiple arguments, and different directive methods instead.

    [CVE-2024-54133]

    *Gannon McGibbon*


## Rails 8.0.0 (November 07, 2024) ##

*   No changes.


## Rails 8.0.0.rc2 (October 30, 2024) ##

*   Fix routes with `::` in the path.

    *Rafael Mendonça França*

*   Maintain Rack 2 parameter parsing behaviour.

    *Matthew Draper*


## Rails 8.0.0.rc1 (October 19, 2024) ##

*   Remove `Rails.application.config.action_controller.allow_deprecated_parameters_hash_equality`.

    *Rafael Mendonça França*

*   Improve `ActionController::TestCase` to expose a binary encoded `request.body`.

    The rack spec clearly states:

    > The input stream is an IO-like object which contains the raw HTTP POST data.
    > When applicable, its external encoding must be “ASCII-8BIT” and it must be opened in binary mode.

    Until now its encoding was generally UTF-8, which doesn't accurately reflect production
    behavior.

    *Jean Boussier*

*   Update `ActionController::AllowBrowser` to support passing method names to `:block`

    ```ruby
    class ApplicationController < ActionController::Base
      allow_browser versions: :modern, block: :handle_outdated_browser

      private
        def handle_outdated_browser
          render file: Rails.root.join("public/custom-error.html"), status: :not_acceptable
        end
    end
    ```

    *Sean Doyle*

*   Raise an `ArgumentError` when invalid `:only` or `:except` options are passed into `#resource` and `#resources`.

    *Joshua Young*

## Rails 8.0.0.beta1 (September 26, 2024) ##

*   Fix non-GET requests not updating cookies in `ActionController::TestCase`.

    *Jon Moss*, *Hartley McGuire*

*   Update `ActionController::Live` to use a thread-pool to reuse threads across requests.

    *Adam Renberg Tamm*

*   Introduce safer, more explicit params handling method with `params#expect` such that
    `params.expect(table: [ :attr ])` replaces `params.require(:table).permit(:attr)`

    Ensures params are filtered with consideration for the expected
    types of values, improving handling of params and avoiding ignorable
    errors caused by params tampering.

    ```ruby
    # If the url is altered to ?person=hacked
    # Before
    params.require(:person).permit(:name, :age, pets: [:name])
    # raises NoMethodError, causing a 500 and potential error reporting

    # After
    params.expect(person: [ :name, :age, pets: [[:name]] ])
    # raises ActionController::ParameterMissing, correctly returning a 400 error
    ```

    You may also notice the new double array `[[:name]]`. In order to
    declare when a param is expected to be an array of parameter hashes,
    this new double array syntax is used to explicitly declare an array.
    `expect` requires you to declare expected arrays in this way, and will
    ignore arrays that are passed when, for example, `pet: [:name]` is used.

    In order to preserve compatibility, `permit` does not adopt the new
    double array syntax and is therefore more permissive about unexpected
    types. Using `expect` everywhere is recommended.

    We suggest replacing `params.require(:person).permit(:name, :age)`
    with the direct replacement `params.expect(person: [:name, :age])`
    to prevent external users from manipulating params to trigger 500
    errors. A 400 error will be returned instead, using public/400.html

    Usage of `params.require(:id)` should likewise be replaced with
    `params.expect(:id)` which is designed to ensure that `params[:id]`
    is a scalar and not an array or hash, also requiring the param.

    ```ruby
    # Before
    User.find(params.require(:id)) # allows an array, altering behavior

    # After
    User.find(params.expect(:id)) # expect only returns non-blank permitted scalars (excludes Hash, Array, nil, "", etc)
    ```

    *Martin Emde*

*   System Testing: Disable Chrome's search engine choice by default in system tests.

    *glaszig*

*   Fix `Request#raw_post` raising `NoMethodError` when `rack.input` is `nil`.

    *Hartley McGuire*

*   Remove `racc` dependency by manually writing `ActionDispatch::Journey::Scanner`.

    *Gannon McGibbon*

*   Speed up `ActionDispatch::Routing::Mapper::Scope#[]` by merging frame hashes.

    *Gannon McGibbon*

*   Allow bots to ignore `allow_browser`.

    *Matthew Nguyen*

*   Deprecate drawing routes with multiple paths to make routing faster.
    You may use `with_options` or a loop to make drawing multiple paths easier.

    ```ruby
    # Before
    get "/users", "/other_path", to: "users#index"

    # After
    get "/users", to: "users#index"
    get "/other_path", to: "users#index"
    ```

    *Gannon McGibbon*

*   Make `http_cache_forever` use `immutable: true`

    *Nate Matykiewicz*

*   Add `config.action_dispatch.strict_freshness`.

    When set to `true`, the `ETag` header takes precedence over the `Last-Modified` header when both are present,
    as specified by RFC 7232, Section 6.

    Defaults to `false` to maintain compatibility with previous versions of Rails, but is enabled as part of
    Rails 8.0 defaults.

    *heka1024*

*   Support `immutable` directive in Cache-Control

    ```ruby
    expires_in 1.minute, public: true, immutable: true
    # Cache-Control: public, max-age=60, immutable
    ```

    *heka1024*

*   Add `:wasm_unsafe_eval` mapping for `content_security_policy`

    ```ruby
    # Before
    policy.script_src "'wasm-unsafe-eval'"

    # After
    policy.script_src :wasm_unsafe_eval
    ```

    *Joe Haig*

*   Add `display_capture` and `keyboard_map` in `permissions_policy`

    *Cyril Blaecke*

*   Add `connect` route helper.

    *Samuel Williams*

Please check [7-2-stable](https://github.com/rails/rails/blob/7-2-stable/actionpack/CHANGELOG.md) for previous changes.<|MERGE_RESOLUTION|>--- conflicted
+++ resolved
@@ -1,13 +1,4 @@
-<<<<<<< HEAD
 *   Address `rack 3.2` deprecations warnings.
-=======
-## Rails 8.0.2.1 (August 13, 2025) ##
-
-*   No changes.
-
-
-## Rails 8.0.2 (March 12, 2025) ##
->>>>>>> b0c813bc
 
     ```
     warning: Status code :unprocessable_entity is deprecated and will be removed in a future version of Rack.
@@ -17,6 +8,14 @@
     Rails API will transparently convert one into the other for the forseable future.
 
     *Earlopain*, *Jean Boussier*
+
+
+## Rails 8.0.2.1 (August 13, 2025) ##
+
+*   No changes.
+
+
+## Rails 8.0.2 (March 12, 2025) ##
 
 *   Always return empty body for HEAD requests in `PublicExceptions` and
     `DebugExceptions`.
