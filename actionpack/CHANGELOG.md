--- conflicted
+++ resolved
@@ -1,8 +1,7 @@
-<<<<<<< HEAD
 *   Modify the encoding of `path_parameters` to UTF-8
 
     *Tsukuru Tanimichi*
-=======
+
 *   Protect from forgery by default
 
     Rather than protecting from forgery in the generated `ApplicationController`,
@@ -12,7 +11,6 @@
     `ApplicationController`, but is set to true for Rails 5.2.
 
     *Lisa Ugray*
->>>>>>> cdf40464
 
 *   Fallback `ActionController::Parameters#to_s` to `Hash#to_s`.
 
