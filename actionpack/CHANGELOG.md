<<<<<<< HEAD
## Rails 6.0.0.beta1 (January 18, 2019) ##

*   Remove deprecated `fragment_cache_key` helper in favor of `combined_fragment_cache_key`.

    *Rafael Mendonça França*

*   Remove deprecated methods in `ActionDispatch::TestResponse`.

    `#success?`, `missing?` and `error?` were deprecated in Rails 5.2 in favor of
    `#successful?`, `not_found?` and `server_error?`.

    *Rafael Mendonça França*

*   Ensure external redirects are explicitly allowed

    Add `fallback_location` and `allow_other_host` options to `redirect_to`.

    *Gannon McGibbon*
=======
*   Exclude additional flash types from `ActionController::Base.action_methods`

    Ensures that additional flash types defined on ActionController::Base subclasses
    are not listed as actions on that controller.

        class MyController < ApplicationController
          add_flash_types :hype
        end

        MyController.action_methods.include?('hype') # => false

    *Gavin Morrice*
>>>>>>> 4d8dac04

*   Introduce ActionDispatch::HostAuthorization

    This is a new middleware that guards against DNS rebinding attacks by
    white-listing the allowed hosts a request can be made to.

    Each host is checked with the case operator (`#===`) to support `RegExp`,
    `Proc`, `IPAddr` and custom objects as host allowances.

    *Genadi Samokovarov*

*   Allow using `parsed_body` in `ActionController::TestCase`.

    In addition to `ActionDispatch::IntegrationTest`, allow using
    `parsed_body` in `ActionController::TestCase`:

    ```
    class SomeControllerTest < ActionController::TestCase
      def test_some_action
        post :action, body: { foo: 'bar' }
        assert_equal({ "foo" => "bar" }, response.parsed_body)
      end
    end
    ```

    Fixes #34676.

    *Tobias Bühlmann*

*   Raise an error on root route naming conflicts.

    Raises an ArgumentError when multiple root routes are defined in the
    same context instead of assigning nil names to subsequent roots.

    *Gannon McGibbon*

*   Allow rescue from parameter parse errors:

    ```
    rescue_from ActionDispatch::Http::Parameters::ParseError do
      head :unauthorized
    end
    ```

    *Gannon McGibbon*, *Josh Cheek*

*   Reset Capybara sessions if failed system test screenshot raising an exception.

    Reset Capybara sessions if `take_failed_screenshot` raise exception
    in system test `after_teardown`.

    *Maxim Perepelitsa*

*   Use request object for context if there's no controller

    There is no controller instance when using a redirect route or a
    mounted rack application so pass the request object as the context
    when resolving dynamic CSP sources in this scenario.

    Fixes #34200.

    *Andrew White*

*   Apply mapping to symbols returned from dynamic CSP sources

    Previously if a dynamic source returned a symbol such as :self it
    would be converted to a string implicity, e.g:

        policy.default_src -> { :self }

    would generate the header:

        Content-Security-Policy: default-src self

    and now it generates:

        Content-Security-Policy: default-src 'self'

    *Andrew White*

*   Add `ActionController::Parameters#each_value`.

    *Lukáš Zapletal*

*   Deprecate `ActionDispatch::Http::ParameterFilter` in favor of `ActiveSupport::ParameterFilter`.

    *Yoshiyuki Kinjo*

*   Encode Content-Disposition filenames on `send_data` and `send_file`.
    Previously, `send_data 'data', filename: "\u{3042}.txt"` sends
    `"filename=\"\u{3042}.txt\""` as Content-Disposition and it can be
    garbled.
    Now it follows [RFC 2231](https://tools.ietf.org/html/rfc2231) and
    [RFC 5987](https://tools.ietf.org/html/rfc5987) and sends
    `"filename=\"%3F.txt\"; filename*=UTF-8''%E3%81%82.txt"`.
    Most browsers can find filename correctly and old browsers fallback to ASCII
    converted name.

    *Fumiaki Matsushima*

*   Expose `ActionController::Parameters#each_key` which allows iterating over
    keys without allocating an array.

    *Richard Schneeman*

*   Purpose metadata for signed/encrypted cookies.

    Rails can now thwart attacks that attempt to copy signed/encrypted value
    of a cookie and use it as the value of another cookie.

    It does so by stashing the cookie-name in the purpose field which is
    then signed/encrypted along with the cookie value. Then, on a server-side
    read, we verify the cookie-names and discard any attacked cookies.

    Enable `action_dispatch.use_cookies_with_metadata` to use this feature, which
    writes cookies with the new purpose and expiry metadata embedded.

    *Assain Jaleel*

*   Raises `ActionController::RespondToMismatchError` with confliciting `respond_to` invocations.

    `respond_to` can match multiple types and lead to undefined behavior when
    multiple invocations are made and the types do not match:

        respond_to do |outer_type|
          outer_type.js do
            respond_to do |inner_type|
              inner_type.html { render body: "HTML" }
            end
          end
        end

    *Patrick Toomey*

*   `ActionDispatch::Http::UploadedFile` now delegates `to_path` to its tempfile.

    This allows uploaded file objects to be passed directly to `File.read`
    without raising a `TypeError`:

        uploaded_file = ActionDispatch::Http::UploadedFile.new(tempfile: tmp_file)
        File.read(uploaded_file)

    *Aaron Kromer*

*   Pass along arguments to underlying `get` method in `follow_redirect!`.

    Now all arguments passed to `follow_redirect!` are passed to the underlying
    `get` method. This for example allows to set custom headers for the
    redirection request to the server.

        follow_redirect!(params: { foo: :bar })

    *Remo Fritzsche*

*   Introduce a new error page to when the implicit render page is accessed in the browser.

    Now instead of showing an error page that with exception and backtraces we now show only
    one informative page.

    *Vinicius Stock*

*   Introduce `ActionDispatch::DebugExceptions.register_interceptor`.

    Exception aware plugin authors can use the newly introduced
    `.register_interceptor` method to get the processed exception, instead of
    monkey patching DebugExceptions.

        ActionDispatch::DebugExceptions.register_interceptor do |request, exception|
          HypoteticalPlugin.capture_exception(request, exception)
        end

    *Genadi Samokovarov*

*   Output only one Content-Security-Policy nonce header value per request.

    Fixes #32597.

    *Andrey Novikov*, *Andrew White*

*   Move default headers configuration into their own module that can be included in controllers.

    *Kevin Deisz*

*   Add method `dig` to `session`.

    *claudiob*, *Takumi Shotoku*

*   Controller level `force_ssl` has been deprecated in favor of
    `config.force_ssl`.

    *Derek Prior*

*   Rails 6 requires Ruby 2.5.0 or newer.

    *Jeremy Daer*, *Kasper Timm Hansen*


Please check [5-2-stable](https://github.com/rails/rails/blob/5-2-stable/actionpack/CHANGELOG.md) for previous changes.<|MERGE_RESOLUTION|>--- conflicted
+++ resolved
@@ -1,23 +1,3 @@
-<<<<<<< HEAD
-## Rails 6.0.0.beta1 (January 18, 2019) ##
-
-*   Remove deprecated `fragment_cache_key` helper in favor of `combined_fragment_cache_key`.
-
-    *Rafael Mendonça França*
-
-*   Remove deprecated methods in `ActionDispatch::TestResponse`.
-
-    `#success?`, `missing?` and `error?` were deprecated in Rails 5.2 in favor of
-    `#successful?`, `not_found?` and `server_error?`.
-
-    *Rafael Mendonça França*
-
-*   Ensure external redirects are explicitly allowed
-
-    Add `fallback_location` and `allow_other_host` options to `redirect_to`.
-
-    *Gannon McGibbon*
-=======
 *   Exclude additional flash types from `ActionController::Base.action_methods`
 
     Ensures that additional flash types defined on ActionController::Base subclasses
@@ -30,7 +10,25 @@
         MyController.action_methods.include?('hype') # => false
 
     *Gavin Morrice*
->>>>>>> 4d8dac04
+
+## Rails 6.0.0.beta1 (January 18, 2019) ##
+
+*   Remove deprecated `fragment_cache_key` helper in favor of `combined_fragment_cache_key`.
+
+    *Rafael Mendonça França*
+
+*   Remove deprecated methods in `ActionDispatch::TestResponse`.
+
+    `#success?`, `missing?` and `error?` were deprecated in Rails 5.2 in favor of
+    `#successful?`, `not_found?` and `server_error?`.
+
+    *Rafael Mendonça França*
+
+*   Ensure external redirects are explicitly allowed
+
+    Add `fallback_location` and `allow_other_host` options to `redirect_to`.
+
+    *Gannon McGibbon*
 
 *   Introduce ActionDispatch::HostAuthorization
 
