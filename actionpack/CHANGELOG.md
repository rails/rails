*   Alias the ActionDispatch::Request#uuid method to ActionDispatch::Request#request_id. Due to implementation,
    `config.log_tags = [:request_id]` also works in substitute for
    `config.log_tags = [:uuid]`.

    *David Ilizarov*

<<<<<<< HEAD
*   Remove deprecated `AbstractController::Helpers::ClassMethods::MissingHelperError`
    in favor of `AbstractController::Helpers::MissingHelperError`.

    *Yves Senn*

*   Fix `assert_template` not being able to assert that no files were rendered.

    *Guo Xiang Tan*

=======
>>>>>>> 0a7d7011
*   Extract source code for the entire exception stack trace for
    better debugging and diagnosis.

    *Ryan Dao*

*   Allows ActionDispatch::Request::LOCALHOST to match any IPv4 127.0.0.0/8
    loopback address.

    *Earl St Sauver*, *Sven Riedel*

*   Preserve original path in `ShowExceptions` middleware by stashing it as
    `env["action_dispatch.original_path"]`

    `ActionDispatch::ShowExceptions` overwrites `PATH_INFO` with the status code
    for the exception defined in `ExceptionWrapper`, so the path
    the user was visiting when an exception occurred was not previously
    available to any custom exceptions_app. The original `PATH_INFO` is now
    stashed in `env["action_dispatch.original_path"]`.

    *Grey Baker*

*   Use `String#bytesize` instead of `String#size` when checking for cookie
    overflow.

    *Agis Anastasopoulos*

*   `render nothing: true` or rendering a `nil` body no longer add a single
    space to the response body.

    The old behavior was added as a workaround for a bug in an early version of
    Safari, where the HTTP headers are not returned correctly if the response
    body has a 0-length. This is been fixed since and the workaround is no
    longer necessary.

    Use `render body: ' '` if the old behavior is desired.

    See #14883 for details.

    *Godfrey Chan*

*   Prepend a JS comment to JSONP callbacks. Addresses CVE-2014-4671
    ("Rosetta Flash")

    *Greg Campbell*

*   Because URI paths may contain non US-ASCII characters we need to force
    the encoding of any unescaped URIs to UTF-8 if they are US-ASCII.
    This essentially replicates the functionality of the monkey patch to
    URI.parser.unescape in active_support/core_ext/uri.rb.

    Fixes #16104.

    *Karl Entwistle*

*   Generate shallow paths for all children of shallow resources.

    Fixes #15783.

    *Seb Jacobs*

*   JSONP responses are now rendered with the `text/javascript` content type
    when rendering through a `respond_to` block.

    Fixes #15081.

    *Lucas Mazza*

*   Add `config.action_controller.always_permitted_parameters` to configure which
    parameters are permitted globally. The default value of this configuration is
    `['controller', 'action']`.

    *Gary S. Weaver*, *Rafael Chacon*

*   Fix env['PATH_INFO'] missing leading slash when a rack app mounted at '/'.

    Fixes #15511.

    *Larry Lv*

*   ActionController::Parameters#require now accepts `false` values.

    Fixes #15685.

    *Sergio Romano*

*   With authorization header `Authorization: Token token=`, `authenticate` now
    recognize token as nil, instead of "token".

    Fixes #14846.

    *Larry Lv*

*   Ensure the controller is always notified as soon as the client disconnects
    during live streaming, even when the controller is blocked on a write.

    *Nicholas Jakobsen*, *Matthew Draper*

*   Routes specifying 'to:' must be a string that contains a "#" or a rack
    application.  Use of a symbol should be replaced with `action: symbol`.
    Use of a string without a "#" should be replaced with `controller: string`.

    *Aaron Patterson*

*   Fix URL generation with `:trailing_slash` such that it does not add
    a trailing slash after `.:format`

    *Dan Langevin*

*   Build full URI as string when processing path in integration tests for
    performance reasons.

    *Guo Xiang Tan*

*   Fix `'Stack level too deep'` when rendering `head :ok` in an action method
    called 'status' in a controller.

    Fixes #13905.

    *Christiaan Van den Poel*

*   Add MKCALENDAR HTTP method (RFC 4791).

    *Sergey Karpesh*

*   Instrument fragment cache metrics.

    Adds `:controller`: and `:action` keys to the instrumentation payload
    for the `*_fragment.action_controller` notifications. This allows tracking
    e.g. the fragment cache hit rates for each controller action.

    *Daniel Schierbeck*

*   Always use the provided port if the protocol is relative.

    Fixes #15043.

    *Guilherme Cavalcanti*, *Andrew White*

*   Moved `params[request_forgery_protection_token]` into its own method
    and improved tests.

    Fixes #11316.

    *Tom Kadwill*

*   Added verification of route constraints given as a Proc or an object responding
    to `:matches?`. Previously, when given an non-complying object, it would just
    silently fail to enforce the constraint. It will now raise an `ArgumentError`
    when setting up the routes.

    *Xavier Defrang*

*   Properly treat the entire IPv6 User Local Address space as private for
    purposes of remote IP detection. Also handle uppercase private IPv6
    addresses.

    Fixes #12638.

    *Caleb Spare*

*   Fixed an issue with migrating legacy json cookies.

    Previously, the `VerifyAndUpgradeLegacySignedMessage` assumes all incoming
    cookies are marshal-encoded. This is not the case when `secret_token` is
    used in conjunction with the `:json` or `:hybrid` serializer.

    In those case, when upgrading to use `secret_key_base`, this would cause a
    `TypeError: incompatible marshal file format` and a 500 error for the user.

    Fixes #14774.

    *Godfrey Chan*

*   Make URL escaping more consistent:

    1. Escape '%' characters in URLs - only unescaped data should be passed to URL helpers
    2. Add an `escape_segment` helper to `Router::Utils` that escapes '/' characters
    3. Use `escape_segment` rather than `escape_fragment` in optimized URL generation
    4. Use `escape_segment` rather than `escape_path` in URL generation

    For point 4 there are two exceptions. Firstly, when a route uses wildcard segments
    (e.g. `*foo`) then we use `escape_path` as the value may contain '/' characters. This
    means that wildcard routes can't be optimized. Secondly, if a `:controller` segment
    is used in the path then this uses `escape_path` as the controller may be namespaced.

    Fixes #14629, #14636 and #14070.

    *Andrew White*, *Edho Arief*

*   Add alias `ActionDispatch::Http::UploadedFile#to_io` to
    `ActionDispatch::Http::UploadedFile#tempfile`.

    *Tim Linquist*

*   Returns null type format when format is not know and controller is using `any`
    format block.

    Fixes #14462.

    *Rafael Mendonça França*

*   Improve routing error page with fuzzy matching search.

    *Winston*

*   Only make deeply nested routes shallow when parent is shallow.

    Fixes #14684.

    *Andrew White*, *James Coglan*

*   Append link to bad code to backtrace when exception is `SyntaxError`.

    *Boris Kuznetsov*

*   Swapped the parameters of assert_equal in `assert_select` so that the
    proper values were printed correctly.

    Fixes #14422.

    *Vishal Lal*

*   The method `shallow?` returns false if the parent resource is a singleton so
    we need to check if we're not inside a nested scope before copying the :path
    and :as options to their shallow equivalents.

    Fixes #14388.

    *Andrew White*

*   Make logging of CSRF failures optional (but on by default) with the
    `log_warning_on_csrf_failure` configuration setting in
    `ActionController::RequestForgeryProtection`.

    *John Barton*

*   Fix URL generation in controller tests with request-dependent
    `default_url_options` methods.

    *Tony Wooster*

Please check [4-1-stable](https://github.com/rails/rails/blob/4-1-stable/actionpack/CHANGELOG.md) for previous changes.<|MERGE_RESOLUTION|>--- conflicted
+++ resolved
@@ -4,7 +4,7 @@
 
     *David Ilizarov*
 
-<<<<<<< HEAD
+
 *   Remove deprecated `AbstractController::Helpers::ClassMethods::MissingHelperError`
     in favor of `AbstractController::Helpers::MissingHelperError`.
 
@@ -14,8 +14,6 @@
 
     *Guo Xiang Tan*
 
-=======
->>>>>>> 0a7d7011
 *   Extract source code for the entire exception stack trace for
     better debugging and diagnosis.
 
