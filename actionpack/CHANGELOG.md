<<<<<<< HEAD
*   Fix `ActionDispatch::Executor` middleware to report errors handled by `ActionDispatch::ShowExceptions`.

    In the default production environment, `ShowExceptions` rescue uncaught errors
    and returns a response. Because if this the executor wouldn't report production
    errors with the default Rails configuration.

    *Jean Boussier*

*   Add `racc` as a dependency since it will become a bundled gem in Ruby 3.4.0

    *Hartley McGuire*

=======
## Rails 7.0.8.1 (February 21, 2024) ##

*   Fix possible XSS vulnerability with the `translate` method in controllers

    CVE-2024-26143
>>>>>>> 506462ab

## Rails 7.0.8 (September 09, 2023) ##

*   Fix `HostAuthorization` potentially displaying the value of the
    X_FORWARDED_HOST header when the HTTP_HOST header is being blocked.

    *Hartley McGuire*, *Daniel Schlosser*


## Rails 7.0.7.2 (August 22, 2023) ##

*   No changes.


## Rails 7.0.7.1 (August 22, 2023) ##

*   No changes.


## Rails 7.0.7 (August 09, 2023) ##

*   No changes.


## Rails 7.0.6 (June 29, 2023) ##

*   No changes.


## Rails 7.0.5.1 (June 26, 2023) ##

*   Raise an exception if illegal characters are provide to redirect_to
    [CVE-2023-28362]

    *Zack Deveau*

## Rails 7.0.5 (May 24, 2023) ##

*   Do not return CSP headers for 304 Not Modified responses.

    *Tobias Kraze*

*   Fix `EtagWithFlash` when there is no `Flash` middleware available.

    *fatkodima*

*   Fix content-type header with `send_stream`.

    *Elliot Crosby-McCullough*

*   Address Selenium `:capabilities` deprecation warning.

    *Ron Shinall*

*   Fix cookie domain for domain: all on two letter single level TLD.

    *John Hawthorn*

*   Don't double log the `controller`, `action`, or `namespaced_controller` when using `ActiveRecord::QueryLog`

    Previously if you set `config.active_record.query_log_tags` to an array that included
    `:controller`, `:namespaced_controller`, or `:action`, that item would get logged twice.
    This bug has been fixed.

    *Alex Ghiculescu*

*   Rescue `EOFError` exception from `rack` on a multipart request.

    *Nikita Vasilevsky*

*   Rescue `JSON::ParserError` in Cookies json deserializer to discards marshal dumps:

    Without this change, if `action_dispatch.cookies_serializer` is set to `:json` and
    the app tries to read a `:marshal` serialized cookie, it would error out which wouldn't
    clear the cookie and force app users to manually clear it in their browser.

    (See #45127 for original bug discussion)

    *Nathan Bardoux*

## Rails 7.0.4.3 (March 13, 2023) ##

*   No changes.


## Rails 7.0.4.2 (January 24, 2023) ##

*   Fix `domain: :all` for two letter TLD

    This fixes a compatibility issue introduced in our previous security
    release when using `domain: :all` with a two letter but single level top
    level domain domain (like `.ca`, rather than `.co.uk`).


## Rails 7.0.4.1 (January 17, 2023) ##

*   Fix sec issue with _url_host_allowed?

    Disallow certain strings from `_url_host_allowed?` to avoid a redirect
    to malicious sites.

    [CVE-2023-22797]

*   Avoid regex backtracking on If-None-Match header

    [CVE-2023-22795]

*   Use string#split instead of regex for domain parts

    [CVE-2023-22792]

## Rails 7.0.4 (September 09, 2022) ##

*   Prevent `ActionDispatch::ServerTiming` from overwriting existing values in `Server-Timing`.

    Previously, if another middleware down the chain set `Server-Timing` header,
    it would overwritten by `ActionDispatch::ServerTiming`.

    *Jakub Malinowski*


## Rails 7.0.3.1 (July 12, 2022) ##

*   No changes.


## Rails 7.0.3 (May 09, 2022) ##

*   Allow relative redirects when `raise_on_open_redirects` is enabled.

    *Tom Hughes*

*   Fix `authenticate_with_http_basic` to allow for missing password.

    Before Rails 7.0 it was possible to handle basic authentication with only a username.

    ```ruby
    authenticate_with_http_basic do |token, _|
      ApiClient.authenticate(token)
    end
    ```

    This ability is restored.

    *Jean Boussier*

*   Fix `content_security_policy` returning invalid directives.

    Directives such as `self`, `unsafe-eval` and few others were not
    single quoted when the directive was the result of calling a lambda
    returning an array.

    ```ruby
    content_security_policy do |policy|
      policy.frame_ancestors lambda { [:self, "https://example.com"] }
    end
    ```

    With this fix the policy generated from above will now be valid.

    *Edouard Chin*

*   Fix `skip_forgery_protection` to run without raising an error if forgery
    protection has not been enabled / `verify_authenticity_token` is not a
    defined callback.

    This fix prevents the Rails 7.0 Welcome Page (`/`) from raising an
    `ArgumentError` if `default_protect_from_forgery` is false.

    *Brad Trick*

*   Fix `ActionController::Live` to copy the IsolatedExecutionState in the ephemeral thread.

    Since its inception `ActionController::Live` has been copying thread local variables
    to keep things such as `CurrentAttributes` set from middlewares working in the controller action.

    With the introduction of `IsolatedExecutionState` in 7.0, some of that global state was lost in
    `ActionController::Live` controllers.

    *Jean Boussier*

*   Fix setting `trailing_slash: true` in route definition.

    ```ruby
    get '/test' => "test#index", as: :test, trailing_slash: true

    test_path() # => "/test/"
    ```

    *Jean Boussier*

## Rails 7.0.2.4 (April 26, 2022) ##

*   Allow Content Security Policy DSL to generate for API responses.

    *Tim Wade*

## Rails 7.0.2.3 (March 08, 2022) ##

*   No changes.


## Rails 7.0.2.2 (February 11, 2022) ##

*   No changes.


## Rails 7.0.2.1 (February 11, 2022) ##

*   Under certain circumstances, the middleware isn't informed that the
    response body has been fully closed which result in request state not
    being fully reset before the next request

    [CVE-2022-23633]


## Rails 7.0.2 (February 08, 2022) ##

*   No changes.


## Rails 7.0.1 (January 06, 2022) ##

*   Fix `ActionController::Parameters` methods to keep the original logger context when creating a new copy
    of the original object.

    *Yutaka Kamei*


## Rails 7.0.0 (December 15, 2021) ##

*   Deprecate `Rails.application.config.action_controller.urlsafe_csrf_tokens`. This config is now always enabled.

    *Étienne Barrié*

*   Instance variables set in requests in a `ActionController::TestCase` are now cleared before the next request

    This means if you make multiple requests in the same test, instance variables set in the first request will
    not persist into the second one. (It's not recommended to make multiple requests in the same test.)

    *Alex Ghiculescu*


## Rails 7.0.0.rc3 (December 14, 2021) ##

*   No changes.


## Rails 7.0.0.rc2 (December 14, 2021) ##

*   Fix X_FORWARDED_HOST protection.  [CVE-2021-44528]


## Rails 7.0.0.rc1 (December 06, 2021) ##

*   `Rails.application.executor` hooks can now be called around every request in a `ActionController::TestCase`

    This helps to better simulate request or job local state being reset between requests and prevent state
    leaking from one request to another.

    To enable this, set `config.active_support.executor_around_test_case = true` (this is the default in Rails 7).

    *Alex Ghiculescu*

*   Consider onion services secure for cookies.

    *Justin Tracey*

*   Remove deprecated `Rails.config.action_view.raise_on_missing_translations`.

    *Rafael Mendonça França*

*   Remove deprecated support to passing a path to `fixture_file_upload` relative to `fixture_path`.

    *Rafael Mendonça França*

*   Remove deprecated `ActionDispatch::SystemTestCase#host!`.

    *Rafael Mendonça França*

*   Remove deprecated `Rails.config.action_dispatch.hosts_response_app`.

    *Rafael Mendonça França*

*   Remove deprecated `ActionDispatch::Response.return_only_media_type_on_content_type`.

    *Rafael Mendonça França*

*   Raise `ActionController::Redirecting::UnsafeRedirectError` for unsafe `redirect_to` redirects.

    This allows `rescue_from` to be used to add a default fallback route:

    ```ruby
    rescue_from ActionController::Redirecting::UnsafeRedirectError do
      redirect_to root_url
    end
    ```

    *Kasper Timm Hansen*, *Chris Oliver*

*   Add `url_from` to verify a redirect location is internal.

    Takes the open redirect protection from `redirect_to` so users can wrap a
    param, and fall back to an alternate redirect URL when the param provided
    one is unsafe.

    ```ruby
    def create
      redirect_to url_from(params[:redirect_url]) || root_url
    end
    ```

    *dmcge*, *Kasper Timm Hansen*

*   Allow Capybara driver name overrides in `SystemTestCase::driven_by`

    Allow users to prevent conflicts among drivers that use the same driver
    type (selenium, poltergeist, webkit, rack test).

    Fixes #42502

    *Chris LaRose*

*   Allow multiline to be passed in routes when using wildcard segments.

    Previously routes with newlines weren't detected when using wildcard segments, returning
    a `No route matches` error.
    After this change, routes with newlines are detected on wildcard segments. Example

    ```ruby
      draw do
        get "/wildcard/*wildcard_segment", to: SimpleApp.new("foo#index"), as: :wildcard
      end

      # After the change, the path matches.
      assert_equal "/wildcard/a%0Anewline", url_helpers.wildcard_path(wildcard_segment: "a\nnewline")
    ```

    Fixes #39103

    *Ignacio Chiazzo*

*   Treat html suffix in controller translation.

    *Rui Onodera*, *Gavin Miller*

*   Allow permitting numeric params.

    Previously it was impossible to permit different fields on numeric parameters.
    After this change you can specify different fields for each numbered parameter.
    For example params like,
    ```ruby
    book: {
            authors_attributes: {
              '0': { name: "William Shakespeare", age_of_death: "52" },
              '1': { name: "Unattributed Assistant" },
              '2': "Not a hash",
              'new_record': { name: "Some name" }
            }
          }
    ```

    Before you could permit name on each author with,
    `permit book: { authors_attributes: [ :name ] }`

    After this change you can permit different keys on each numbered element,
    `permit book: { authors_attributes: { '1': [ :name ], '0': [ :name, :age_of_death ] } }`

    Fixes #41625

    *Adam Hess*

*   Update `HostAuthorization` middleware to render debug info only
    when `config.consider_all_requests_local` is set to true.

    Also, blocked host info is always logged with level `error`.

    Fixes #42813

    *Nikita Vyrko*

*  Add Server-Timing middleware

   Server-Timing specification defines how the server can communicate to browsers performance metrics
   about the request it is responding to.

   The ServerTiming middleware is enabled by default on `development` environment by default using the
   `config.server_timing` setting and set the relevant duration metrics in the `Server-Timing` header

   The full specification for Server-Timing header can be found in: https://www.w3.org/TR/server-timing/#dfn-server-timing-header-field

   *Sebastian Sogamoso*, *Guillermo Iguaran*


## Rails 7.0.0.alpha2 (September 15, 2021) ##

*   No changes.


## Rails 7.0.0.alpha1 (September 15, 2021) ##

*   Use a static error message when raising `ActionDispatch::Http::Parameters::ParseError`
    to avoid inadvertently logging the HTTP request body at the `fatal` level when it contains
    malformed JSON.

    Fixes #41145

    *Aaron Lahey*

*   Add `Middleware#delete!` to delete middleware or raise if not found.

    `Middleware#delete!` works just like `Middleware#delete` but will
    raise an error if the middleware isn't found.

    *Alex Ghiculescu*, *Petrik de Heus*, *Junichi Sato*

*   Raise error on unpermitted open redirects.

    Add `allow_other_host` options to `redirect_to`.
    Opt in to this behaviour with `ActionController::Base.raise_on_open_redirects = true`.

    *Gannon McGibbon*

*   Deprecate `poltergeist` and `webkit` (capybara-webkit) driver registration for system testing (they will be removed in Rails 7.1). Add `cuprite` instead.

    [Poltergeist](https://github.com/teampoltergeist/poltergeist) and [capybara-webkit](https://github.com/thoughtbot/capybara-webkit) are already not maintained. These usage in Rails are removed for avoiding confusing users.

    [Cuprite](https://github.com/rubycdp/cuprite) is a good alternative to Poltergeist. Some guide descriptions are replaced from Poltergeist to Cuprite.

    *Yusuke Iwaki*

*   Exclude additional flash types from `ActionController::Base.action_methods`.

    Ensures that additional flash types defined on ActionController::Base subclasses
    are not listed as actions on that controller.

        class MyController < ApplicationController
          add_flash_types :hype
        end

        MyController.action_methods.include?('hype') # => false

    *Gavin Morrice*

*   OpenSSL constants are now used for Digest computations.

    *Dirkjan Bussink*

*   Remove IE6-7-8 file download related hack/fix from ActionController::DataStreaming module.

    Due to the age of those versions of IE this fix is no longer relevant, more importantly it creates an edge-case for unexpected Cache-Control headers.

    *Tadas Sasnauskas*

*   Configuration setting to skip logging an uncaught exception backtrace when the exception is
    present in `rescued_responses`.

    It may be too noisy to get all backtraces logged for applications that manage uncaught
    exceptions via `rescued_responses` and `exceptions_app`.
    `config.action_dispatch.log_rescued_responses` (defaults to `true`) can be set to `false` in
    this case, so that only exceptions not found in `rescued_responses` will be logged.

    *Alexander Azarov*, *Mike Dalessio*

*   Ignore file fixtures on `db:fixtures:load`.

    *Kevin Sjöberg*

*   Fix ActionController::Live controller test deadlocks by removing the body buffer size limit for tests.

    *Dylan Thacker-Smith*

*   New `ActionController::ConditionalGet#no_store` method to set HTTP cache control `no-store` directive.

    *Tadas Sasnauskas*

*   Drop support for the `SERVER_ADDR` header.

    Following up https://github.com/rack/rack/pull/1573 and https://github.com/rails/rails/pull/42349.

    *Ricardo Díaz*

*   Set session options when initializing a basic session.

    *Gannon McGibbon*

*   Add `cache_control: {}` option to `fresh_when` and `stale?`.

    Works as a shortcut to set `response.cache_control` with the above methods.

    *Jacopo Beschi*

*   Writing into a disabled session will now raise an error.

    Previously when no session store was set, writing into the session would silently fail.

    *Jean Boussier*

*   Add support for 'require-trusted-types-for' and 'trusted-types' headers.

    Fixes #42034.

    *lfalcao*

*   Remove inline styles and address basic accessibility issues on rescue templates.

    *Jacob Herrington*

*   Add support for 'private, no-store' Cache-Control headers.

    Previously, 'no-store' was exclusive; no other directives could be specified.

    *Alex Smith*

*   Expand payload of `unpermitted_parameters.action_controller` instrumentation to allow subscribers to
    know which controller action received unpermitted parameters.

    *bbuchalter*

*   Add `ActionController::Live#send_stream` that makes it more convenient to send generated streams:

    ```ruby
    send_stream(filename: "subscribers.csv") do |stream|
      stream.writeln "email_address,updated_at"

      @subscribers.find_each do |subscriber|
        stream.writeln [ subscriber.email_address, subscriber.updated_at ].join(",")
      end
    end
    ```

    *DHH*

*   Add `ActionController::Live::Buffer#writeln` to write a line to the stream with a newline included.

    *DHH*

*   `ActionDispatch::Request#content_type` now returned Content-Type header as it is.

    Previously, `ActionDispatch::Request#content_type` returned value does NOT contain charset part.
    This behavior changed to returned Content-Type header containing charset part as it is.

    If you want just MIME type, please use `ActionDispatch::Request#media_type` instead.

    Before:

    ```ruby
    request = ActionDispatch::Request.new("CONTENT_TYPE" => "text/csv; header=present; charset=utf-16", "REQUEST_METHOD" => "GET")
    request.content_type #=> "text/csv"
    ```

    After:

    ```ruby
    request = ActionDispatch::Request.new("Content-Type" => "text/csv; header=present; charset=utf-16", "REQUEST_METHOD" => "GET")
    request.content_type #=> "text/csv; header=present; charset=utf-16"
    request.media_type   #=> "text/csv"
    ```

    *Rafael Mendonça França*

*   Change `ActionDispatch::Request#media_type` to return `nil` when the request don't have a `Content-Type` header.

    *Rafael Mendonça França*

*   Fix error in `ActionController::LogSubscriber` that would happen when throwing inside a controller action.

    *Janko Marohnić*

*   Allow anything with `#to_str` (like `Addressable::URI`) as a `redirect_to` location.

    *ojab*

*   Change the request method to a `GET` when passing failed requests down to `config.exceptions_app`.

    *Alex Robbin*

*   Deprecate the ability to assign a single value to `config.action_dispatch.trusted_proxies`
    as `RemoteIp` middleware behaves inconsistently depending on whether this is configured
    with a single value or an enumerable.

    Fixes #40772.

    *Christian Sutter*

*   Add `redirect_back_or_to(fallback_location, **)` as a more aesthetically pleasing version of `redirect_back fallback_location:, **`.
    The old method name is retained without explicit deprecation.

    *DHH*


Please check [6-1-stable](https://github.com/rails/rails/blob/6-1-stable/actionpack/CHANGELOG.md) for previous changes.<|MERGE_RESOLUTION|>--- conflicted
+++ resolved
@@ -1,4 +1,3 @@
-<<<<<<< HEAD
 *   Fix `ActionDispatch::Executor` middleware to report errors handled by `ActionDispatch::ShowExceptions`.
 
     In the default production environment, `ShowExceptions` rescue uncaught errors
@@ -11,13 +10,12 @@
 
     *Hartley McGuire*
 
-=======
+
 ## Rails 7.0.8.1 (February 21, 2024) ##
 
 *   Fix possible XSS vulnerability with the `translate` method in controllers
 
     CVE-2024-26143
->>>>>>> 506462ab
 
 ## Rails 7.0.8 (September 09, 2023) ##
 
