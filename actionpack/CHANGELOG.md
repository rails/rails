<<<<<<< HEAD
*   Allow bots to ignore `allow_browser`.

    *Matthew Nguyen*


## Rails 7.2.0.rc1 (August 06, 2024) ##
=======
## Rails 7.2.0 (August 09, 2024) ##
>>>>>>> 4afacbec

*   Allow bots to ignore `allow_browser`.

    *Matthew Nguyen*

*   Include the HTTP Permissions-Policy on non-HTML Content-Types
    [CVE-2024-28103]

    *Aaron Patterson*, *Zack Deveau*

*   Fix `Mime::Type.parse` handling type parameters for HTTP Accept headers.

    *Taylor Chaparro*

*   Fix the error page that is displayed when a view template is missing to account for nested controller paths in the
    suggested correct location for the missing template.

    *Joshua Young*

*   Add `save_and_open_page` helper to `IntegrationTest`.

    `save_and_open_page` is a helpful helper to keep a short feedback loop when working on system tests.
    A similar helper with matching signature has been added to integration tests.

    *Joé Dupuis*

*   Fix a regression in 7.1.3 passing a `to:` option without a controller when the controller is already defined by a scope.

    ```ruby
    Rails.application.routes.draw do
      controller :home do
        get "recent", to: "recent_posts"
      end
    end
    ```

    *Étienne Barrié*

*   Request Forgery takes relative paths into account.

    *Stefan Wienert*

*   Add ".test" as a default allowed host in development to ensure smooth golden-path setup with puma.dev.

    *DHH*

*   Add `allow_browser` to set minimum browser versions for the application.

    A browser that's blocked will by default be served the file in `public/406-unsupported-browser.html` with a HTTP status code of "406 Not Acceptable".

    ```ruby
    class ApplicationController < ActionController::Base
      # Allow only browsers natively supporting webp images, web push, badges, import maps, CSS nesting + :has
      allow_browser versions: :modern
    end

    class ApplicationController < ActionController::Base
      # All versions of Chrome and Opera will be allowed, but no versions of "internet explorer" (ie). Safari needs to be 16.4+ and Firefox 121+.
      allow_browser versions: { safari: 16.4, firefox: 121, ie: false }
    end

    class MessagesController < ApplicationController
      # In addition to the browsers blocked by ApplicationController, also block Opera below 104 and Chrome below 119 for the show action.
      allow_browser versions: { opera: 104, chrome: 119 }, only: :show
    end
    ```

    *DHH*

*   Add rate limiting API.

    ```ruby
    class SessionsController < ApplicationController
      rate_limit to: 10, within: 3.minutes, only: :create
    end

    class SignupsController < ApplicationController
      rate_limit to: 1000, within: 10.seconds,
        by: -> { request.domain }, with: -> { redirect_to busy_controller_url, alert: "Too many signups!" }, only: :new
    end
    ```

    *DHH*, *Jean Boussier*

*   Add `image/svg+xml` to the compressible content types of `ActionDispatch::Static`.

    *Georg Ledermann*

*   Add instrumentation for `ActionController::Live#send_stream`.

    Allows subscribing to `send_stream` events. The event payload contains the filename, disposition, and type.

    *Hannah Ramadan*

*   Add support for `with_routing` test helper in `ActionDispatch::IntegrationTest`.

    *Gannon McGibbon*

*   Remove deprecated support to set `Rails.application.config.action_dispatch.show_exceptions` to `true` and `false`.

    *Rafael Mendonça França*

*   Remove deprecated `speaker`, `vibrate`, and `vr` permissions policy directives.

    *Rafael Mendonça França*

*   Remove deprecated `Rails.application.config.action_dispatch.return_only_request_media_type_on_content_type`.

    *Rafael Mendonça França*

*   Deprecate `Rails.application.config.action_controller.allow_deprecated_parameters_hash_equality`.

    *Rafael Mendonça França*

*   Remove deprecated comparison between `ActionController::Parameters` and `Hash`.

    *Rafael Mendonça França*

*   Remove deprecated constant `AbstractController::Helpers::MissingHelperError`.

    *Rafael Mendonça França*

*   Fix a race condition that could cause a `Text file busy - chromedriver`
    error with parallel system tests.

    *Matt Brictson*

*   Add `racc` as a dependency since it will become a bundled gem in Ruby 3.4.0

    *Hartley McGuire*
*   Remove deprecated constant `ActionDispatch::IllegalStateError`.

    *Rafael Mendonça França*

*   Add parameter filter capability for redirect locations.

    It uses the `config.filter_parameters` to match what needs to be filtered.
    The result would be like this:

        Redirected to http://secret.foo.bar?username=roque&password=[FILTERED]

    Fixes #14055.

    *Roque Pinel*, *Trevor Turk*, *tonytonyjan*

Please check [7-1-stable](https://github.com/rails/rails/blob/7-1-stable/actionpack/CHANGELOG.md) for previous changes.<|MERGE_RESOLUTION|>--- conflicted
+++ resolved
@@ -1,13 +1,4 @@
-<<<<<<< HEAD
-*   Allow bots to ignore `allow_browser`.
-
-    *Matthew Nguyen*
-
-
-## Rails 7.2.0.rc1 (August 06, 2024) ##
-=======
 ## Rails 7.2.0 (August 09, 2024) ##
->>>>>>> 4afacbec
 
 *   Allow bots to ignore `allow_browser`.
 
