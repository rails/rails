--- conflicted
+++ resolved
@@ -1,4 +1,3 @@
-<<<<<<< HEAD
 *   Fixed compatibility with `redis` gem `5.4.1`
 
     *Jean Boussier*
@@ -13,11 +12,11 @@
     pg client error during system tests.
 
     *Jean Boussier*
-=======
+
+
 ## Rails 7.2.2.2 (August 13, 2025) ##
 
 *   No changes.
->>>>>>> 9204eb52
 
 
 ## Rails 7.2.2.1 (December 10, 2024) ##
