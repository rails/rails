--- conflicted
+++ resolved
@@ -1,13 +1,11 @@
-<<<<<<< HEAD
 *   Truncate broadcast logging messages.
 
     *J Smith*
-=======
+
 ## Rails 6.1.4.1 (August 19, 2021) ##
 
 *   No changes.
 
->>>>>>> 90357af0
 
 ## Rails 6.1.4 (June 24, 2021) ##
 
