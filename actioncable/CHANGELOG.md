--- conflicted
+++ resolved
@@ -1,13 +1,12 @@
-<<<<<<< HEAD
 *   Fixed compatibility with `redis` gem `5.4.1`
 
     *Jean Boussier*
-=======
+
+
 ## Rails 7.1.5.2 (August 13, 2025) ##
 
 *   No changes.
 
->>>>>>> ddb56de2
 
 ## Rails 7.1.5.1 (December 10, 2024) ##
 
