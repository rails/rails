<<<<<<< HEAD
*   The Action Cable client now ensures successful channel subscriptions:

    * The client maintains a set of pending subscriptions until either
      the server confirms the subscription or the channel is torn down.
    * Rectifies the race condition where an unsubscribe is rapidly followed
      by a subscribe (on the same channel identifier) and the requests are
      handled out of order by the ActionCable server, thereby ignoring the
      subscribe command.

    *Daniel Spinosa*
=======
## Rails 7.0.0.alpha2 (September 15, 2021) ##

*   No changes.


## Rails 7.0.0.alpha1 (September 15, 2021) ##
>>>>>>> c04cf690

*   Compile ESM package that can be used directly in the browser as actioncable.esm.js.

    *DHH*

*   Move action_cable.js to actioncable.js to match naming convention used for other Rails frameworks, and use JS console to communicate the deprecation.

    *DHH*

*   Stop transpiling the UMD package generated as actioncable.js and drop the IE11 testing that relied on that.

    *DHH*

*   Truncate broadcast logging messages.

    *J Smith*

*   OpenSSL constants are now used for Digest computations.

    *Dirkjan Bussink*

*   The Action Cable client now includes safeguards to prevent a "thundering
    herd" of client reconnects after server connectivity loss:

    * The client will wait a random amount between 1x and 3x of the stale
      threshold after the server's last ping before making the first
      reconnection attempt.
    * Subsequent reconnection attempts now use exponential backoff instead of
      logarithmic backoff.  To allow the delay between reconnection attempts to
      increase slowly at first, the default exponentiation base is < 2.
    * Random jitter is applied to each delay between reconnection attempts.

    *Jonathan Hefner*


Please check [6-1-stable](https://github.com/rails/rails/blob/6-1-stable/actioncable/CHANGELOG.md) for previous changes.<|MERGE_RESOLUTION|>--- conflicted
+++ resolved
@@ -1,4 +1,3 @@
-<<<<<<< HEAD
 *   The Action Cable client now ensures successful channel subscriptions:
 
     * The client maintains a set of pending subscriptions until either
@@ -9,14 +8,14 @@
       subscribe command.
 
     *Daniel Spinosa*
-=======
+
+
 ## Rails 7.0.0.alpha2 (September 15, 2021) ##
 
 *   No changes.
 
 
 ## Rails 7.0.0.alpha1 (September 15, 2021) ##
->>>>>>> c04cf690
 
 *   Compile ESM package that can be used directly in the browser as actioncable.esm.js.
 
