{
  "name": "@rails/actioncable",
<<<<<<< HEAD
  "version": "6.1.6",
=======
  "version": "6.1.6-1",
>>>>>>> dc1242fd
  "description": "WebSocket framework for Ruby on Rails.",
  "main": "app/assets/javascripts/action_cable.js",
  "files": [
    "app/assets/javascripts/*.js",
    "src/*.js"
  ],
  "repository": {
    "type": "git",
    "url": "rails/rails"
  },
  "keywords": [
    "websockets",
    "actioncable",
    "rails"
  ],
  "author": "David Heinemeier Hansson <david@loudthinking.com>",
  "license": "MIT",
  "bugs": {
    "url": "https://github.com/rails/rails/issues"
  },
  "homepage": "https://rubyonrails.org/",
  "devDependencies": {
    "babel-core": "^6.25.0",
    "babel-plugin-external-helpers": "^6.22.0",
    "babel-preset-env": "^1.6.0",
    "eslint": "^4.3.0",
    "eslint-plugin-import": "^2.7.0",
    "karma": "^3.1.1",
    "karma-chrome-launcher": "^2.2.0",
    "karma-qunit": "^2.1.0",
    "karma-sauce-launcher": "^1.2.0",
    "mock-socket": "^2.0.0",
    "qunit": "^2.8.0",
    "rollup": "^0.58.2",
    "rollup-plugin-babel": "^3.0.4",
    "rollup-plugin-commonjs": "^9.1.0",
    "rollup-plugin-node-resolve": "^3.3.0",
    "rollup-plugin-uglify": "^3.0.0"
  },
  "scripts": {
    "prebuild": "yarn lint && bundle exec rake assets:codegen",
    "build": "rollup --config rollup.config.js",
    "lint": "eslint app/javascript",
    "prepublishOnly": "rm -rf src && cp -R app/javascript/action_cable src",
    "pretest": "bundle exec rake assets:codegen && rollup --config rollup.config.test.js",
    "test": "karma start"
  }
}<|MERGE_RESOLUTION|>--- conflicted
+++ resolved
@@ -1,10 +1,6 @@
 {
   "name": "@rails/actioncable",
-<<<<<<< HEAD
-  "version": "6.1.6",
-=======
   "version": "6.1.6-1",
->>>>>>> dc1242fd
   "description": "WebSocket framework for Ruby on Rails.",
   "main": "app/assets/javascripts/action_cable.js",
   "files": [
