--- conflicted
+++ resolved
@@ -113,10 +113,6 @@
   disconnect: ->
     return if @disconnected
     @disconnected = true
-<<<<<<< HEAD
     @consumer.connectionMonitor.disconnected()
     @consumer.subscriptions.notifyAll("disconnected")
-=======
-    @consumer.subscriptions.notifyAll("disconnected")
-    @dispatchEvent(null, "disconnected")
->>>>>>> 96e6d167
+    @dispatchEvent(null, "disconnected")